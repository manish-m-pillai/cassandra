--- conflicted
+++ resolved
@@ -1441,7 +1441,6 @@
   </target>
 
   <!-- Use this with an FQDN for test class, and a csv list of methods like this:
-<<<<<<< HEAD
     ant long-testsome -Dtest.name=org.apache.cassandra.cql3.ViewLongTest -Dtest.methods=testConflictResolution
   -->
   <target name="long-testsome" depends="build-test" description="Execute specific long unit tests" >
@@ -1452,8 +1451,7 @@
     </testmacro>
   </target>
 
-  <target name="test-compression" depends="build-test, stress-build, fqltool-build" description="Execute unit tests with sstable compression enabled">
-=======
+  <!-- Use this with an FQDN for test class, and a csv list of methods like this:
     ant burn-testsome -Dtest.name=org.apache.cassandra.utils.memory.LongBufferPoolTest -Dtest.methods=testAllocate
   -->
   <target name="burn-testsome" depends="build-test" description="Execute specific burn unit tests" >
@@ -1461,8 +1459,8 @@
       <test name="${test.name}" methods="${test.methods}"/>
     </testmacro>
   </target>
-  <target name="test-compression" depends="build-test,stress-build" description="Execute unit tests with sstable compression enabled">
->>>>>>> 6308fb21
+
+  <target name="test-compression" depends="build-test, stress-build, fqltool-build" description="Execute unit tests with sstable compression enabled">
     <property name="compressed_yaml" value="${build.test.dir}/cassandra.compressed.yaml"/>
     <concat destfile="${compressed_yaml}">
       <fileset file="${test.conf}/cassandra.yaml"/>
