/*
 * Licensed to the Apache Software Foundation (ASF) under one
 * or more contributor license agreements.  See the NOTICE file
 * distributed with this work for additional information
 * regarding copyright ownership.  The ASF licenses this file
 * to you under the Apache License, Version 2.0 (the
 * "License"); you may not use this file except in compliance
 * with the License.  You may obtain a copy of the License at
 *
 *     http://www.apache.org/licenses/LICENSE-2.0
 *
 * Unless required by applicable law or agreed to in writing, software
 * distributed under the License is distributed on an "AS IS" BASIS,
 * WITHOUT WARRANTIES OR CONDITIONS OF ANY KIND, either express or implied.
 * See the License for the specific language governing permissions and
 * limitations under the License.
 */
package org.apache.cassandra.transport.messages;

import java.util.HashMap;
import java.util.Map;

import io.netty.buffer.ByteBuf;

import org.apache.cassandra.config.DatabaseDescriptor;
import org.apache.cassandra.service.QueryState;
import org.apache.cassandra.transport.*;
import org.apache.cassandra.utils.CassandraVersion;

/**
 * The initial message of the protocol.
 * Sets up a number of connection options.
 */
public class StartupMessage extends Message.Request
{
    public static final String CQL_VERSION = "CQL_VERSION";
    public static final String COMPRESSION = "COMPRESSION";
<<<<<<< HEAD
    public static final String PROTOCOL_VERSIONS = "PROTOCOL_VERSIONS";
=======
    public static final String NO_COMPACT = "NO_COMPACT";
>>>>>>> 6c29ee84

    public static final Message.Codec<StartupMessage> codec = new Message.Codec<StartupMessage>()
    {
        public StartupMessage decode(ByteBuf body, ProtocolVersion version)
        {
            return new StartupMessage(upperCaseKeys(CBUtil.readStringMap(body)));
        }

        public void encode(StartupMessage msg, ByteBuf dest, ProtocolVersion version)
        {
            CBUtil.writeStringMap(msg.options, dest);
        }

        public int encodedSize(StartupMessage msg, ProtocolVersion version)
        {
            return CBUtil.sizeOfStringMap(msg.options);
        }
    };

    public final Map<String, String> options;

    public StartupMessage(Map<String, String> options)
    {
        super(Message.Type.STARTUP);
        this.options = options;
    }

    public Message.Response execute(QueryState state, long queryStartNanoTime)
    {
        String cqlVersion = options.get(CQL_VERSION);
        if (cqlVersion == null)
            throw new ProtocolException("Missing value CQL_VERSION in STARTUP message");

        try
        {
            if (new CassandraVersion(cqlVersion).compareTo(new CassandraVersion("2.99.0")) < 0)
                throw new ProtocolException(String.format("CQL version %s is not supported by the binary protocol (supported version are >= 3.0.0)", cqlVersion));
        }
        catch (IllegalArgumentException e)
        {
            throw new ProtocolException(e.getMessage());
        }

        if (options.containsKey(COMPRESSION))
        {
            String compression = options.get(COMPRESSION).toLowerCase();
            if (compression.equals("snappy"))
            {
                if (FrameCompressor.SnappyCompressor.instance == null)
                    throw new ProtocolException("This instance does not support Snappy compression");
                connection.setCompressor(FrameCompressor.SnappyCompressor.instance);
            }
            else if (compression.equals("lz4"))
            {
                connection.setCompressor(FrameCompressor.LZ4Compressor.instance);
            }
            else
            {
                throw new ProtocolException(String.format("Unknown compression algorithm: %s", compression));
            }
        }

        if (options.containsKey(NO_COMPACT) && Boolean.parseBoolean(options.get(NO_COMPACT)))
            state.getClientState().setNoCompactMode();

        if (DatabaseDescriptor.getAuthenticator().requireAuthentication())
            return new AuthenticateMessage(DatabaseDescriptor.getAuthenticator().getClass().getName());
        else
            return new ReadyMessage();
    }

    private static Map<String, String> upperCaseKeys(Map<String, String> options)
    {
        Map<String, String> newMap = new HashMap<String, String>(options.size());
        for (Map.Entry<String, String> entry : options.entrySet())
            newMap.put(entry.getKey().toUpperCase(), entry.getValue());
        return newMap;
    }

    @Override
    public String toString()
    {
        return "STARTUP " + options;
    }
}<|MERGE_RESOLUTION|>--- conflicted
+++ resolved
@@ -35,11 +35,8 @@
 {
     public static final String CQL_VERSION = "CQL_VERSION";
     public static final String COMPRESSION = "COMPRESSION";
-<<<<<<< HEAD
     public static final String PROTOCOL_VERSIONS = "PROTOCOL_VERSIONS";
-=======
     public static final String NO_COMPACT = "NO_COMPACT";
->>>>>>> 6c29ee84
 
     public static final Message.Codec<StartupMessage> codec = new Message.Codec<StartupMessage>()
     {
