/*
 * Licensed to the Apache Software Foundation (ASF) under one
 * or more contributor license agreements.  See the NOTICE file
 * distributed with this work for additional information
 * regarding copyright ownership.  The ASF licenses this file
 * to you under the Apache License, Version 2.0 (the
 * "License"); you may not use this file except in compliance
 * with the License.  You may obtain a copy of the License at
 *
 *     http://www.apache.org/licenses/LICENSE-2.0
 *
 * Unless required by applicable law or agreed to in writing, software
 * distributed under the License is distributed on an "AS IS" BASIS,
 * WITHOUT WARRANTIES OR CONDITIONS OF ANY KIND, either express or implied.
 * See the License for the specific language governing permissions and
 * limitations under the License.
 */

package org.apache.cassandra.transport;

import java.util.concurrent.ConcurrentHashMap;
import java.util.concurrent.ConcurrentMap;
import java.util.concurrent.TimeUnit;
import java.util.function.Consumer;

<<<<<<< HEAD
import com.google.common.base.Predicate;
import org.slf4j.Logger;
import org.slf4j.LoggerFactory;
=======
import com.google.common.annotations.VisibleForTesting;
>>>>>>> 8ea70cd1

import io.netty.channel.Channel;
import io.netty.channel.EventLoop;
import io.netty.util.AttributeKey;
import org.apache.cassandra.concurrent.DebuggableTask;
import org.apache.cassandra.concurrent.LocalAwareExecutorPlus;
import org.apache.cassandra.config.DatabaseDescriptor;
import org.apache.cassandra.exceptions.OverloadedException;
import org.apache.cassandra.metrics.ClientMetrics;
import org.apache.cassandra.net.FrameEncoder;
import org.apache.cassandra.service.ClientWarn;
import org.apache.cassandra.service.QueryState;
import org.apache.cassandra.service.reads.thresholds.CoordinatorWarnings;
import org.apache.cassandra.transport.ClientResourceLimits.Overload;
import org.apache.cassandra.transport.Flusher.FlushItem;
import org.apache.cassandra.transport.messages.ErrorMessage;
import org.apache.cassandra.transport.messages.EventMessage;
import org.apache.cassandra.utils.JVMStabilityInspector;
import org.apache.cassandra.utils.MonotonicClock;
import org.apache.cassandra.utils.NoSpamLogger;

import static org.apache.cassandra.concurrent.SharedExecutorPool.SHARED;

public class Dispatcher implements CQLMessageHandler.MessageConsumer<Message.Request>
{
<<<<<<< HEAD
    private static final Logger logger = LoggerFactory.getLogger(Dispatcher.class);
    
    private static final LocalAwareExecutorPlus requestExecutor = SHARED.newExecutor(DatabaseDescriptor.getNativeTransportMaxThreads(),
                                                                                     DatabaseDescriptor::setNativeTransportMaxThreads,
                                                                                     "transport",
                                                                                     "Native-Transport-Requests");
=======
    @VisibleForTesting
    static final LocalAwareExecutorService requestExecutor = SHARED.newExecutor(DatabaseDescriptor.getNativeTransportMaxThreads(),
                                                                                        DatabaseDescriptor::setNativeTransportMaxThreads,
                                                                                        "transport",
                                                                                        "Native-Transport-Requests");
>>>>>>> 8ea70cd1

    /** CASSANDRA-17812: Rate-limit new client connection setup to avoid overwhelming during bcrypt
     *
     * Backported by CASSANDRA-20057
     *
     * authExecutor is a separate thread pool for handling requests on connections that need to be authenticated.
     * Calls to AUTHENTICATE can be expensive if the number of rounds for bcrypt is configured to a high value,
     * so during a connection storm checking the password hash would starve existing connected clients for CPU and
     * trigger timeouts if on the same thread pool as standard requests.
     *
     * Moving authentication requests to a small, separate pool prevents starvation handling all other
     * requests. If the authExecutor pool backs up, it may cause authentication timeouts but the clients should
     * back off and retry while the rest of the system continues to make progress.
     *
     * Setting less than 1 will service auth requests on the standard {@link Dispatcher#requestExecutor}
     */
    @VisibleForTesting
    static final LocalAwareExecutorService authExecutor = SHARED.newExecutor(Math.max(1, DatabaseDescriptor.getNativeTransportMaxAuthThreads()),
                                                                             DatabaseDescriptor::setNativeTransportMaxAuthThreads,
                                                                             "transport",
                                                                             "Native-Transport-Auth-Requests");

    private static final ConcurrentMap<EventLoop, Flusher> flusherLookup = new ConcurrentHashMap<>();
    private final boolean useLegacyFlusher;

    /**
     * Takes a Channel, Request and the Response produced by processRequest and outputs a FlushItem
     * appropriate for the pipeline, which is specific to the protocol version. V5 and above will
     * produce FlushItem.Framed instances whereas earlier versions require FlushItem.Unframed.
     * The instances of these FlushItem subclasses are specialized to release resources in the
     * right way for the specific pipeline that produced them.
     */
    // TODO parameterize with FlushItem subclass
    interface FlushItemConverter
    {
        FlushItem<?> toFlushItem(Channel channel, Message.Request request, Message.Response response);
    }

    public Dispatcher(boolean useLegacyFlusher)
    {
        this.useLegacyFlusher = useLegacyFlusher;
    }

    @Override
    public void dispatch(Channel channel, Message.Request request, FlushItemConverter forFlusher, Overload backpressure)
    {
        requestExecutor.submit(new RequestProcessor(channel, request, forFlusher, backpressure));
        ClientMetrics.instance.markRequestDispatched();
    }

    public static class RequestTime
    {
        private final long enqueuedAtNanos;
        private final long startedAtNanos;

        public RequestTime(long createdAtNanos)
        {
            this(createdAtNanos, createdAtNanos);
        }

        public RequestTime(long enqueuedAtNanos, long startedAtNanos)
        {
            this.enqueuedAtNanos = enqueuedAtNanos;
            this.startedAtNanos = startedAtNanos;
        }

        public static RequestTime forImmediateExecution()
        {
            return new RequestTime(MonotonicClock.Global.preciseTime.now());
        }

        public long startedAtNanos()
        {
            return startedAtNanos;
        }

        public long enqueuedAtNanos()
        {
            return enqueuedAtNanos;
        }

        /**
         * Base time is used by timeouts, and can be set to either when the request was added to the queue,
         * or when the processing has started. Since client read/write timeouts are usually aligned with
         * server-side timeouts, it is desireable to use enqueue time as a base. However, since client removes
         * the handler `readTimeoutMillis` (which is 12 seconds by default), the upper bound for any execution on
         * the coordinator is 12 seconds (thanks to CASSANDRA-7392, any replica-side query is capped by the verb timeout),
         * if REQUEST option is used. But even simply allowing such long timeouts also implicitly allows queues to grow
         * large, since our queues are currently unbounded.
         *
         * Latency, however, is _always_ based on request processing time, since the amount of time that request spends
         * in the queue is not a representative metric of replica performance.
         */
        public long baseTimeNanos()
        {
            switch (DatabaseDescriptor.getCQLStartTime())
            {
                case REQUEST:
                    return startedAtNanos();
                case QUEUE:
                    return enqueuedAtNanos();
                default:
                    throw new IllegalArgumentException("Unknown start time: " + DatabaseDescriptor.getCQLStartTime());
            }
        }

        /**
         * Given the current time and a base timeout for the verb return a request's expiration deadline,
         * the time at which it becomes eligible for load shedding.
         * The two factors to consider are the per-verb and client timeouts. Both are calculated by subtracting the
         * time already elapsed during the lifetime of the request from some base value.
         *
         * When deriving verb timeout, two alternative semantics are available. This timeout may represent either:
         *  * the total time available for a coordinator to process a client request and return its response
         *  * a time bound for a coordinator to send internode requests and gather responses from replicas
         *
         * The point from which elapsed time is measured here is configurable to accommodate these two different
         * options. For the former, the clock starts when a client request is received and enqueued by the coordinator.
         * For the latter, it starts when the request is dequeued by the coordinator and processing is started.
         * See {@link #baseTimeNanos()} for details.
         *
         * The client timeout represents how long the sender of a request is prepared to wait for a response. By
         * implication, after this window has passed any further work done on the server side is wasted effort. Ideally,
         * the base for this timeout would be set on a per-request basis but as this not currently supported in the
         * protocol, it is configured uniformly for all requests. See {@DatabaseDescriptor#getNativeTransportTimeout}.
         * For this calculation, elapsed time is always measured from the point when a request is received and enqueued.
         *
         * Where verb timeout is based on queue admission, deadline computation is straightforward. The expiration
         * deadline is simply the current time plus the smaller of the verb and client timeouts.
         *
         * However, if verb timeout is based on when the request is dequeued, the implications are more nuanced.
         * In this scenario, while there may still be "headroom" available within the verb timeout, using it could
         * exceed the client timeout (which is always based on admission time).
         *
         * For example:
         *
         * * Client timeout base is 10 (cb), verb timeout base is 5 (vb)
         * * Request is enqueued at t1 (e)
         * * Request is dequeued at t8 (d)
         * * computeDeadline is called at t9 (n)
         *
         * If verb timeout is based on dequeuing, there would still some time remaining before a verb-based deadline.
         * elapsed  = (n - d)        ;  1
         * timeout  = (vb - elapsed) ;  4
         * deadline = (n + timeout)  ;  t13
         * ostensibly, the coordinator has until t13 to complete processing
         *
         * But as client timeout is measured from admission time, the request may exceeded the maximum wait period for
         * the client sooner.
         * elapsed  = (n - e)        ;  8
         * timeout  = (cb - elapsed) ;  2
         * deadline = (n + timeout)  ;  t11
         * So the coordinator actually only has until t11 to complete processing, beyond then the client will not accept
         * any response.
         *
         * @param verbExpiresAfterNanos the base timeout value for the verb being executed
         * @return the point in time after which no further processing should occur
         */
        public long computeDeadline(long verbExpiresAfterNanos)
        {
            long clientDeadline = clientDeadline();

            long verbDeadline = baseTimeNanos() + verbExpiresAfterNanos;
            // Whichever one is closer
            return Math.min(verbDeadline, clientDeadline);
        }

        public long computeTimeout(long now, long verbExpiresAfterNanos)
        {
            return computeDeadline(verbExpiresAfterNanos) - now;
        }

        /**
         * No request should survive native request deadline, but in order to err on the side of caution, we have this
         * swtich that allows hints to be submitted to mutation stage when cluster is potentially overloaded. Allowing
         * hints to be not bound by deadline can exacerbate overload, but since there are also correctness implications,
         * this seemed like a reasonable configuration option.
         */
        public boolean shouldSendHints()
        {
            if (!DatabaseDescriptor.getEnforceNativeDeadlineForHints())
                return true;

            long now = MonotonicClock.Global.preciseTime.now();
            long clientDeadline = clientDeadline();
            return now < clientDeadline;
        }

        public long clientDeadline()
        {
            return enqueuedAtNanos() + DatabaseDescriptor.getNativeTransportTimeout(TimeUnit.NANOSECONDS);
        }

        public long timeSpentInQueueNanos()
        {
            return startedAtNanos - enqueuedAtNanos;
        }
    }

    /**
     * It is important to keep this class an instance of {@link DebuggableTask}, either runnable or callable since this
     * is the only way we can keep it not wrapped into a callable on SEPExecutor submission path. And we need this
     * functionality for tracking time purposes.
     */
    public class RequestProcessor implements DebuggableTask.RunnableDebuggableTask
    {
        private final Channel channel;
        private final Message.Request request;
        private final FlushItemConverter forFlusher;
        private final Overload backpressure;

        private volatile long startTimeNanos;

        public RequestProcessor(Channel channel, Message.Request request, FlushItemConverter forFlusher, Overload backpressure)
        {
            this.channel = channel;
            this.request = request;
            this.forFlusher = forFlusher;
            this.backpressure = backpressure;
        }

        @Override
        public void run()
        {
            startTimeNanos = MonotonicClock.Global.preciseTime.now();
            processRequest(channel, request, forFlusher, backpressure, new RequestTime(request.createdAtNanos, startTimeNanos));
        }

        @Override
        public long creationTimeNanos()
        {
            return request.createdAtNanos;
        }

        @Override
        public long startTimeNanos()
        {
            return startTimeNanos;
        }

        @Override
        public String description()
        {
            return request.toString();
        }

        @Override
        public String toString()
        {
            return "RequestProcessor{" +
                   "request=" + request +
                   ", approxStartTimeNanos=" + startTimeNanos +
                   '}';
        }
    }

    /**
     * Checks if the item in the head of the queue has spent more than allowed time in the queue.
     */
    @Override
    public boolean hasQueueCapacity()
    {
<<<<<<< HEAD
        double threshold = DatabaseDescriptor.getNativeTransportQueueMaxItemAgeThreshold();
        if (threshold <= 0)
            return true;

        return requestExecutor.oldestTaskQueueTime() < (DatabaseDescriptor.getNativeTransportTimeout(TimeUnit.NANOSECONDS) * threshold);
=======
        // if native_transport_max_auth_threads is < 1, don't delegate to new pool on auth messages
        boolean isAuthQuery = DatabaseDescriptor.getNativeTransportMaxAuthThreads() > 0 &&
                              (request.type == Message.Type.AUTH_RESPONSE || request.type == Message.Type.CREDENTIALS);

        // Importantly, the authExecutor will handle the AUTHENTICATE message which may be CPU intensive.
        LocalAwareExecutorService executor = isAuthQuery ? authExecutor : requestExecutor;

        executor.submit(() -> processRequest(channel, request, forFlusher));
>>>>>>> 8ea70cd1
    }

    /**
     * Note: this method may be executed on the netty event loop, during initial protocol negotiation; the caller is
     * responsible for cleaning up any global or thread-local state. (ex. tracing, client warnings, etc.).
     */
    private static Message.Response processRequest(ServerConnection connection, Message.Request request, Overload backpressure, RequestTime requestTime)
    {
        long queueTime = requestTime.timeSpentInQueueNanos();

        // If we have already crossed the max timeout for all possible RPCs, we time out the query immediately.
        // We do not differentiate between query types here, since if we got into a situation when, say, we have a PREPARE
        // query that is stuck behind the EXECUTE query, we would rather time it out and catch up with a backlog, expecting
        // that the bursts are going to be short-lived.
        ClientMetrics.instance.queueTime(queueTime, TimeUnit.NANOSECONDS);
        if (queueTime > DatabaseDescriptor.getNativeTransportTimeout(TimeUnit.NANOSECONDS))
        {
            ClientMetrics.instance.markTimedOutBeforeProcessing();
            return ErrorMessage.fromException(new OverloadedException("Query timed out before it could start"));
        }

        if (connection.getVersion().isGreaterOrEqualTo(ProtocolVersion.V4))
            ClientWarn.instance.captureWarnings();

        // even if ClientWarn is disabled, still setup CoordinatorTrackWarnings, as this will populate metrics and
        // emit logs on the server; the warnings will just be ignored and not sent to the client
        if (request.isTrackable())
            CoordinatorWarnings.init();

        switch (backpressure)
        {
            case NONE:
                break;
            case REQUESTS:
            {
                String message = String.format("Request breached global limit of %d requests/second and triggered backpressure.",
                                               ClientResourceLimits.getNativeTransportMaxRequestsPerSecond());

                NoSpamLogger.log(logger, NoSpamLogger.Level.INFO, 1, TimeUnit.MINUTES, message);
                ClientWarn.instance.warn(message);
                break;
            }
            case BYTES_IN_FLIGHT:
            {
                String message = String.format("Request breached limit(s) on bytes in flight (Endpoint: %d, Global: %d) and triggered backpressure.",
                                               ClientResourceLimits.getEndpointLimit(), ClientResourceLimits.getGlobalLimit());

                NoSpamLogger.log(logger, NoSpamLogger.Level.INFO, 1, TimeUnit.MINUTES, message);
                ClientWarn.instance.warn(message);
                break;
            }
            case QUEUE_TIME:
            {
                String message = String.format("Request has spent over %s time of the maximum timeout %dms in the queue",
                                               DatabaseDescriptor.getNativeTransportQueueMaxItemAgeThreshold(),
                                               DatabaseDescriptor.getNativeTransportTimeout(TimeUnit.MILLISECONDS));

                NoSpamLogger.log(logger, NoSpamLogger.Level.INFO, 1, TimeUnit.MINUTES, message);
                ClientWarn.instance.warn(message);
                break;
            }
        }

        QueryState qstate = connection.validateNewMessage(request.type, connection.getVersion());

        Message.logger.trace("Received: {}, v={}", request, connection.getVersion());
        connection.requests.inc();
        Message.Response response = request.execute(qstate, requestTime);

        if (request.isTrackable())
            CoordinatorWarnings.done();

        response.setStreamId(request.getStreamId());
        response.setWarnings(ClientWarn.instance.getWarnings());
        response.attach(connection);
        connection.applyStateTransition(request.type, response.type);
        return response;
    }
    
    /**
     * Note: this method may be executed on the netty event loop.
     */
    static Message.Response processRequest(Channel channel, Message.Request request, Overload backpressure, RequestTime requestTime)
    {
        try
        {
            return processRequest((ServerConnection) request.connection(), request, backpressure, requestTime);
        }
        catch (Throwable t)
        {
            JVMStabilityInspector.inspectThrowable(t);

            if (request.isTrackable())
                CoordinatorWarnings.done();

            Predicate<Throwable> handler = ExceptionHandlers.getUnexpectedExceptionHandler(channel, true);
            ErrorMessage error = ErrorMessage.fromException(t, handler);
            error.setStreamId(request.getStreamId());
            error.setWarnings(ClientWarn.instance.getWarnings());
            return error;
        }
        finally
        {
            CoordinatorWarnings.reset();
            ClientWarn.instance.resetWarnings();
        }
    }

    /**
     * Note: this method is not expected to execute on the netty event loop.
     */
    void processRequest(Channel channel, Message.Request request, FlushItemConverter forFlusher, Overload backpressure, RequestTime requestTime)
    {
        Message.Response response = processRequest(channel, request, backpressure, requestTime);
        FlushItem<?> toFlush = forFlusher.toFlushItem(channel, request, response);
        Message.logger.trace("Responding: {}, v={}", response, request.connection().getVersion());
        flush(toFlush);
    }

    private void flush(FlushItem<?> item)
    {
        EventLoop loop = item.channel.eventLoop();
        Flusher flusher = flusherLookup.get(loop);
        if (flusher == null)
        {
            Flusher created = useLegacyFlusher ? Flusher.legacy(loop) : Flusher.immediate(loop);
            Flusher alt = flusherLookup.putIfAbsent(loop, flusher = created);
            if (alt != null)
                flusher = alt;
        }

        flusher.enqueue(item);
        flusher.start();
    }

    public static void shutdown()
    {
        requestExecutor.shutdown();
        authExecutor.shutdown();
    }

    /**
     * Dispatcher for EventMessages. In {@link Server.ConnectionTracker#send(Event)}, the strategy
     * for delivering events to registered clients is dependent on protocol version and the configuration
     * of the pipeline. For v5 and newer connections, the event message is encoded into an Envelope,
     * wrapped in a FlushItem and then delivered via the pipeline's flusher, in a similar way to
     * a Response returned from {@link #processRequest(Channel, Message.Request, FlushItemConverter, Overload, RequestTime)}.
     * It's worth noting that events are not generally fired as a direct response to a client request,
     * so this flush item has a null request attribute. The dispatcher itself is created when the
     * pipeline is first configured during protocol negotiation and is attached to the channel for
     * later retrieval.
     *
     * Pre-v5 connections simply write the EventMessage directly to the pipeline.
     */
    static final AttributeKey<Consumer<EventMessage>> EVENT_DISPATCHER = AttributeKey.valueOf("EVTDISP");
    Consumer<EventMessage> eventDispatcher(final Channel channel,
                                           final ProtocolVersion version,
                                           final FrameEncoder.PayloadAllocator allocator)
    {
        return eventMessage -> flush(new FlushItem.Framed(channel,
                                                          eventMessage.encode(version),
                                                          null,
                                                          allocator,
                                                          f -> f.response.release()));
    }
}<|MERGE_RESOLUTION|>--- conflicted
+++ resolved
@@ -23,13 +23,10 @@
 import java.util.concurrent.TimeUnit;
 import java.util.function.Consumer;
 
-<<<<<<< HEAD
 import com.google.common.base.Predicate;
 import org.slf4j.Logger;
 import org.slf4j.LoggerFactory;
-=======
 import com.google.common.annotations.VisibleForTesting;
->>>>>>> 8ea70cd1
 
 import io.netty.channel.Channel;
 import io.netty.channel.EventLoop;
@@ -55,20 +52,13 @@
 
 public class Dispatcher implements CQLMessageHandler.MessageConsumer<Message.Request>
 {
-<<<<<<< HEAD
     private static final Logger logger = LoggerFactory.getLogger(Dispatcher.class);
-    
-    private static final LocalAwareExecutorPlus requestExecutor = SHARED.newExecutor(DatabaseDescriptor.getNativeTransportMaxThreads(),
-                                                                                     DatabaseDescriptor::setNativeTransportMaxThreads,
-                                                                                     "transport",
-                                                                                     "Native-Transport-Requests");
-=======
+
     @VisibleForTesting
-    static final LocalAwareExecutorService requestExecutor = SHARED.newExecutor(DatabaseDescriptor.getNativeTransportMaxThreads(),
-                                                                                        DatabaseDescriptor::setNativeTransportMaxThreads,
-                                                                                        "transport",
-                                                                                        "Native-Transport-Requests");
->>>>>>> 8ea70cd1
+    static final LocalAwareExecutorPlus requestExecutor = SHARED.newExecutor(DatabaseDescriptor.getNativeTransportMaxThreads(),
+                                                                             DatabaseDescriptor::setNativeTransportMaxThreads,
+                                                                             "transport",
+                                                                             "Native-Transport-Requests");
 
     /** CASSANDRA-17812: Rate-limit new client connection setup to avoid overwhelming during bcrypt
      *
@@ -86,10 +76,10 @@
      * Setting less than 1 will service auth requests on the standard {@link Dispatcher#requestExecutor}
      */
     @VisibleForTesting
-    static final LocalAwareExecutorService authExecutor = SHARED.newExecutor(Math.max(1, DatabaseDescriptor.getNativeTransportMaxAuthThreads()),
-                                                                             DatabaseDescriptor::setNativeTransportMaxAuthThreads,
-                                                                             "transport",
-                                                                             "Native-Transport-Auth-Requests");
+    static final LocalAwareExecutorPlus authExecutor = SHARED.newExecutor(Math.max(1, DatabaseDescriptor.getNativeTransportMaxAuthThreads()),
+                                                                          DatabaseDescriptor::setNativeTransportMaxAuthThreads,
+                                                                          "transport",
+                                                                          "Native-Transport-Auth-Requests");
 
     private static final ConcurrentMap<EventLoop, Flusher> flusherLookup = new ConcurrentHashMap<>();
     private final boolean useLegacyFlusher;
@@ -115,7 +105,14 @@
     @Override
     public void dispatch(Channel channel, Message.Request request, FlushItemConverter forFlusher, Overload backpressure)
     {
-        requestExecutor.submit(new RequestProcessor(channel, request, forFlusher, backpressure));
+        // if native_transport_max_auth_threads is < 1, don't delegate to new pool on auth messages
+        boolean isAuthQuery = DatabaseDescriptor.getNativeTransportMaxAuthThreads() > 0 &&
+                              (request.type == Message.Type.AUTH_RESPONSE || request.type == Message.Type.CREDENTIALS);
+
+        // Importantly, the authExecutor will handle the AUTHENTICATE message which may be CPU intensive.
+        LocalAwareExecutorPlus executor = isAuthQuery ? authExecutor : requestExecutor;
+
+        executor.submit(new RequestProcessor(channel, request, forFlusher, backpressure));
         ClientMetrics.instance.markRequestDispatched();
     }
 
@@ -331,22 +328,11 @@
     @Override
     public boolean hasQueueCapacity()
     {
-<<<<<<< HEAD
         double threshold = DatabaseDescriptor.getNativeTransportQueueMaxItemAgeThreshold();
         if (threshold <= 0)
             return true;
 
         return requestExecutor.oldestTaskQueueTime() < (DatabaseDescriptor.getNativeTransportTimeout(TimeUnit.NANOSECONDS) * threshold);
-=======
-        // if native_transport_max_auth_threads is < 1, don't delegate to new pool on auth messages
-        boolean isAuthQuery = DatabaseDescriptor.getNativeTransportMaxAuthThreads() > 0 &&
-                              (request.type == Message.Type.AUTH_RESPONSE || request.type == Message.Type.CREDENTIALS);
-
-        // Importantly, the authExecutor will handle the AUTHENTICATE message which may be CPU intensive.
-        LocalAwareExecutorService executor = isAuthQuery ? authExecutor : requestExecutor;
-
-        executor.submit(() -> processRequest(channel, request, forFlusher));
->>>>>>> 8ea70cd1
     }
 
     /**
