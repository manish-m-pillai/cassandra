--- conflicted
+++ resolved
@@ -1054,12 +1054,8 @@
                         applyNewStates(ep, localEpStatePtr, remoteState);
                     }
                     else if (logger.isTraceEnabled())
-<<<<<<< HEAD
                             logger.trace("Ignoring remote version {} <= {} for {}", remoteMaxVersion, localMaxVersion, ep);
-=======
-                            logger.trace("Ignoring remote version " + remoteMaxVersion + " <= " + localMaxVersion + " for " + ep);
-
->>>>>>> 1376b8ef
+
                     if (!localEpStatePtr.isAlive() && !isDeadState(localEpStatePtr)) // unless of course, it was dead
                         markAlive(ep, localEpStatePtr);
                 }
