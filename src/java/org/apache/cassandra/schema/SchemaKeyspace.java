--- conflicted
+++ resolved
@@ -528,11 +528,7 @@
         return builder;
     }
 
-<<<<<<< HEAD
-    private static void addTableToSchemaMutation(TableMetadata table, boolean withColumnsAndTriggers, Mutation.SimpleBuilder builder)
-=======
-    public static void addTableToSchemaMutation(CFMetaData table, boolean withColumnsAndTriggers, Mutation.SimpleBuilder builder)
->>>>>>> f19083c5
+    static void addTableToSchemaMutation(TableMetadata table, boolean withColumnsAndTriggers, Mutation.SimpleBuilder builder)
     {
         Row.SimpleBuilder rowBuilder = builder.update(Tables)
                                               .row(table.name)
