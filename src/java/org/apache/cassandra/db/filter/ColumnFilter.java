/*
 * Licensed to the Apache Software Foundation (ASF) under one
 * or more contributor license agreements.  See the NOTICE file
 * distributed with this work for additional information
 * regarding copyright ownership.  The ASF licenses this file
 * to you under the Apache License, Version 2.0 (the
 * "License"); you may not use this file except in compliance
 * with the License.  You may obtain a copy of the License at
 *
 *     http://www.apache.org/licenses/LICENSE-2.0
 *
 * Unless required by applicable law or agreed to in writing, software
 * distributed under the License is distributed on an "AS IS" BASIS,
 * WITHOUT WARRANTIES OR CONDITIONS OF ANY KIND, either express or implied.
 * See the License for the specific language governing permissions and
 * limitations under the License.
 */
package org.apache.cassandra.db.filter;

import java.io.IOException;
import java.util.*;

import com.google.common.collect.SortedSetMultimap;
import com.google.common.collect.TreeMultimap;

import org.slf4j.Logger;
import org.slf4j.LoggerFactory;

import org.apache.cassandra.config.CFMetaData;
import org.apache.cassandra.cql3.ColumnIdentifier;
import org.apache.cassandra.db.*;
import org.apache.cassandra.db.rows.CellPath;
import org.apache.cassandra.config.ColumnDefinition;
import org.apache.cassandra.gms.Gossiper;
import org.apache.cassandra.io.util.DataInputPlus;
import org.apache.cassandra.io.util.DataOutputPlus;
import org.apache.cassandra.net.MessagingService;

/**
 * Represents which (non-PK) columns (and optionally which sub-part of a column for complex columns) are selected
 * by a query.
 *
 * We distinguish 2 sets of columns in practice: the _fetched_ columns, which are the columns that we (may, see
 * below) need to fetch internally, and the _queried_ columns, which are the columns that the user has selected
 * in its request.
 *
 * The reason for distinguishing those 2 sets is that due to the CQL semantic (see #6588 for more details), we
 * often need to internally fetch all columns for the queried table, but can still do some optimizations for those
 * columns that are not directly queried by the user (see #10657 for more details).
 *
 * Note that in practice:
 *   - the _queried_ columns set is always included in the _fetched_ one.
 *   - whenever those sets are different, we know the _fetched_ set contains all columns for the table, so we
 *     don't have to record this set, we just keep a pointer to the table metadata. The only set we concretely
 *     store is thus the _queried_ one.
 *   - in the special case of a {@code SELECT *} query, we want to query all columns, and _fetched_ == _queried.
 *     As this is a common case, we special case it by keeping the _queried_ set {@code null} (and we retrieve
 *     the columns through the metadata pointer).
 *
 * For complex columns, this class optionally allows to specify a subset of the cells to query for each column.
 * We can either select individual cells by path name, or a slice of them. Note that this is a sub-selection of
 * _queried_ cells, so if _fetched_ != _queried_, then the cell selected by this sub-selection are considered
 * queried and the other ones are considered fetched (and if a column has some sub-selection, it must be a queried
 * column, which is actually enforced by the Builder below).
 */
public class ColumnFilter
{
    private final static Logger logger = LoggerFactory.getLogger(ColumnFilter.class);

    public static final Serializer serializer = new Serializer();

    // True if _fetched_ is all the columns, in which case metadata must not be null. If false,
    // then _fetched_ == _queried_ and we only store _queried_.
    private final boolean isFetchAll;

    private final PartitionColumns fetched;
    private final PartitionColumns queried; // can be null if isFetchAll and _fetched_ == _queried_
    private final SortedSetMultimap<ColumnIdentifier, ColumnSubselection> subSelections; // can be null

    private ColumnFilter(boolean isFetchAll,
                         PartitionColumns fetched,
                         PartitionColumns queried,
                         SortedSetMultimap<ColumnIdentifier, ColumnSubselection> subSelections)
    {
        assert !isFetchAll || fetched != null;
        assert isFetchAll || queried != null;
        this.isFetchAll = isFetchAll;
        this.fetched = isFetchAll ? fetched : queried;
        this.queried = queried;
        this.subSelections = subSelections;
    }

    /**
     * A filter that includes all columns for the provided table.
     */
    public static ColumnFilter all(CFMetaData metadata)
    {
        return new ColumnFilter(true, metadata.partitionColumns(), null, null);
    }

    /**
     * A filter that only fetches/queries the provided columns.
     * <p>
     * Note that this shouldn't be used for CQL queries in general as all columns should be queried to
     * preserve CQL semantic (see class javadoc). This is ok for some internal queries however (and
     * for #6588 if/when we implement it).
     */
    public static ColumnFilter selection(PartitionColumns columns)
    {
        return new ColumnFilter(false, null, columns, null);
    }

	/**
     * A filter that fetches all columns for the provided table, but returns
     * only the queried ones.
     */
    public static ColumnFilter selection(CFMetaData metadata, PartitionColumns queried)
    {
        // When fetchAll is enabled on pre CASSANDRA-10657 (3.4-), queried columns are not considered at all, and it
        // is assumed that all columns are queried. CASSANDRA-10657 (3.4+) brings back skipping values of columns
        // which are not in queried set when fetchAll is enabled. That makes exactly the same filter being
        // interpreted in a different way on 3.4- and 3.4+.
        //
        // Moreover, there is no way to convert the filter with fetchAll and queried != null so that it is
        // interpreted the same way on 3.4- because that Cassandra version does not support such filtering.
        //
        // In order to avoid inconsitencies in data read by 3.4- and 3.4+ we need to avoid creation of incompatible
        // filters when the cluster contains 3.4- nodes. We do that by forcibly setting queried to null.
        //
        // see CASSANDRA-10657, CASSANDRA-15833, CASSANDRA-16415
        return new ColumnFilter(true, metadata.partitionColumns(), Gossiper.instance.isAnyNodeOn30() ? null : queried, null);
    }

    /**
     * The columns that needs to be fetched internally for this filter.
     *
     * @return the columns to fetch for this filter.
     */
    public PartitionColumns fetchedColumns()
    {
        return fetched;
    }

    /**
     * The columns actually queried by the user.
     * <p>
     * Note that this is in general not all the columns that are fetched internally (see {@link #fetchedColumns}).
     */
    public PartitionColumns queriedColumns()
    {
        return queried == null ? fetched : queried;
    }

    public boolean fetchesAllColumns()
    {
        return isFetchAll;
    }

    /**
     * Whether _fetched_ == _queried_ for this filter, and so if the {@code isQueried()} methods
     * can return {@code false} for some column/cell.
     */
    public boolean allFetchedColumnsAreQueried()
    {
        return !isFetchAll || (queried == null && subSelections == null);
    }

    /**
     * Whether the provided column is fetched by this filter.
     */
    public boolean fetches(ColumnDefinition column)
    {
        return isFetchAll || queried.contains(column);
    }

    /**
     * Whether the provided column, which is assumed to be _fetched_ by this filter (so the caller must guarantee
     * that {@code fetches(column) == true}, is also _queried_ by the user.
     *
     * !WARNING! please be sure to understand the difference between _fetched_ and _queried_
     * columns that this class made before using this method. If unsure, you probably want
     * to use the {@link #fetches} method.
     */
    public boolean fetchedColumnIsQueried(ColumnDefinition column)
    {
        return !isFetchAll || queried == null || queried.contains(column);
    }

    /**
     * Whether the provided complex cell (identified by its column and path), which is assumed to be _fetched_ by
     * this filter, is also _queried_ by the user.
     *
     * !WARNING! please be sure to understand the difference between _fetched_ and _queried_
     * columns that this class made before using this method. If unsure, you probably want
     * to use the {@link #fetches} method.
     */
<<<<<<< HEAD
    public boolean fetchedCellIsQueried(ColumnDefinition column, CellPath path)
=======
    @SuppressWarnings("unused")
    public boolean canSkipValue(ColumnDefinition column)
>>>>>>> 9c7b69e4
    {
        assert path != null;

        // first verify that the column to which the cell belongs is queried
        if (!fetchedColumnIsQueried(column))
            return false;

        if (subSelections == null)
            return true;

        SortedSet<ColumnSubselection> s = subSelections.get(column.name);
        // No subsection for this column means everything is queried
        if (s.isEmpty())
            return true;

        for (ColumnSubselection subSel : s)
            if (subSel.compareInclusionOf(path) == 0)
                return true;

        return false;
    }

    /**
     * Creates a new {@code Tester} to efficiently test the inclusion of cells of complex column
     * {@code column}.
     *
     * @return the created tester or {@code null} if all the cells from the provided column
     * are queried.
     */
    public Tester newTester(ColumnDefinition column)
    {
        if (subSelections == null || !column.isComplex())
            return null;

        SortedSet<ColumnSubselection> s = subSelections.get(column.name);
        if (s.isEmpty())
            return null;

        return new Tester(isFetchAll, s.iterator());
    }

    /**
     * Returns a {@code ColumnFilter}} builder that fetches all columns (and queries the columns
     * added to the builder, or everything if no column is added).
     */
    public static Builder allColumnsBuilder(CFMetaData metadata)
    {
        return new Builder(metadata);
    }

    /**
     * Returns a {@code ColumnFilter} builder that only fetches the columns/cells added to the builder.
     */
    public static Builder selectionBuilder()
    {
        return new Builder(null);
    }

    public static class Tester
    {
        private final boolean isFetchAll;
        private ColumnSubselection current;
        private final Iterator<ColumnSubselection> iterator;

        private Tester(boolean isFetchAll, Iterator<ColumnSubselection> iterator)
        {
            this.isFetchAll = isFetchAll;
            this.iterator = iterator;
        }

        public boolean fetches(CellPath path)
        {
            return isFetchAll || hasSubselection(path);
        }

        /**
         * Must only be called if {@code fetches(path) == true}.
         */
        public boolean fetchedCellIsQueried(CellPath path)
        {
            return !isFetchAll || hasSubselection(path);
        }

        private boolean hasSubselection(CellPath path)
        {
            while (current != null || iterator.hasNext())
            {
                if (current == null)
                    current = iterator.next();

                int cmp = current.compareInclusionOf(path);
                if (cmp == 0) // The path is included
                    return true;
                else if (cmp < 0) // The path is before this sub-selection, it's not included by any
                    return false;

                // the path is after this sub-selection, we need to check the next one.
                current = null;
            }
            return false;
        }
    }

    /**
     * A builder for a {@code ColumnFilter} object.
     *
     * Note that the columns added to this build are the _queried_ column. Whether or not all columns
     * are _fetched_ depends on which constructor you've used to obtained this builder, allColumnsBuilder (all
     * columns are fetched) or selectionBuilder (only the queried columns are fetched).
     *
     * Note that for a allColumnsBuilder, if no queried columns are added, this is interpreted as querying
     * all columns, not querying none (but if you know you want to query all columns, prefer
     * {@link ColumnFilter#all(CFMetaData)}. For selectionBuilder, adding no queried columns means no column will be
     * fetched (so the builder will return {@code PartitionColumns.NONE}).
     */
    public static class Builder
    {
        private final CFMetaData metadata; // null if we don't fetch all columns
        private PartitionColumns.Builder queriedBuilder;
        private List<ColumnSubselection> subSelections;

        private Builder(CFMetaData metadata)
        {
            this.metadata = metadata;
        }

        public Builder add(ColumnDefinition c)
        {
            if (queriedBuilder == null)
                queriedBuilder = PartitionColumns.builder();
            queriedBuilder.add(c);
            return this;
        }

        public Builder addAll(Iterable<ColumnDefinition> columns)
        {
            if (queriedBuilder == null)
                queriedBuilder = PartitionColumns.builder();
            queriedBuilder.addAll(columns);
            return this;
        }

        private Builder addSubSelection(ColumnSubselection subSelection)
        {
            add(subSelection.column());
            if (subSelections == null)
                subSelections = new ArrayList<>();
            subSelections.add(subSelection);
            return this;
        }

        public Builder slice(ColumnDefinition c, CellPath from, CellPath to)
        {
            return addSubSelection(ColumnSubselection.slice(c, from, to));
        }

        public Builder select(ColumnDefinition c, CellPath elt)
        {
            return addSubSelection(ColumnSubselection.element(c, elt));
        }

        public ColumnFilter build()
        {
            boolean isFetchAll = metadata != null;

            PartitionColumns queried = queriedBuilder == null ? null : queriedBuilder.build();
            // It's only ok to have queried == null in ColumnFilter if isFetchAll. So deal with the case of a selectionBuilder
            // with nothing selected (we can at least happen on some backward compatible queries - CASSANDRA-10471).
            if (!isFetchAll && queried == null)
                queried = PartitionColumns.NONE;

            SortedSetMultimap<ColumnIdentifier, ColumnSubselection> s = null;
            if (subSelections != null)
            {
                s = TreeMultimap.create(Comparator.naturalOrder(), Comparator.naturalOrder());
                for (ColumnSubselection subSelection : subSelections)
                    s.put(subSelection.column().name, subSelection);
            }

            // See the comment in {@link ColumnFilter#selection(CFMetaData, PartitionColumns)}
            if (isFetchAll && queried != null && Gossiper.instance.isAnyNodeOn30())
            {
                logger.trace("Column filter will be automatically converted to query all columns because 3.0 nodes are present in the cluster");
                queried = null;
            }

            return new ColumnFilter(isFetchAll, isFetchAll ? metadata.partitionColumns() : null, queried, s);
        }
    }

    @Override
    public boolean equals(Object other)
    {
        if (other == this)
            return true;

        if (!(other instanceof ColumnFilter))
            return false;

        ColumnFilter otherCf = (ColumnFilter) other;

        return otherCf.isFetchAll == this.isFetchAll &&
               Objects.equals(otherCf.fetched, this.fetched) &&
               Objects.equals(otherCf.queried, this.queried) &&
               Objects.equals(otherCf.subSelections, this.subSelections);
    }

    @Override
    public String toString()
    {
<<<<<<< HEAD
        String prefix = "";
        if (isFetchAll && queried == null)
            return "*/*";

=======
>>>>>>> 9c7b69e4
        if (isFetchAll)
            prefix = "*/";

        if (queried.isEmpty())
            return "[]";

        return toString(false);
    }

    public String toCQLString()
    {
        if (queried == null || queried.isEmpty())
            return "*";

        return toString(true);
    }

    private String toString(boolean cql)
    {
        Iterator<ColumnDefinition> columns = queried.selectOrderIterator();
        StringJoiner joiner = cql ? new StringJoiner(", ") : new StringJoiner(", ", "[", "]");

        while (columns.hasNext())
        {
            ColumnDefinition column = columns.next();
            String columnName = cql ? column.name.toCQLString() : String.valueOf(column.name);

            SortedSet<ColumnSubselection> s = subSelections != null
                                            ? subSelections.get(column.name)
                                            : Collections.emptySortedSet();

            if (s.isEmpty())
                joiner.add(columnName);
            else
<<<<<<< HEAD
                s.forEach(subSel -> joiner.add(String.format("%s%s", column.name , subSel)));
=======
                s.forEach(subSel -> joiner.add(String.format("%s%s", columnName, subSel)));
>>>>>>> 9c7b69e4
        }
        return joiner.toString();
    }

    public static class Serializer
    {
        private static final int IS_FETCH_ALL_MASK       = 0x01;
        private static final int HAS_QUERIED_MASK      = 0x02;
        private static final int HAS_SUB_SELECTIONS_MASK = 0x04;

        private static int makeHeaderByte(ColumnFilter selection)
        {
            return (selection.isFetchAll ? IS_FETCH_ALL_MASK : 0)
                 | (selection.queried != null ? HAS_QUERIED_MASK : 0)
                 | (selection.subSelections != null ? HAS_SUB_SELECTIONS_MASK : 0);
        }

        public void serialize(ColumnFilter selection, DataOutputPlus out, int version) throws IOException
        {
            out.writeByte(makeHeaderByte(selection));

            if (version >= MessagingService.VERSION_3014 && selection.isFetchAll)
            {
                Columns.serializer.serialize(selection.fetched.statics, out);
                Columns.serializer.serialize(selection.fetched.regulars, out);
            }

            if (selection.queried != null)
            {
                Columns.serializer.serialize(selection.queried.statics, out);
                Columns.serializer.serialize(selection.queried.regulars, out);
            }

            if (selection.subSelections != null)
            {
                out.writeUnsignedVInt(selection.subSelections.size());
                for (ColumnSubselection subSel : selection.subSelections.values())
                    ColumnSubselection.serializer.serialize(subSel, out, version);
            }
        }

        public ColumnFilter deserialize(DataInputPlus in, int version, CFMetaData metadata) throws IOException
        {
            int header = in.readUnsignedByte();
            boolean isFetchAll = (header & IS_FETCH_ALL_MASK) != 0;
            boolean hasQueried = (header & HAS_QUERIED_MASK) != 0;
            boolean hasSubSelections = (header & HAS_SUB_SELECTIONS_MASK) != 0;

            PartitionColumns fetched = null;
            PartitionColumns queried = null;

            if (isFetchAll)
            {
                if (version >= MessagingService.VERSION_3014)
                {
                    Columns statics = Columns.serializer.deserializeStatics(in, metadata);
                    Columns regulars = Columns.serializer.deserializeRegulars(in, metadata);
                    fetched = new PartitionColumns(statics, regulars);
                }
                else
                {
                    fetched = metadata.partitionColumns();
                }
            }

            if (hasQueried)
            {
                Columns statics = Columns.serializer.deserializeStatics(in, metadata);
                Columns regulars = Columns.serializer.deserializeRegulars(in, metadata);
                queried = new PartitionColumns(statics, regulars);
            }

            SortedSetMultimap<ColumnIdentifier, ColumnSubselection> subSelections = null;
            if (hasSubSelections)
            {
                subSelections = TreeMultimap.create(Comparator.naturalOrder(), Comparator.naturalOrder());
                int size = (int)in.readUnsignedVInt();
                for (int i = 0; i < size; i++)
                {
                    ColumnSubselection subSel = ColumnSubselection.serializer.deserialize(in, version, metadata);
                    subSelections.put(subSel.column().name, subSel);
                }
            }

            // Since nodes with and without CASSANDRA-10657 are not distinguishable by messaging version, we need to
            // check whether there are any nodes running pre CASSANDRA-10657 Cassandra and apply conversion to the
            // column filter so that it is interpreted in the same way as on the nodes without CASSANDRA-10657.
            //
            // See the comment in {@link ColumnFilter#selection(CFMetaData, PartitionColumns)}
            if (isFetchAll && queried != null && Gossiper.instance.isAnyNodeOn30())
            {
                logger.trace("Deserialized column filter will be automatically converted to query all columns because 3.0 nodes are present in the cluster");
                queried = null;
            }

            return new ColumnFilter(isFetchAll, fetched, queried, subSelections);
        }

        public long serializedSize(ColumnFilter selection, int version)
        {
            long size = 1; // header byte

            if (version >= MessagingService.VERSION_3014 && selection.isFetchAll)
            {
                size += Columns.serializer.serializedSize(selection.fetched.statics);
                size += Columns.serializer.serializedSize(selection.fetched.regulars);
            }

            if (selection.queried != null)
            {
                size += Columns.serializer.serializedSize(selection.queried.statics);
                size += Columns.serializer.serializedSize(selection.queried.regulars);
            }

            if (selection.subSelections != null)
            {

                size += TypeSizes.sizeofUnsignedVInt(selection.subSelections.size());
                for (ColumnSubselection subSel : selection.subSelections.values())
                    size += ColumnSubselection.serializer.serializedSize(subSel, version);
            }

            return size;
        }
    }
}<|MERGE_RESOLUTION|>--- conflicted
+++ resolved
@@ -194,12 +194,7 @@
      * columns that this class made before using this method. If unsure, you probably want
      * to use the {@link #fetches} method.
      */
-<<<<<<< HEAD
     public boolean fetchedCellIsQueried(ColumnDefinition column, CellPath path)
-=======
-    @SuppressWarnings("unused")
-    public boolean canSkipValue(ColumnDefinition column)
->>>>>>> 9c7b69e4
     {
         assert path != null;
 
@@ -410,20 +405,17 @@
     @Override
     public String toString()
     {
-<<<<<<< HEAD
-        String prefix = "";
         if (isFetchAll && queried == null)
             return "*/*";
 
-=======
->>>>>>> 9c7b69e4
+        String prefix = "";
         if (isFetchAll)
             prefix = "*/";
 
         if (queried.isEmpty())
-            return "[]";
-
-        return toString(false);
+            return prefix + "[]";
+
+        return prefix + toString(false);
     }
 
     public String toCQLString()
@@ -451,11 +443,7 @@
             if (s.isEmpty())
                 joiner.add(columnName);
             else
-<<<<<<< HEAD
-                s.forEach(subSel -> joiner.add(String.format("%s%s", column.name , subSel)));
-=======
                 s.forEach(subSel -> joiner.add(String.format("%s%s", columnName, subSel)));
->>>>>>> 9c7b69e4
         }
         return joiner.toString();
     }
