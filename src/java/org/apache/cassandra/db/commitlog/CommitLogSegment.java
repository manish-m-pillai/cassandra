/*
 * Licensed to the Apache Software Foundation (ASF) under one
 * or more contributor license agreements.  See the NOTICE file
 * distributed with this work for additional information
 * regarding copyright ownership.  The ASF licenses this file
 * to you under the Apache License, Version 2.0 (the
 * "License"); you may not use this file except in compliance
 * with the License.  You may obtain a copy of the License at
 *
 *     http://www.apache.org/licenses/LICENSE-2.0
 *
 * Unless required by applicable law or agreed to in writing, software
 * distributed under the License is distributed on an "AS IS" BASIS,
 * WITHOUT WARRANTIES OR CONDITIONS OF ANY KIND, either express or implied.
 * See the License for the specific language governing permissions and
 * limitations under the License.
 */
package org.apache.cassandra.db.commitlog;

import java.io.File;
import java.io.IOException;
import java.io.RandomAccessFile;
import java.nio.channels.FileChannel;
import java.nio.MappedByteBuffer;
import java.util.Collection;
<<<<<<< HEAD
import java.util.UUID;
=======
import java.util.concurrent.atomic.AtomicInteger;
import java.util.regex.Matcher;
import java.util.regex.Pattern;
>>>>>>> 5df7b251
import java.util.zip.Checksum;
import java.util.HashMap;

import org.slf4j.Logger;
import org.slf4j.LoggerFactory;

import org.apache.cassandra.config.CFMetaData;
import org.apache.cassandra.config.DatabaseDescriptor;
import org.apache.cassandra.config.Schema;
import org.apache.cassandra.db.ColumnFamily;
import org.apache.cassandra.db.RowMutation;
import org.apache.cassandra.io.FSWriteError;
import org.apache.cassandra.io.util.FileUtils;
import org.apache.cassandra.net.MessagingService;
import org.apache.cassandra.utils.PureJavaCrc32;

/*
 * A single commit log file on disk. Manages creation of the file and writing row mutations to disk,
 * as well as tracking the last mutation position of any "dirty" CFs covered by the segment file. Segment
 * files are initially allocated to a fixed size and can grow to accomidate a larger value if necessary.
 */
public class CommitLogSegment
{
    private static final Logger logger = LoggerFactory.getLogger(CommitLogSegment.class);

<<<<<<< HEAD
=======
    static final String FILENAME_PREFIX = "CommitLog-";
    static final String FILENAME_EXTENSION = ".log";
    private static final Pattern COMMIT_LOG_FILE_PATTERN = Pattern.compile(FILENAME_PREFIX + "(\\d+)" + FILENAME_EXTENSION);
    private final static long idBase = System.currentTimeMillis();
    private final static AtomicInteger nextId = new AtomicInteger(1);

>>>>>>> 5df7b251
    // The commit log entry overhead in bytes (int: length + long: head checksum + long: tail checksum)
    static final int ENTRY_OVERHEAD_SIZE = 4 + 8 + 8;

    // cache which cf is dirty in this segment to avoid having to lookup all ReplayPositions to decide if we can delete this segment
    private final HashMap<UUID, Integer> cfLastWrite = new HashMap<UUID, Integer>();

    public final long id;

    private final File logFile;
    private final RandomAccessFile logFileAccessor;

    private boolean needsSync = false;

    private final MappedByteBuffer buffer;
    private boolean closed;

    public final CommitLogDescriptor descriptor;

    /**
     * @return a newly minted segment file
     */
    public static CommitLogSegment freshSegment()
    {
        return new CommitLogSegment(null);
    }

    public static long getNextId()
    {
        return idBase + nextId.getAndIncrement();
    }
    /**
     * Constructs a new segment file.
     *
     * @param filePath  if not null, recycles the existing file by renaming it and truncating it to CommitLog.SEGMENT_SIZE.
     */
    CommitLogSegment(String filePath)
    {
<<<<<<< HEAD
        id = System.nanoTime();
        descriptor = new CommitLogDescriptor(id);
        logFile = new File(DatabaseDescriptor.getCommitLogLocation(), descriptor.fileName());
=======
        id = getNextId();
        logFile = new File(DatabaseDescriptor.getCommitLogLocation(), FILENAME_PREFIX + id + FILENAME_EXTENSION);
>>>>>>> 5df7b251
        boolean isCreating = true;

        try
        {
            if (filePath != null)
            {
                File oldFile = new File(filePath);

                if (oldFile.exists())
                {
                    logger.debug("Re-using discarded CommitLog segment for {} from {}", id, filePath);
                    if (!oldFile.renameTo(logFile))
                        throw new IOException("Rename from " + filePath + " to " + id + " failed");
                    isCreating = false;
                }
            }

            // Open the initial the segment file
            logFileAccessor = new RandomAccessFile(logFile, "rw");

            if (isCreating)
                logger.debug("Creating new commit log segment {}", logFile.getPath());

            // Map the segment, extending or truncating it to the standard segment size
            logFileAccessor.setLength(DatabaseDescriptor.getCommitLogSegmentSize());

            buffer = logFileAccessor.getChannel().map(FileChannel.MapMode.READ_WRITE, 0, DatabaseDescriptor.getCommitLogSegmentSize());
            buffer.putInt(CommitLog.END_OF_SEGMENT_MARKER);
            buffer.position(0);

            needsSync = true;
        }
        catch (IOException e)
        {
            throw new FSWriteError(e, logFile);
        }
    }

    /**
     * Completely discards a segment file by deleting it. (Potentially blocking operation)
     */
    public void discard(boolean deleteFile)
    {
        // TODO shouldn't we close the file when we're done writing to it, which comes (potentially) much earlier than it's eligible for recyling?
        close();
        if (deleteFile)
            FileUtils.deleteWithConfirm(logFile);
    }

    /**
     * Recycle processes an unneeded segment file for reuse.
     *
     * @return a new CommitLogSegment representing the newly reusable segment.
     */
    public CommitLogSegment recycle()
    {
        // writes an end-of-segment marker at the very beginning of the file and closes it
        buffer.position(0);
        buffer.putInt(CommitLog.END_OF_SEGMENT_MARKER);
        buffer.position(0);

        try
        {
            sync();
        }
        catch (FSWriteError e)
        {
            logger.error("I/O error flushing " + this + " " + e);
            throw e;
        }

        close();

        return new CommitLogSegment(getPath());
    }

    /**
     * @return true if there is room to write() @param mutation to this segment
     */
    public boolean hasCapacityFor(RowMutation mutation)
    {
        long totalSize = RowMutation.serializer.serializedSize(mutation, MessagingService.current_version) + ENTRY_OVERHEAD_SIZE;
        return totalSize <= buffer.remaining();
    }

    /**
     * mark all of the column families we're modifying as dirty at this position
     */
    private void markDirty(RowMutation rowMutation, ReplayPosition repPos)
    {
        for (ColumnFamily columnFamily : rowMutation.getColumnFamilies())
        {
            // check for null cfm in case a cl write goes through after the cf is
            // defined but before a new segment is created.
            CFMetaData cfm = Schema.instance.getCFMetaData(columnFamily.id());
            if (cfm == null)
            {
                logger.error("Attempted to write commit log entry for unrecognized column family: " + columnFamily.id());
            }
            else
            {
                markCFDirty(cfm.cfId, repPos.position);
            }
        }
    }

   /**
     * Appends a row mutation onto the commit log.  Requres that hasCapacityFor has already been checked.
     *
     * @param   rowMutation   the mutation to append to the commit log.
     * @return  the position of the appended mutation
     */
    public ReplayPosition write(RowMutation rowMutation) throws IOException
    {
        assert !closed;
        ReplayPosition repPos = getContext();
        markDirty(rowMutation, repPos);

        Checksum checksum = new PureJavaCrc32();
        byte[] serializedRow = rowMutation.getSerializedBuffer(MessagingService.current_version);

        checksum.update(serializedRow.length);
        buffer.putInt(serializedRow.length);
        buffer.putLong(checksum.getValue());

        buffer.put(serializedRow);
        checksum.update(serializedRow, 0, serializedRow.length);
        buffer.putLong(checksum.getValue());

        if (buffer.remaining() >= 4)
        {
            // writes end of segment marker and rewinds back to position where it starts
            buffer.putInt(CommitLog.END_OF_SEGMENT_MARKER);
            buffer.position(buffer.position() - CommitLog.END_OF_SEGMENT_MARKER_SIZE);
        }

        needsSync = true;
        return repPos;
    }

    /**
     * Forces a disk flush for this segment file.
     */
    public void sync()
    {
        if (needsSync)
        {
            try
            {
                buffer.force();
            }
            catch (Exception e) // MappedByteBuffer.force() does not declare IOException but can actually throw it
            {
                throw new FSWriteError(e, getPath());
            }
            needsSync = false;
        }
    }

    /**
     * @return the current ReplayPosition for this log segment
     */
    public ReplayPosition getContext()
    {
        return new ReplayPosition(id, buffer.position());
    }

    /**
     * @return the file path to this segment
     */
    public String getPath()
    {
        return logFile.getPath();
    }

    /**
     * @return the file name of this segment
     */
    public String getName()
    {
        return logFile.getName();
    }

    /**
     * Close the segment file.
     */
    public void close()
    {
        if (closed)
            return;

        try
        {
            FileUtils.clean(buffer);
            logFileAccessor.close();
            closed = true;
        }
        catch (IOException e)
        {
            throw new FSWriteError(e, getPath());
        }
    }

    /**
     * Records the CF as dirty at a certain position.
     *
     * @param cfId      the column family ID that is now dirty
     * @param position  the position the last write for this CF was written at
     */
    private void markCFDirty(UUID cfId, Integer position)
    {
        cfLastWrite.put(cfId, position);
    }

    /**
     * Marks the ColumnFamily specified by cfId as clean for this log segment. If the
     * given context argument is contained in this file, it will only mark the CF as
     * clean if no newer writes have taken place.
     *
     * @param cfId    the column family ID that is now clean
     * @param context the optional clean offset
     */
    public void markClean(UUID cfId, ReplayPosition context)
    {
        Integer lastWritten = cfLastWrite.get(cfId);

        if (lastWritten != null && (!contains(context) || lastWritten < context.position))
        {
            cfLastWrite.remove(cfId);
        }
    }

    /**
     * @return a collection of dirty CFIDs for this segment file.
     */
    public Collection<UUID> getDirtyCFIDs()
    {
        return cfLastWrite.keySet();
    }

    /**
     * @return true if this segment is unused and safe to recycle or delete
     */
    public boolean isUnused()
    {
        return cfLastWrite.isEmpty();
    }

    /**
     * Check to see if a certain ReplayPosition is contained by this segment file.
     *
     * @param   context the replay position to be checked
     * @return  true if the replay position is contained by this segment file.
     */
    public boolean contains(ReplayPosition context)
    {
        return context.segment == id;
    }

    // For debugging, not fast
    public String dirtyString()
    {
        StringBuilder sb = new StringBuilder();
        for (UUID cfId : cfLastWrite.keySet())
        {
            CFMetaData m = Schema.instance.getCFMetaData(cfId);
            sb.append(m == null ? "<deleted>" : m.cfName).append(" (").append(cfId).append("), ");
        }
        return sb.toString();
    }

    @Override
    public String toString()
    {
        return "CommitLogSegment(" + getPath() + ')';
    }

    public int position()
    {
        return buffer.position();
    }
}<|MERGE_RESOLUTION|>--- conflicted
+++ resolved
@@ -20,18 +20,13 @@
 import java.io.File;
 import java.io.IOException;
 import java.io.RandomAccessFile;
+import java.nio.MappedByteBuffer;
 import java.nio.channels.FileChannel;
-import java.nio.MappedByteBuffer;
 import java.util.Collection;
-<<<<<<< HEAD
+import java.util.HashMap;
 import java.util.UUID;
-=======
 import java.util.concurrent.atomic.AtomicInteger;
-import java.util.regex.Matcher;
-import java.util.regex.Pattern;
->>>>>>> 5df7b251
 import java.util.zip.Checksum;
-import java.util.HashMap;
 
 import org.slf4j.Logger;
 import org.slf4j.LoggerFactory;
@@ -55,15 +50,9 @@
 {
     private static final Logger logger = LoggerFactory.getLogger(CommitLogSegment.class);
 
-<<<<<<< HEAD
-=======
-    static final String FILENAME_PREFIX = "CommitLog-";
-    static final String FILENAME_EXTENSION = ".log";
-    private static final Pattern COMMIT_LOG_FILE_PATTERN = Pattern.compile(FILENAME_PREFIX + "(\\d+)" + FILENAME_EXTENSION);
     private final static long idBase = System.currentTimeMillis();
     private final static AtomicInteger nextId = new AtomicInteger(1);
 
->>>>>>> 5df7b251
     // The commit log entry overhead in bytes (int: length + long: head checksum + long: tail checksum)
     static final int ENTRY_OVERHEAD_SIZE = 4 + 8 + 8;
 
@@ -101,14 +90,9 @@
      */
     CommitLogSegment(String filePath)
     {
-<<<<<<< HEAD
-        id = System.nanoTime();
+        id = getNextId();
         descriptor = new CommitLogDescriptor(id);
         logFile = new File(DatabaseDescriptor.getCommitLogLocation(), descriptor.fileName());
-=======
-        id = getNextId();
-        logFile = new File(DatabaseDescriptor.getCommitLogLocation(), FILENAME_PREFIX + id + FILENAME_EXTENSION);
->>>>>>> 5df7b251
         boolean isCreating = true;
 
         try
