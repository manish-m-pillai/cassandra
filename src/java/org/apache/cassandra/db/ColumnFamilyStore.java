--- conflicted
+++ resolved
@@ -1160,21 +1160,15 @@
                         }
                     }
                 }
-<<<<<<< HEAD
-                memtable.cfs.replaceFlushed(memtable, sstables);
-                reclaim(memtable);
+            }
+            memtable.cfs.replaceFlushed(memtable, sstables);
+            reclaim(memtable);
                 logger.debug("Flushed to {} ({} sstables, {}), biggest {}, smallest {}",
                              sstables,
                              sstables.size(),
                              FBUtilities.prettyPrintMemory(totalBytesOnDisk),
                              FBUtilities.prettyPrintMemory(maxBytesOnDisk),
                              FBUtilities.prettyPrintMemory(minBytesOnDisk));
-=======
->>>>>>> af9b9cd5
-            }
-            memtable.cfs.replaceFlushed(memtable, sstables);
-            reclaim(memtable);
-            logger.debug("Flushed to {} ({} sstables, {} bytes), biggest {} bytes, smallest {} bytes", sstables, sstables.size(), totalBytesOnDisk, maxBytesOnDisk, minBytesOnDisk);
         }
 
         private void reclaim(final Memtable memtable)
