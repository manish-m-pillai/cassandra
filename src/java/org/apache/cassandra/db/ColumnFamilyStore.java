/*
 * Licensed to the Apache Software Foundation (ASF) under one
 * or more contributor license agreements.  See the NOTICE file
 * distributed with this work for additional information
 * regarding copyright ownership.  The ASF licenses this file
 * to you under the Apache License, Version 2.0 (the
 * "License"); you may not use this file except in compliance
 * with the License.  You may obtain a copy of the License at
 *
 *     http://www.apache.org/licenses/LICENSE-2.0
 *
 * Unless required by applicable law or agreed to in writing, software
 * distributed under the License is distributed on an "AS IS" BASIS,
 * WITHOUT WARRANTIES OR CONDITIONS OF ANY KIND, either express or implied.
 * See the License for the specific language governing permissions and
 * limitations under the License.
 */
package org.apache.cassandra.db;

import java.io.*;
import java.lang.management.ManagementFactory;
import java.nio.ByteBuffer;
import java.nio.file.Files;
import java.util.*;
import java.util.concurrent.*;
import java.util.concurrent.atomic.AtomicInteger;
import java.util.concurrent.atomic.AtomicReference;
import java.util.regex.Pattern;
import javax.management.*;
import javax.management.openmbean.*;

import com.google.common.annotations.VisibleForTesting;
import com.google.common.base.*;
import com.google.common.base.Throwables;
import com.google.common.collect.*;
import com.google.common.util.concurrent.*;

import org.apache.cassandra.db.lifecycle.SSTableIntervalTree;
import org.apache.cassandra.db.lifecycle.View;
import org.apache.cassandra.db.lifecycle.Tracker;
import org.apache.cassandra.db.lifecycle.LifecycleTransaction;
import org.apache.cassandra.io.FSWriteError;
import org.json.simple.*;
import org.slf4j.Logger;
import org.slf4j.LoggerFactory;

import org.apache.cassandra.cache.*;
import org.apache.cassandra.concurrent.*;
import org.apache.cassandra.config.*;
import org.apache.cassandra.config.CFMetaData.SpeculativeRetry;
import org.apache.cassandra.db.commitlog.CommitLog;
import org.apache.cassandra.db.commitlog.ReplayPosition;
import org.apache.cassandra.db.compaction.*;
import org.apache.cassandra.db.composites.CellName;
import org.apache.cassandra.db.composites.CellNameType;
import org.apache.cassandra.db.composites.Composite;
import org.apache.cassandra.db.filter.ColumnSlice;
import org.apache.cassandra.db.filter.ExtendedFilter;
import org.apache.cassandra.db.filter.IDiskAtomFilter;
import org.apache.cassandra.db.filter.QueryFilter;
import org.apache.cassandra.db.filter.SliceQueryFilter;
import org.apache.cassandra.db.index.SecondaryIndex;
import org.apache.cassandra.db.index.SecondaryIndexManager;
import org.apache.cassandra.dht.*;
import org.apache.cassandra.dht.Range;
import org.apache.cassandra.exceptions.ConfigurationException;
import org.apache.cassandra.io.FSReadError;
import org.apache.cassandra.io.compress.CompressionParameters;
import org.apache.cassandra.io.sstable.Descriptor;
import org.apache.cassandra.io.sstable.*;
import org.apache.cassandra.io.sstable.format.*;
import org.apache.cassandra.io.sstable.metadata.CompactionMetadata;
import org.apache.cassandra.io.sstable.metadata.MetadataType;
import org.apache.cassandra.io.util.FileUtils;
import org.apache.cassandra.metrics.ColumnFamilyMetrics;
import org.apache.cassandra.metrics.ColumnFamilyMetrics.Sampler;
import org.apache.cassandra.service.CacheService;
import org.apache.cassandra.service.StorageService;
import org.apache.cassandra.streaming.StreamLockfile;
import org.apache.cassandra.tracing.Tracing;
import org.apache.cassandra.utils.*;
import org.apache.cassandra.utils.concurrent.*;
import org.apache.cassandra.utils.TopKSampler.SamplerResult;
import org.apache.cassandra.utils.memory.MemtableAllocator;

import com.clearspring.analytics.stream.Counter;

import static org.apache.cassandra.utils.Throwables.maybeFail;

public class ColumnFamilyStore implements ColumnFamilyStoreMBean
{
    private static final Logger logger = LoggerFactory.getLogger(ColumnFamilyStore.class);

    private static final ExecutorService flushExecutor = new JMXEnabledThreadPoolExecutor(DatabaseDescriptor.getFlushWriters(),
                                                                                          StageManager.KEEPALIVE,
                                                                                          TimeUnit.SECONDS,
                                                                                          new LinkedBlockingQueue<Runnable>(),
                                                                                          new NamedThreadFactory("MemtableFlushWriter"),
                                                                                          "internal");

    // post-flush executor is single threaded to provide guarantee that any flush Future on a CF will never return until prior flushes have completed
    private static final ExecutorService postFlushExecutor = new JMXEnabledThreadPoolExecutor(1,
                                                                                              StageManager.KEEPALIVE,
                                                                                              TimeUnit.SECONDS,
                                                                                              new LinkedBlockingQueue<Runnable>(),
                                                                                              new NamedThreadFactory("MemtablePostFlush"),
                                                                                              "internal");

    private static final ExecutorService reclaimExecutor = new JMXEnabledThreadPoolExecutor(1,
                                                                                            StageManager.KEEPALIVE,
                                                                                            TimeUnit.SECONDS,
                                                                                            new LinkedBlockingQueue<Runnable>(),
                                                                                            new NamedThreadFactory("MemtableReclaimMemory"),
                                                                                            "internal");

    private static final String[] COUNTER_NAMES = new String[]{"raw", "count", "error", "string"};
    private static final String[] COUNTER_DESCS = new String[]
    { "partition key in raw hex bytes",
      "value of this partition for given sampler",
      "value is within the error bounds plus or minus of this",
      "the partition key turned into a human readable format" };
    private static final CompositeType COUNTER_COMPOSITE_TYPE;
    private static final TabularType COUNTER_TYPE;

    private static final String[] SAMPLER_NAMES = new String[]{"cardinality", "partitions"};
    private static final String[] SAMPLER_DESCS = new String[]
    { "cardinality of partitions",
      "list of counter results" };

    private static final String SAMPLING_RESULTS_NAME = "SAMPLING_RESULTS";
    private static final CompositeType SAMPLING_RESULT;

    static
    {
        try
        {
            OpenType<?>[] counterTypes = new OpenType[] { SimpleType.STRING, SimpleType.LONG, SimpleType.LONG, SimpleType.STRING };
            COUNTER_COMPOSITE_TYPE = new CompositeType(SAMPLING_RESULTS_NAME, SAMPLING_RESULTS_NAME, COUNTER_NAMES, COUNTER_DESCS, counterTypes);
            COUNTER_TYPE = new TabularType(SAMPLING_RESULTS_NAME, SAMPLING_RESULTS_NAME, COUNTER_COMPOSITE_TYPE, COUNTER_NAMES);

            OpenType<?>[] samplerTypes = new OpenType[] { SimpleType.LONG, COUNTER_TYPE };
            SAMPLING_RESULT = new CompositeType(SAMPLING_RESULTS_NAME, SAMPLING_RESULTS_NAME, SAMPLER_NAMES, SAMPLER_DESCS, samplerTypes);
        } catch (OpenDataException e)
        {
            throw Throwables.propagate(e);
        }
    }

    public final Keyspace keyspace;
    public final String name;
    public final CFMetaData metadata;
    public final IPartitioner partitioner;
    private final String mbeanName;
    private volatile boolean valid = true;

    /**
     * Memtables and SSTables on disk for this column family.
     *
     * We synchronize on the Tracker to ensure isolation when we want to make sure
     * that the memtable we're acting on doesn't change out from under us.  I.e., flush
     * syncronizes on it to make sure it can submit on both executors atomically,
     * so anyone else who wants to make sure flush doesn't interfere should as well.
     */
    private final Tracker data;

    /* The read order, used to track accesses to off-heap memtable storage */
    public final OpOrder readOrdering = new OpOrder();

    /* This is used to generate the next index for a SSTable */
    private final AtomicInteger fileIndexGenerator = new AtomicInteger(0);

    public final SecondaryIndexManager indexManager;

    /* These are locally held copies to be changed from the config during runtime */
    private volatile DefaultInteger minCompactionThreshold;
    private volatile DefaultInteger maxCompactionThreshold;
    private final WrappingCompactionStrategy compactionStrategyWrapper;

    public final Directories directories;

    public final ColumnFamilyMetrics metric;
    public volatile long sampleLatencyNanos;
    private final ScheduledFuture<?> latencyCalculator;

    public static void shutdownPostFlushExecutor() throws InterruptedException
    {
        postFlushExecutor.shutdown();
        postFlushExecutor.awaitTermination(60, TimeUnit.SECONDS);
    }

    public void reload()
    {
        // metadata object has been mutated directly. make all the members jibe with new settings.

        // only update these runtime-modifiable settings if they have not been modified.
        if (!minCompactionThreshold.isModified())
            for (ColumnFamilyStore cfs : concatWithIndexes())
                cfs.minCompactionThreshold = new DefaultInteger(metadata.getMinCompactionThreshold());
        if (!maxCompactionThreshold.isModified())
            for (ColumnFamilyStore cfs : concatWithIndexes())
                cfs.maxCompactionThreshold = new DefaultInteger(metadata.getMaxCompactionThreshold());

        compactionStrategyWrapper.maybeReloadCompactionStrategy(metadata);

        scheduleFlush();

        indexManager.reload();

        // If the CF comparator has changed, we need to change the memtable,
        // because the old one still aliases the previous comparator.
        if (data.getView().getCurrentMemtable().initialComparator != metadata.comparator)
            switchMemtable();
    }

    void scheduleFlush()
    {
        int period = metadata.getMemtableFlushPeriod();
        if (period > 0)
        {
            logger.debug("scheduling flush in {} ms", period);
            WrappedRunnable runnable = new WrappedRunnable()
            {
                protected void runMayThrow() throws Exception
                {
                    synchronized (data)
                    {
                        Memtable current = data.getView().getCurrentMemtable();
                        // if we're not expired, we've been hit by a scheduled flush for an already flushed memtable, so ignore
                        if (current.isExpired())
                        {
                            if (current.isClean())
                            {
                                // if we're still clean, instead of swapping just reschedule a flush for later
                                scheduleFlush();
                            }
                            else
                            {
                                // we'll be rescheduled by the constructor of the Memtable.
                                forceFlush();
                            }
                        }
                    }
                }
            };
            ScheduledExecutors.scheduledTasks.schedule(runnable, period, TimeUnit.MILLISECONDS);
        }
    }

    public static Runnable getBackgroundCompactionTaskSubmitter()
    {
        return new Runnable()
        {
            public void run()
            {
                for (Keyspace keyspace : Keyspace.all())
                    for (ColumnFamilyStore cfs : keyspace.getColumnFamilyStores())
                        CompactionManager.instance.submitBackground(cfs);
            }
        };
    }

    public void setCompactionStrategyClass(String compactionStrategyClass)
    {
        try
        {
            metadata.compactionStrategyClass = CFMetaData.createCompactionStrategy(compactionStrategyClass);
            compactionStrategyWrapper.maybeReloadCompactionStrategy(metadata);
        }
        catch (ConfigurationException e)
        {
            throw new IllegalArgumentException(e.getMessage());
        }
    }

    public String getCompactionStrategyClass()
    {
        return metadata.compactionStrategyClass.getName();
    }

    public Map<String,String> getCompressionParameters()
    {
        return metadata.compressionParameters().asThriftOptions();
    }

    public void setCompressionParameters(Map<String,String> opts)
    {
        try
        {
            metadata.compressionParameters = CompressionParameters.create(opts);
        }
        catch (ConfigurationException e)
        {
            throw new IllegalArgumentException(e.getMessage());
        }
    }

    public void setCrcCheckChance(double crcCheckChance)
    {
        try
        {
            for (SSTableReader sstable : keyspace.getAllSSTables())
                if (sstable.compression)
                    sstable.getCompressionMetadata().parameters.setCrcCheckChance(crcCheckChance);
        }
        catch (ConfigurationException e)
        {
            throw new IllegalArgumentException(e.getMessage());
        }
    }

    public ColumnFamilyStore(Keyspace keyspace,
                             String columnFamilyName,
                             IPartitioner partitioner,
                             int generation,
                             CFMetaData metadata,
                             Directories directories,
                             boolean loadSSTables)
    {
        this(keyspace, columnFamilyName, partitioner, generation, metadata, directories, loadSSTables, true);
    }


    @VisibleForTesting
    public ColumnFamilyStore(Keyspace keyspace,
                              String columnFamilyName,
                              IPartitioner partitioner,
                              int generation,
                              CFMetaData metadata,
                              Directories directories,
                              boolean loadSSTables,
                              boolean registerBookkeeping)
    {
        assert metadata != null : "null metadata for " + keyspace + ":" + columnFamilyName;

        this.keyspace = keyspace;
        name = columnFamilyName;
        this.metadata = metadata;
        this.minCompactionThreshold = new DefaultInteger(metadata.getMinCompactionThreshold());
        this.maxCompactionThreshold = new DefaultInteger(metadata.getMaxCompactionThreshold());
        this.partitioner = partitioner;
        this.directories = directories;
        this.indexManager = new SecondaryIndexManager(this);
        this.metric = new ColumnFamilyMetrics(this);
        fileIndexGenerator.set(generation);
        sampleLatencyNanos = DatabaseDescriptor.getReadRpcTimeout() / 2;

        CachingOptions caching = metadata.getCaching();

        logger.info("Initializing {}.{}", keyspace.getName(), name);

        // scan for sstables corresponding to this cf and load them
        data = new Tracker(this, loadSSTables);

        if (data.loadsstables)
        {
            Directories.SSTableLister sstableFiles = directories.sstableLister().skipTemporary(true);
            Collection<SSTableReader> sstables = SSTableReader.openAll(sstableFiles.list().entrySet(), metadata, this.partitioner);
            data.addInitialSSTables(sstables);
        }

        if (caching.keyCache.isEnabled())
            CacheService.instance.keyCache.loadSaved(this);

        // compaction strategy should be created after the CFS has been prepared
        this.compactionStrategyWrapper = new WrappingCompactionStrategy(this);

        if (maxCompactionThreshold.value() <= 0 || minCompactionThreshold.value() <=0)
        {
            logger.warn("Disabling compaction strategy by setting compaction thresholds to 0 is deprecated, set the compaction option 'enabled' to 'false' instead.");
            this.compactionStrategyWrapper.disable();
        }

        // create the private ColumnFamilyStores for the secondary column indexes
        for (ColumnDefinition info : metadata.allColumns())
        {
            if (info.getIndexType() != null)
                indexManager.addIndexedColumn(info);
        }

        if (registerBookkeeping)
        {
            // register the mbean
            String type = this.partitioner instanceof LocalPartitioner ? "IndexColumnFamilies" : "ColumnFamilies";
            mbeanName = "org.apache.cassandra.db:type=" + type + ",keyspace=" + this.keyspace.getName() + ",columnfamily=" + name;
            try
            {
                MBeanServer mbs = ManagementFactory.getPlatformMBeanServer();
                ObjectName nameObj = new ObjectName(mbeanName);
                mbs.registerMBean(this, nameObj);
            }
            catch (Exception e)
            {
                throw new RuntimeException(e);
            }
            logger.debug("retryPolicy for {} is {}", name, this.metadata.getSpeculativeRetry());
            latencyCalculator = ScheduledExecutors.optionalTasks.scheduleWithFixedDelay(new Runnable()
            {
                public void run()
                {
                    SpeculativeRetry retryPolicy = ColumnFamilyStore.this.metadata.getSpeculativeRetry();
                    switch (retryPolicy.type)
                    {
                        case PERCENTILE:
                            // get percentile in nanos
                            sampleLatencyNanos = (long) (metric.coordinatorReadLatency.getSnapshot().getValue(retryPolicy.value) * 1000d);
                            break;
                        case CUSTOM:
                            // convert to nanos, since configuration is in millisecond
                            sampleLatencyNanos = (long) (retryPolicy.value * 1000d * 1000d);
                            break;
                        default:
                            sampleLatencyNanos = Long.MAX_VALUE;
                            break;
                    }
                }
            }, DatabaseDescriptor.getReadRpcTimeout(), DatabaseDescriptor.getReadRpcTimeout(), TimeUnit.MILLISECONDS);
        }
        else
        {
            latencyCalculator = ScheduledExecutors.optionalTasks.schedule(Runnables.doNothing(), 0, TimeUnit.NANOSECONDS);
            mbeanName = null;
        }
    }

    /** call when dropping or renaming a CF. Performs mbean housekeeping and invalidates CFS to other operations */
    public void invalidate()
    {
        invalidate(true);
    }

    public void invalidate(boolean expectMBean)
    {
        // disable and cancel in-progress compactions before invalidating
        valid = false;

        try
        {
            unregisterMBean();
        }
        catch (Exception e)
        {
            if (expectMBean)
            {
                JVMStabilityInspector.inspectThrowable(e);
                // this shouldn't block anything.
                logger.warn("Failed unregistering mbean: {}", mbeanName, e);
            }
        }

        latencyCalculator.cancel(false);
        SystemKeyspace.removeTruncationRecord(metadata.cfId);
        data.dropSSTables();
        indexManager.invalidate();

        invalidateCaches();
    }

    /**
     * Removes every SSTable in the directory from the Tracker's view.
     * @param directory the unreadable directory, possibly with SSTables in it, but not necessarily.
     */
    void maybeRemoveUnreadableSSTables(File directory)
    {
        data.removeUnreadableSSTables(directory);
    }

    void unregisterMBean() throws MalformedObjectNameException, InstanceNotFoundException, MBeanRegistrationException
    {
        MBeanServer mbs = ManagementFactory.getPlatformMBeanServer();
        ObjectName nameObj = new ObjectName(mbeanName);
        if (mbs.isRegistered(nameObj))
            mbs.unregisterMBean(nameObj);

        // unregister metrics
        metric.release();
    }


    public static ColumnFamilyStore createColumnFamilyStore(Keyspace keyspace, String columnFamily, boolean loadSSTables)
    {
        return createColumnFamilyStore(keyspace, columnFamily, StorageService.getPartitioner(), Schema.instance.getCFMetaData(keyspace.getName(), columnFamily), loadSSTables);
    }

    public static synchronized ColumnFamilyStore createColumnFamilyStore(Keyspace keyspace,
                                                                         String columnFamily,
                                                                         IPartitioner partitioner,
                                                                         CFMetaData metadata,
                                                                         boolean loadSSTables)
    {
        // get the max generation number, to prevent generation conflicts
        Directories directories = new Directories(metadata);
        Directories.SSTableLister lister = directories.sstableLister().includeBackups(true);
        List<Integer> generations = new ArrayList<Integer>();
        for (Map.Entry<Descriptor, Set<Component>> entry : lister.list().entrySet())
        {
            Descriptor desc = entry.getKey();
            generations.add(desc.generation);
            if (!desc.isCompatible())
                throw new RuntimeException(String.format("Incompatible SSTable found. Current version %s is unable to read file: %s. Please run upgradesstables.",
                        desc.getFormat().getLatestVersion(), desc));
        }
        Collections.sort(generations);
        int value = (generations.size() > 0) ? (generations.get(generations.size() - 1)) : 0;

        return new ColumnFamilyStore(keyspace, columnFamily, partitioner, value, metadata, directories, loadSSTables);
    }

    /**
     * Removes unnecessary files from the cf directory at startup: these include temp files, orphans, zero-length files
     * and compacted sstables. Files that cannot be recognized will be ignored.
     */
    public static void scrubDataDirectories(CFMetaData metadata)
    {
        Directories directories = new Directories(metadata);

        // clear ephemeral snapshots that were not properly cleared last session (CASSANDRA-7357)
        clearEphemeralSnapshots(directories);

        // remove any left-behind SSTables from failed/stalled streaming
        FileFilter filter = new FileFilter()
        {
            public boolean accept(File pathname)
            {
                return pathname.getPath().endsWith(StreamLockfile.FILE_EXT);
            }
        };
        for (File dir : directories.getCFDirectories())
        {
            File[] lockfiles = dir.listFiles(filter);
            // lock files can be null if I/O error happens
            if (lockfiles == null || lockfiles.length == 0)
                continue;
            logger.info("Removing SSTables from failed streaming session. Found {} files to cleanup.", lockfiles.length);

            for (File lockfile : lockfiles)
            {
                StreamLockfile streamLockfile = new StreamLockfile(lockfile);
                streamLockfile.cleanup();
                streamLockfile.delete();
            }
        }

        logger.debug("Removing compacted SSTable files from {} (see http://wiki.apache.org/cassandra/MemtableSSTable)", metadata.cfName);

        for (Map.Entry<Descriptor,Set<Component>> sstableFiles : directories.sstableLister().list().entrySet())
        {
            Descriptor desc = sstableFiles.getKey();
            Set<Component> components = sstableFiles.getValue();

            if (desc.type.isTemporary)
            {
                SSTable.delete(desc, components);
                continue;
            }

            File dataFile = new File(desc.filenameFor(Component.DATA));
            if (components.contains(Component.DATA) && dataFile.length() > 0)
                // everything appears to be in order... moving on.
                continue;

            // missing the DATA file! all components are orphaned
            logger.warn("Removing orphans for {}: {}", desc, components);
            for (Component component : components)
            {
                FileUtils.deleteWithConfirm(desc.filenameFor(component));
            }
        }

        // cleanup incomplete saved caches
        Pattern tmpCacheFilePattern = Pattern.compile(metadata.ksName + "-" + metadata.cfName + "-(Key|Row)Cache.*\\.tmp$");
        File dir = new File(DatabaseDescriptor.getSavedCachesLocation());

        if (dir.exists())
        {
            assert dir.isDirectory();
            for (File file : dir.listFiles())
                if (tmpCacheFilePattern.matcher(file.getName()).matches())
                    if (!file.delete())
                        logger.warn("could not delete {}", file.getAbsolutePath());
        }

        // also clean out any index leftovers.
        for (ColumnDefinition def : metadata.allColumns())
        {
            if (def.isIndexed())
            {
                CellNameType indexComparator = SecondaryIndex.getIndexComparator(metadata, def);
                if (indexComparator != null)
                {
                    CFMetaData indexMetadata = CFMetaData.newIndexMetadata(metadata, def, indexComparator);
                    scrubDataDirectories(indexMetadata);
                }
            }
        }
    }

    /**
     * Replacing compacted sstables is atomic as far as observers of Tracker are concerned, but not on the
     * filesystem: first the new sstables are renamed to "live" status (i.e., the tmp marker is removed), then
     * their ancestors are removed.
     *
     * If an unclean shutdown happens at the right time, we can thus end up with both the new ones and their
     * ancestors "live" in the system.  This is harmless for normal data, but for counters it can cause overcounts.
     *
     * To prevent this, we record sstables being compacted in the system keyspace.  If we find unfinished
     * compactions, we remove the new ones (since those may be incomplete -- under LCS, we may create multiple
     * sstables from any given ancestor).
     */
    public static void removeUnfinishedCompactionLeftovers(CFMetaData metadata, Map<Integer, UUID> unfinishedCompactions)
    {
        Directories directories = new Directories(metadata);

        Set<Integer> allGenerations = new HashSet<>();
        for (Descriptor desc : directories.sstableLister().list().keySet())
            allGenerations.add(desc.generation);

        // sanity-check unfinishedCompactions
        Set<Integer> unfinishedGenerations = unfinishedCompactions.keySet();
        if (!allGenerations.containsAll(unfinishedGenerations))
        {
            HashSet<Integer> missingGenerations = new HashSet<>(unfinishedGenerations);
            missingGenerations.removeAll(allGenerations);
            logger.debug("Unfinished compactions of {}.{} reference missing sstables of generations {}",
                         metadata.ksName, metadata.cfName, missingGenerations);
        }

        // remove new sstables from compactions that didn't complete, and compute
        // set of ancestors that shouldn't exist anymore
        Set<Integer> completedAncestors = new HashSet<>();
        for (Map.Entry<Descriptor, Set<Component>> sstableFiles : directories.sstableLister().skipTemporary(true).list().entrySet())
        {
            Descriptor desc = sstableFiles.getKey();

            Set<Integer> ancestors;
            try
            {
                CompactionMetadata compactionMetadata = (CompactionMetadata) desc.getMetadataSerializer().deserialize(desc, MetadataType.COMPACTION);
                ancestors = compactionMetadata.ancestors;
            }
            catch (IOException e)
            {
                throw new FSReadError(e, desc.filenameFor(Component.STATS));
            }
            catch (NullPointerException e)
            {
                throw new FSReadError(e, "Failed to remove unfinished compaction leftovers (file: " + desc.filenameFor(Component.STATS) + ").  See log for details.");
            }

            if (!ancestors.isEmpty()
                && unfinishedGenerations.containsAll(ancestors)
                && allGenerations.containsAll(ancestors))
            {
                // any of the ancestors would work, so we'll just lookup the compaction task ID with the first one
                UUID compactionTaskID = unfinishedCompactions.get(ancestors.iterator().next());
                assert compactionTaskID != null;
                logger.debug("Going to delete unfinished compaction product {}", desc);
                SSTable.delete(desc, sstableFiles.getValue());
                SystemKeyspace.finishCompaction(compactionTaskID);
            }
            else
            {
                completedAncestors.addAll(ancestors);
            }
        }

        // remove old sstables from compactions that did complete
        for (Map.Entry<Descriptor, Set<Component>> sstableFiles : directories.sstableLister().list().entrySet())
        {
            Descriptor desc = sstableFiles.getKey();
            if (completedAncestors.contains(desc.generation))
            {
                // if any of the ancestors were participating in a compaction, finish that compaction
                logger.debug("Going to delete leftover compaction ancestor {}", desc);
                SSTable.delete(desc, sstableFiles.getValue());
                UUID compactionTaskID = unfinishedCompactions.get(desc.generation);
                if (compactionTaskID != null)
                    SystemKeyspace.finishCompaction(unfinishedCompactions.get(desc.generation));
            }
        }
    }

    // must be called after all sstables are loaded since row cache merges all row versions
    public void initRowCache()
    {
        if (!isRowCacheEnabled())
            return;

        long start = System.nanoTime();

        int cachedRowsRead = CacheService.instance.rowCache.loadSaved(this);
        if (cachedRowsRead > 0)
            logger.info("Completed loading ({} ms; {} keys) row cache for {}.{}",
                        TimeUnit.NANOSECONDS.toMillis(System.nanoTime() - start),
                        cachedRowsRead,
                        keyspace.getName(),
                        name);
    }

    public void initCounterCache()
    {
        if (!metadata.isCounter() || CacheService.instance.counterCache.getCapacity() == 0)
            return;

        long start = System.nanoTime();

        int cachedShardsRead = CacheService.instance.counterCache.loadSaved(this);
        if (cachedShardsRead > 0)
            logger.info("Completed loading ({} ms; {} shards) counter cache for {}.{}",
                        TimeUnit.NANOSECONDS.toMillis(System.nanoTime() - start),
                        cachedShardsRead,
                        keyspace.getName(),
                        name);
    }

    /**
     * See #{@code StorageService.loadNewSSTables(String, String)} for more info
     *
     * @param ksName The keyspace name
     * @param cfName The columnFamily name
     */
    public static synchronized void loadNewSSTables(String ksName, String cfName)
    {
        /** ks/cf existence checks will be done by open and getCFS methods for us */
        Keyspace keyspace = Keyspace.open(ksName);
        keyspace.getColumnFamilyStore(cfName).loadNewSSTables();
    }

    /**
     * #{@inheritDoc}
     */
    public synchronized void loadNewSSTables()
    {
        logger.info("Loading new SSTables for {}/{}...", keyspace.getName(), name);

        Set<Descriptor> currentDescriptors = new HashSet<Descriptor>();
        for (SSTableReader sstable : data.getView().sstables)
            currentDescriptors.add(sstable.descriptor);
        Set<SSTableReader> newSSTables = new HashSet<>();

        Directories.SSTableLister lister = directories.sstableLister().skipTemporary(true);
        for (Map.Entry<Descriptor, Set<Component>> entry : lister.list().entrySet())
        {
            Descriptor descriptor = entry.getKey();

            if (currentDescriptors.contains(descriptor))
                continue; // old (initialized) SSTable found, skipping
            if (descriptor.type.isTemporary) // in the process of being written
                continue;

            if (!descriptor.isCompatible())
                throw new RuntimeException(String.format("Can't open incompatible SSTable! Current version %s, found file: %s",
                        descriptor.getFormat().getLatestVersion(),
                        descriptor));

            // force foreign sstables to level 0
            try
            {
                if (new File(descriptor.filenameFor(Component.STATS)).exists())
                    descriptor.getMetadataSerializer().mutateLevel(descriptor, 0);
            }
            catch (IOException e)
            {
                SSTableReader.logOpenException(entry.getKey(), e);
                continue;
            }

            // Increment the generation until we find a filename that doesn't exist. This is needed because the new
            // SSTables that are being loaded might already use these generation numbers.
            Descriptor newDescriptor;
            do
            {
                newDescriptor = new Descriptor(descriptor.version,
                                               descriptor.directory,
                                               descriptor.ksname,
                                               descriptor.cfname,
                                               fileIndexGenerator.incrementAndGet(),
                                               Descriptor.Type.FINAL,
                                               descriptor.formatType);
            }
            while (new File(newDescriptor.filenameFor(Component.DATA)).exists());

            logger.info("Renaming new SSTable {} to {}", descriptor, newDescriptor);
            SSTableWriter.rename(descriptor, newDescriptor, entry.getValue());

            SSTableReader reader;
            try
            {
                reader = SSTableReader.open(newDescriptor, entry.getValue(), metadata, partitioner);
            }
            catch (IOException e)
            {
                SSTableReader.logOpenException(entry.getKey(), e);
                continue;
            }
            newSSTables.add(reader);
        }

        if (newSSTables.isEmpty())
        {
            logger.info("No new SSTables were found for {}/{}", keyspace.getName(), name);
            return;
        }

        logger.info("Loading new SSTables and building secondary indexes for {}/{}: {}", keyspace.getName(), name, newSSTables);

        try (Refs<SSTableReader> refs = Refs.ref(newSSTables))
        {
            data.addSSTables(newSSTables);
            indexManager.maybeBuildSecondaryIndexes(newSSTables, indexManager.allIndexesNames());
        }

        logger.info("Done loading load new SSTables for {}/{}", keyspace.getName(), name);
    }

    public void rebuildSecondaryIndex(String idxName)
    {
        rebuildSecondaryIndex(keyspace.getName(), metadata.cfName, idxName);
    }

    public static void rebuildSecondaryIndex(String ksName, String cfName, String... idxNames)
    {
        ColumnFamilyStore cfs = Keyspace.open(ksName).getColumnFamilyStore(cfName);

        Set<String> indexes = new HashSet<String>(Arrays.asList(idxNames));

        Collection<SSTableReader> sstables = cfs.getSSTables();

        try (Refs<SSTableReader> refs = Refs.ref(sstables))
        {
            cfs.indexManager.setIndexRemoved(indexes);
            logger.info(String.format("User Requested secondary index re-build for %s/%s indexes", ksName, cfName));
            cfs.indexManager.maybeBuildSecondaryIndexes(sstables, indexes);
            cfs.indexManager.setIndexBuilt(indexes);
        }
    }

    public String getColumnFamilyName()
    {
        return name;
    }

    public String getTempSSTablePath(File directory)
    {
        return getTempSSTablePath(directory, DatabaseDescriptor.getSSTableFormat().info.getLatestVersion(), DatabaseDescriptor.getSSTableFormat());
    }

    public String getTempSSTablePath(File directory, SSTableFormat.Type format)
    {
        return getTempSSTablePath(directory, format.info.getLatestVersion(), format);
    }

    private String getTempSSTablePath(File directory, Version version, SSTableFormat.Type format)
    {
        Descriptor desc = new Descriptor(version,
                                         directory,
                                         keyspace.getName(),
                                         name,
                                         fileIndexGenerator.incrementAndGet(),
                                         Descriptor.Type.TEMP,
                                         format);
        return desc.filenameFor(Component.DATA);
    }

    /**
     * Switches the memtable iff the live memtable is the one provided
     *
     * @param memtable
     */
    public Future<?> switchMemtableIfCurrent(Memtable memtable)
    {
        synchronized (data)
        {
            if (data.getView().getCurrentMemtable() == memtable)
                return switchMemtable();
        }
        return Futures.immediateFuture(null);
    }

    /*
     * switchMemtable puts Memtable.getSortedContents on the writer executor.  When the write is complete,
     * we turn the writer into an SSTableReader and add it to ssTables where it is available for reads.
     * This method does not block except for synchronizing on Tracker, but the Future it returns will
     * not complete until the Memtable (and all prior Memtables) have been successfully flushed, and the CL
     * marked clean up to the position owned by the Memtable.
     */
    public ListenableFuture<?> switchMemtable()
    {
        synchronized (data)
        {
            logFlush();
            Flush flush = new Flush(false);
            flushExecutor.execute(flush);
            ListenableFutureTask<?> task = ListenableFutureTask.create(flush.postFlush, null);
            postFlushExecutor.submit(task);
            return task;
        }
    }

    // print out size of all memtables we're enqueuing
    private void logFlush()
    {
        // reclaiming includes that which we are GC-ing;
        float onHeapRatio = 0, offHeapRatio = 0;
        long onHeapTotal = 0, offHeapTotal = 0;
        Memtable memtable = getTracker().getView().getCurrentMemtable();
        onHeapRatio +=  memtable.getAllocator().onHeap().ownershipRatio();
        offHeapRatio += memtable.getAllocator().offHeap().ownershipRatio();
        onHeapTotal += memtable.getAllocator().onHeap().owns();
        offHeapTotal += memtable.getAllocator().offHeap().owns();

        for (SecondaryIndex index : indexManager.getIndexes())
        {
            if (index.getIndexCfs() != null)
            {
                MemtableAllocator allocator = index.getIndexCfs().getTracker().getView().getCurrentMemtable().getAllocator();
                onHeapRatio += allocator.onHeap().ownershipRatio();
                offHeapRatio += allocator.offHeap().ownershipRatio();
                onHeapTotal += allocator.onHeap().owns();
                offHeapTotal += allocator.offHeap().owns();
            }
        }

        logger.info("Enqueuing flush of {}: {}", name, String.format("%d (%.0f%%) on-heap, %d (%.0f%%) off-heap",
                                                                     onHeapTotal, onHeapRatio * 100, offHeapTotal, offHeapRatio * 100));
    }


    public ListenableFuture<?> forceFlush()
    {
        return forceFlush(null);
    }

    /**
     * Flush if there is unflushed data that was written to the CommitLog before @param flushIfDirtyBefore
     * (inclusive).  If @param flushIfDirtyBefore is null, flush if there is any unflushed data.
     *
     * @return a Future such that when the future completes, all data inserted before forceFlush was called,
     * will be flushed.
     */
    public ListenableFuture<?> forceFlush(ReplayPosition flushIfDirtyBefore)
    {
        // we synchronize on the data tracker to ensure we don't race against other calls to switchMemtable(),
        // unnecessarily queueing memtables that are about to be made clean
        synchronized (data)
        {
            // during index build, 2ary index memtables can be dirty even if parent is not.  if so,
            // we want to flush the 2ary index ones too.
            boolean clean = true;
            for (ColumnFamilyStore cfs : concatWithIndexes())
                clean &= cfs.data.getView().getCurrentMemtable().isCleanAfter(flushIfDirtyBefore);

            if (clean)
            {
                // We could have a memtable for this column family that is being
                // flushed. Make sure the future returned wait for that so callers can
                // assume that any data inserted prior to the call are fully flushed
                // when the future returns (see #5241).
                ListenableFutureTask<?> task = ListenableFutureTask.create(new Runnable()
                {
                    public void run()
                    {
                        logger.debug("forceFlush requested but everything is clean in {}", name);
                    }
                }, null);
                postFlushExecutor.execute(task);
                return task;
            }

            return switchMemtable();
        }
    }

    public void forceBlockingFlush()
    {
        FBUtilities.waitOnFuture(forceFlush());
    }

    /**
     * Both synchronises custom secondary indexes and provides ordering guarantees for futures on switchMemtable/flush
     * etc, which expect to be able to wait until the flush (and all prior flushes) requested have completed.
     */
    private final class PostFlush implements Runnable
    {
        final boolean flushSecondaryIndexes;
        final OpOrder.Barrier writeBarrier;
        final CountDownLatch latch = new CountDownLatch(1);
        final ReplayPosition lastReplayPosition;

        private PostFlush(boolean flushSecondaryIndexes, OpOrder.Barrier writeBarrier, ReplayPosition lastReplayPosition)
        {
            this.writeBarrier = writeBarrier;
            this.flushSecondaryIndexes = flushSecondaryIndexes;
            this.lastReplayPosition = lastReplayPosition;
        }

        public void run()
        {
            writeBarrier.await();

            /**
             * we can flush 2is as soon as the barrier completes, as they will be consistent with (or ahead of) the
             * flushed memtables and CL position, which is as good as we can guarantee.
             * TODO: SecondaryIndex should support setBarrier(), so custom implementations can co-ordinate exactly
             * with CL as we do with memtables/CFS-backed SecondaryIndexes.
             */

            if (flushSecondaryIndexes)
            {
                for (SecondaryIndex index : indexManager.getIndexesNotBackedByCfs())
                {
                    // flush any non-cfs backed indexes
                    logger.info("Flushing SecondaryIndex {}", index);
                    index.forceBlockingFlush();
                }
            }

            try
            {
                // we wait on the latch for the lastReplayPosition to be set, and so that waiters
                // on this task can rely on all prior flushes being complete
                latch.await();
            }
            catch (InterruptedException e)
            {
                throw new IllegalStateException();
            }

            // must check lastReplayPosition != null because Flush may find that all memtables are clean
            // and so not set a lastReplayPosition
            if (lastReplayPosition != null)
            {
                CommitLog.instance.discardCompletedSegments(metadata.cfId, lastReplayPosition);
            }

            metric.pendingFlushes.dec();
        }
    }

    /**
     * Should only be constructed/used from switchMemtable() or truncate(), with ownership of the Tracker monitor.
     * In the constructor the current memtable(s) are swapped, and a barrier on outstanding writes is issued;
     * when run by the flushWriter the barrier is waited on to ensure all outstanding writes have completed
     * before all memtables are immediately written, and the CL is either immediately marked clean or, if
     * there are custom secondary indexes, the post flush clean up is left to update those indexes and mark
     * the CL clean
     */
    private final class Flush implements Runnable
    {
        final OpOrder.Barrier writeBarrier;
        final List<Memtable> memtables;
        final PostFlush postFlush;
        final boolean truncate;

        private Flush(boolean truncate)
        {
            // if true, we won't flush, we'll just wait for any outstanding writes, switch the memtable, and discard
            this.truncate = truncate;

            metric.pendingFlushes.inc();
            /**
             * To ensure correctness of switch without blocking writes, run() needs to wait for all write operations
             * started prior to the switch to complete. We do this by creating a Barrier on the writeOrdering
             * that all write operations register themselves with, and assigning this barrier to the memtables,
             * after which we *.issue()* the barrier. This barrier is used to direct write operations started prior
             * to the barrier.issue() into the memtable we have switched out, and any started after to its replacement.
             * In doing so it also tells the write operations to update the lastReplayPosition of the memtable, so
             * that we know the CL position we are dirty to, which can be marked clean when we complete.
             */
            writeBarrier = keyspace.writeOrder.newBarrier();
            memtables = new ArrayList<>();

            // submit flushes for the memtable for any indexed sub-cfses, and our own
            AtomicReference<ReplayPosition> lastReplayPositionHolder = new AtomicReference<>();
            for (ColumnFamilyStore cfs : concatWithIndexes())
            {
                // switch all memtables, regardless of their dirty status, setting the barrier
                // so that we can reach a coordinated decision about cleanliness once they
                // are no longer possible to be modified
                Memtable mt = cfs.data.switchMemtable(truncate);
                mt.setDiscarding(writeBarrier, lastReplayPositionHolder);
                memtables.add(mt);
            }

            // we now attempt to define the lastReplayPosition; we do this by grabbing the current limit from the CL
            // and attempting to set the holder to this value. at the same time all writes to the memtables are
            // also maintaining this value, so if somebody sneaks ahead of us somehow (should be rare) we simply retry,
            // so that we know all operations prior to the position have not reached it yet
            ReplayPosition lastReplayPosition;
            while (true)
            {
                lastReplayPosition = new Memtable.LastReplayPosition(CommitLog.instance.getContext());
                ReplayPosition currentLast = lastReplayPositionHolder.get();
                if ((currentLast == null || currentLast.compareTo(lastReplayPosition) <= 0)
                    && lastReplayPositionHolder.compareAndSet(currentLast, lastReplayPosition))
                    break;
            }

            // we then issue the barrier; this lets us wait for all operations started prior to the barrier to complete;
            // since this happens after wiring up the lastReplayPosition, we also know all operations with earlier
            // replay positions have also completed, i.e. the memtables are done and ready to flush
            writeBarrier.issue();
            postFlush = new PostFlush(!truncate, writeBarrier, lastReplayPosition);
        }

        public void run()
        {
            // mark writes older than the barrier as blocking progress, permitting them to exceed our memory limit
            // if they are stuck waiting on it, then wait for them all to complete
            writeBarrier.markBlocking();
            writeBarrier.await();

            // mark all memtables as flushing, removing them from the live memtable list, and
            // remove any memtables that are already clean from the set we need to flush
            Iterator<Memtable> iter = memtables.iterator();
            while (iter.hasNext())
            {
                Memtable memtable = iter.next();
                memtable.cfs.data.markFlushing(memtable);
                if (memtable.isClean() || truncate)
                {
                    memtable.cfs.replaceFlushed(memtable, null);
                    reclaim(memtable);
                    iter.remove();
                }
            }

            if (memtables.isEmpty())
            {
                postFlush.latch.countDown();
                return;
            }

            metric.memtableSwitchCount.inc();

            for (Memtable memtable : memtables)
            {
                // flush the memtable
                MoreExecutors.sameThreadExecutor().execute(memtable.flushRunnable());
                reclaim(memtable);
            }

            // signal the post-flush we've done our work
            postFlush.latch.countDown();
        }

        private void reclaim(final Memtable memtable)
        {
            // issue a read barrier for reclaiming the memory, and offload the wait to another thread
            final OpOrder.Barrier readBarrier = readOrdering.newBarrier();
            readBarrier.issue();
            reclaimExecutor.execute(new WrappedRunnable()
            {
                public void runMayThrow() throws InterruptedException, ExecutionException
                {
                    readBarrier.await();
                    memtable.setDiscarded();
                }
            });
        }
    }

    /**
     * Finds the largest memtable, as a percentage of *either* on- or off-heap memory limits, and immediately
     * queues it for flushing. If the memtable selected is flushed before this completes, no work is done.
     */
    public static class FlushLargestColumnFamily implements Runnable
    {
        public void run()
        {
            float largestRatio = 0f;
            Memtable largest = null;
            float liveOnHeap = 0, liveOffHeap = 0;
            for (ColumnFamilyStore cfs : ColumnFamilyStore.all())
            {
                // we take a reference to the current main memtable for the CF prior to snapping its ownership ratios
                // to ensure we have some ordering guarantee for performing the switchMemtableIf(), i.e. we will only
                // swap if the memtables we are measuring here haven't already been swapped by the time we try to swap them
                Memtable current = cfs.getTracker().getView().getCurrentMemtable();

                // find the total ownership ratio for the memtable and all SecondaryIndexes owned by this CF,
                // both on- and off-heap, and select the largest of the two ratios to weight this CF
                float onHeap = 0f, offHeap = 0f;
                onHeap += current.getAllocator().onHeap().ownershipRatio();
                offHeap += current.getAllocator().offHeap().ownershipRatio();

                for (SecondaryIndex index : cfs.indexManager.getIndexes())
                {
                    if (index.getIndexCfs() != null)
                    {
                        MemtableAllocator allocator = index.getIndexCfs().getTracker().getView().getCurrentMemtable().getAllocator();
                        onHeap += allocator.onHeap().ownershipRatio();
                        offHeap += allocator.offHeap().ownershipRatio();
                    }
                }

                float ratio = Math.max(onHeap, offHeap);
                if (ratio > largestRatio)
                {
                    largest = current;
                    largestRatio = ratio;
                }

                liveOnHeap += onHeap;
                liveOffHeap += offHeap;
            }

            if (largest != null)
            {
                float usedOnHeap = Memtable.MEMORY_POOL.onHeap.usedRatio();
                float usedOffHeap = Memtable.MEMORY_POOL.offHeap.usedRatio();
                float flushingOnHeap = Memtable.MEMORY_POOL.onHeap.reclaimingRatio();
                float flushingOffHeap = Memtable.MEMORY_POOL.offHeap.reclaimingRatio();
                float thisOnHeap = largest.getAllocator().onHeap().ownershipRatio();
                float thisOffHeap = largest.getAllocator().onHeap().ownershipRatio();
                logger.info("Flushing largest {} to free up room. Used total: {}, live: {}, flushing: {}, this: {}",
                            largest.cfs, ratio(usedOnHeap, usedOffHeap), ratio(liveOnHeap, liveOffHeap),
                            ratio(flushingOnHeap, flushingOffHeap), ratio(thisOnHeap, thisOffHeap));
                largest.cfs.switchMemtableIfCurrent(largest);
            }
        }
    }

    private static String ratio(float onHeap, float offHeap)
    {
        return String.format("%.2f/%.2f", onHeap, offHeap);
    }

    public void maybeUpdateRowCache(DecoratedKey key)
    {
        if (!isRowCacheEnabled())
            return;

        RowCacheKey cacheKey = new RowCacheKey(metadata.cfId, key);
        invalidateCachedRow(cacheKey);
    }

    /**
     * Insert/Update the column family for this key.
     * Caller is responsible for acquiring Keyspace.switchLock
     * param @ lock - lock that needs to be used.
     * param @ key - key for update/insert
     * param @ columnFamily - columnFamily changes
     */
    public void apply(DecoratedKey key, ColumnFamily columnFamily, SecondaryIndexManager.Updater indexer, OpOrder.Group opGroup, ReplayPosition replayPosition)
    {
        long start = System.nanoTime();
        Memtable mt = data.getMemtableFor(opGroup, replayPosition);
        final long timeDelta = mt.put(key, columnFamily, indexer, opGroup);
        maybeUpdateRowCache(key);
        metric.samplers.get(Sampler.WRITES).addSample(key.getKey(), key.hashCode(), 1);
        metric.writeLatency.addNano(System.nanoTime() - start);
        if(timeDelta < Long.MAX_VALUE)
            metric.colUpdateTimeDeltaHistogram.update(timeDelta);
    }

    /**
     * Purges gc-able top-level and range tombstones, returning `cf` if there are any columns or tombstones left,
     * null otherwise.
     * @param gcBefore a timestamp (in seconds); tombstones with a localDeletionTime before this will be purged
     */
    public static ColumnFamily removeDeletedCF(ColumnFamily cf, int gcBefore)
    {
        // purge old top-level and range tombstones
        cf.purgeTombstones(gcBefore);

        // if there are no columns or tombstones left, return null
        return !cf.hasColumns() && !cf.isMarkedForDelete() ? null : cf;
    }

    /**
     * Removes deleted columns and purges gc-able tombstones.
     * @return an updated `cf` if any columns or tombstones remain, null otherwise
     */
    public static ColumnFamily removeDeleted(ColumnFamily cf, int gcBefore)
    {
        return removeDeleted(cf, gcBefore, SecondaryIndexManager.nullUpdater);
    }

    /*
     This is complicated because we need to preserve deleted columns and columnfamilies
     until they have been deleted for at least GC_GRACE_IN_SECONDS.  But, we do not need to preserve
     their contents; just the object itself as a "tombstone" that can be used to repair other
     replicas that do not know about the deletion.
     */
    public static ColumnFamily removeDeleted(ColumnFamily cf, int gcBefore, SecondaryIndexManager.Updater indexer)
    {
        if (cf == null)
        {
            return null;
        }

        return removeDeletedCF(removeDeletedColumnsOnly(cf, gcBefore, indexer), gcBefore);
    }

    /**
     * Removes only per-cell tombstones, cells that are shadowed by a row-level or range tombstone, or
     * columns that have been dropped from the schema (for CQL3 tables only).
     * @return the updated ColumnFamily
     */
    public static ColumnFamily removeDeletedColumnsOnly(ColumnFamily cf, int gcBefore, SecondaryIndexManager.Updater indexer)
    {
        BatchRemoveIterator<Cell> iter = cf.batchRemoveIterator();
        DeletionInfo.InOrderTester tester = cf.inOrderDeletionTester();
        boolean hasDroppedColumns = !cf.metadata.getDroppedColumns().isEmpty();
        while (iter.hasNext())
        {
            Cell c = iter.next();
            // remove columns if
            // (a) the column itself is gcable or
            // (b) the column is shadowed by a CF tombstone
            // (c) the column has been dropped from the CF schema (CQL3 tables only)
            if (c.getLocalDeletionTime() < gcBefore || tester.isDeleted(c) || (hasDroppedColumns && isDroppedColumn(c, cf.metadata())))
            {
                iter.remove();
                indexer.remove(c);
            }
        }
        iter.commit();
        return cf;
    }

    // returns true if
    // 1. this column has been dropped from schema and
    // 2. if it has been re-added since then, this particular column was inserted before the last drop
    private static boolean isDroppedColumn(Cell c, CFMetaData meta)
    {
        Long droppedAt = meta.getDroppedColumns().get(c.name().cql3ColumnName(meta));
        return droppedAt != null && c.timestamp() <= droppedAt;
    }

    private void removeDroppedColumns(ColumnFamily cf)
    {
        if (cf == null || cf.metadata.getDroppedColumns().isEmpty())
            return;

        BatchRemoveIterator<Cell> iter = cf.batchRemoveIterator();
        while (iter.hasNext())
            if (isDroppedColumn(iter.next(), metadata))
                iter.remove();
        iter.commit();
    }

    /**
     * @param sstables
     * @return sstables whose key range overlaps with that of the given sstables, not including itself.
     * (The given sstables may or may not overlap with each other.)
     */
    public Collection<SSTableReader> getOverlappingSSTables(Iterable<SSTableReader> sstables)
    {
        logger.debug("Checking for sstables overlapping {}", sstables);

        // a normal compaction won't ever have an empty sstables list, but we create a skeleton
        // compaction controller for streaming, and that passes an empty list.
        if (!sstables.iterator().hasNext())
            return ImmutableSet.of();

        SSTableIntervalTree tree = data.getView().intervalTree;

        Set<SSTableReader> results = null;
        for (SSTableReader sstable : sstables)
        {
            Set<SSTableReader> overlaps = ImmutableSet.copyOf(tree.search(Interval.<RowPosition, SSTableReader>create(sstable.first, sstable.last)));
            results = results == null ? overlaps : Sets.union(results, overlaps).immutableCopy();
        }
        results = Sets.difference(results, ImmutableSet.copyOf(sstables));

        return results;
    }

    /**
     * like getOverlappingSSTables, but acquires references before returning
     */
    public Refs<SSTableReader> getAndReferenceOverlappingSSTables(Iterable<SSTableReader> sstables)
    {
        while (true)
        {
            Iterable<SSTableReader> overlapped = getOverlappingSSTables(sstables);
            Refs<SSTableReader> refs = Refs.tryRef(overlapped);
            if (refs != null)
                return refs;
        }
    }

    /*
     * Called after a BinaryMemtable flushes its in-memory data, or we add a file
     * via bootstrap. This information is cached in the ColumnFamilyStore.
     * This is useful for reads because the ColumnFamilyStore first looks in
     * the in-memory store and the into the disk to find the key. If invoked
     * during recoveryMode the onMemtableFlush() need not be invoked.
     *
     * param @ filename - filename just flushed to disk
     */
    public void addSSTable(SSTableReader sstable)
    {
        assert sstable.getColumnFamilyName().equals(name);
        addSSTables(Arrays.asList(sstable));
    }

    public void addSSTables(Collection<SSTableReader> sstables)
    {
        data.addSSTables(sstables);
        CompactionManager.instance.submitBackground(this);
    }

    /**
     * Calculate expected file size of SSTable after compaction.
     *
     * If operation type is {@code CLEANUP} and we're not dealing with an index sstable,
     * then we calculate expected file size with checking token range to be eliminated.
     *
     * Otherwise, we just add up all the files' size, which is the worst case file
     * size for compaction of all the list of files given.
     *
     * @param sstables SSTables to calculate expected compacted file size
     * @param operation Operation type
     * @return Expected file size of SSTable after compaction
     */
    public long getExpectedCompactedFileSize(Iterable<SSTableReader> sstables, OperationType operation)
    {
        if (operation != OperationType.CLEANUP || isIndex())
        {
            return SSTableReader.getTotalBytes(sstables);
        }

        // cleanup size estimation only counts bytes for keys local to this node
        long expectedFileSize = 0;
        Collection<Range<Token>> ranges = StorageService.instance.getLocalRanges(keyspace.getName());
        for (SSTableReader sstable : sstables)
        {
            List<Pair<Long, Long>> positions = sstable.getPositionsForRanges(ranges);
            for (Pair<Long, Long> position : positions)
                expectedFileSize += position.right - position.left;
        }

        double compressionRatio = metric.compressionRatio.getValue();
        if (compressionRatio > 0d)
            expectedFileSize *= compressionRatio;

        return expectedFileSize;
    }

    /*
     *  Find the maximum size file in the list .
     */
    public SSTableReader getMaxSizeFile(Iterable<SSTableReader> sstables)
    {
        long maxSize = 0L;
        SSTableReader maxFile = null;
        for (SSTableReader sstable : sstables)
        {
            if (sstable.onDiskLength() > maxSize)
            {
                maxSize = sstable.onDiskLength();
                maxFile = sstable;
            }
        }
        return maxFile;
    }

    public CompactionManager.AllSSTableOpStatus forceCleanup() throws ExecutionException, InterruptedException
    {
        return CompactionManager.instance.performCleanup(ColumnFamilyStore.this);
    }

    public CompactionManager.AllSSTableOpStatus scrub(boolean disableSnapshot, boolean skipCorrupted, boolean checkData) throws ExecutionException, InterruptedException
    {
        return scrub(disableSnapshot, skipCorrupted, false, checkData);
    }

    @VisibleForTesting
    public CompactionManager.AllSSTableOpStatus scrub(boolean disableSnapshot, boolean skipCorrupted, boolean alwaysFail, boolean checkData) throws ExecutionException, InterruptedException
    {
        // skip snapshot creation during scrub, SEE JIRA 5891
        if(!disableSnapshot)
            snapshotWithoutFlush("pre-scrub-" + System.currentTimeMillis());

        try
        {
            return CompactionManager.instance.performScrub(ColumnFamilyStore.this, skipCorrupted, checkData);
        }
        catch(Throwable t)
        {
            if (!rebuildOnFailedScrub(t))
                throw t;

            return alwaysFail ? CompactionManager.AllSSTableOpStatus.ABORTED : CompactionManager.AllSSTableOpStatus.SUCCESSFUL;
        }
    }

    /**
     * CASSANDRA-5174 : For an index cfs we may be able to discard everything and just rebuild
     * the index when a scrub fails.
     *
     * @return true if we are an index cfs and we successfully rebuilt the index
     */
    public boolean rebuildOnFailedScrub(Throwable failure)
    {
        if (!isIndex())
            return false;

        SecondaryIndex index = null;
        if (metadata.cfName.contains(Directories.SECONDARY_INDEX_NAME_SEPARATOR))
        {
            String[] parts = metadata.cfName.split("\\" + Directories.SECONDARY_INDEX_NAME_SEPARATOR, 2);
            ColumnFamilyStore parentCfs = keyspace.getColumnFamilyStore(parts[0]);
            index = parentCfs.indexManager.getIndexByName(metadata.cfName);
            assert index != null;
        }

        if (index == null)
            return false;

        truncateBlocking();

        logger.warn("Rebuilding index for {} because of <{}>", name, failure.getMessage());
        index.getBaseCfs().rebuildSecondaryIndex(index.getIndexName());
        return true;
    }

    public CompactionManager.AllSSTableOpStatus verify(boolean extendedVerify) throws ExecutionException, InterruptedException
    {
        return CompactionManager.instance.performVerify(ColumnFamilyStore.this, extendedVerify);
    }

    public CompactionManager.AllSSTableOpStatus sstablesRewrite(boolean excludeCurrentVersion) throws ExecutionException, InterruptedException
    {
        return CompactionManager.instance.performSSTableRewrite(ColumnFamilyStore.this, excludeCurrentVersion);
    }

    public void markObsolete(Collection<SSTableReader> sstables, OperationType compactionType)
    {
        assert !sstables.isEmpty();
        maybeFail(data.dropSSTables(Predicates.in(sstables), compactionType, null));
    }

    void replaceFlushed(Memtable memtable, SSTableReader sstable)
    {
        compactionStrategyWrapper.replaceFlushed(memtable, sstable);
    }

    public boolean isValid()
    {
        return valid;
    }




    /**
     * Package protected for access from the CompactionManager.
     */
    public Tracker getTracker()
    {
        return data;
    }

    public Collection<SSTableReader> getSSTables()
    {
        return data.getSSTables();
    }

    public Set<SSTableReader> getUncompactingSSTables()
    {
        return data.getUncompacting();
    }

    public ColumnFamily getColumnFamily(DecoratedKey key,
                                        Composite start,
                                        Composite finish,
                                        boolean reversed,
                                        int limit,
                                        long timestamp)
    {
        return getColumnFamily(QueryFilter.getSliceFilter(key, name, start, finish, reversed, limit, timestamp));
    }

    /**
     * Fetch the row and columns given by filter.key if it is in the cache; if not, read it from disk and cache it
     *
     * If row is cached, and the filter given is within its bounds, we return from cache, otherwise from disk
     *
     * If row is not cached, we figure out what filter is "biggest", read that from disk, then
     * filter the result and either cache that or return it.
     *
     * @param cfId the column family to read the row from
     * @param filter the columns being queried.
     * @return the requested data for the filter provided
     */
    private ColumnFamily getThroughCache(UUID cfId, QueryFilter filter)
    {
        assert isRowCacheEnabled()
               : String.format("Row cache is not enabled on table [" + name + "]");

        RowCacheKey key = new RowCacheKey(cfId, filter.key);

        // attempt a sentinel-read-cache sequence.  if a write invalidates our sentinel, we'll return our
        // (now potentially obsolete) data, but won't cache it. see CASSANDRA-3862
        // TODO: don't evict entire rows on writes (#2864)
        IRowCacheEntry cached = CacheService.instance.rowCache.get(key);
        if (cached != null)
        {
            if (cached instanceof RowCacheSentinel)
            {
                // Some other read is trying to cache the value, just do a normal non-caching read
                Tracing.trace("Row cache miss (race)");
                metric.rowCacheMiss.inc();
                return getTopLevelColumns(filter, Integer.MIN_VALUE);
            }

            ColumnFamily cachedCf = (ColumnFamily)cached;
            if (isFilterFullyCoveredBy(filter.filter, cachedCf, filter.timestamp))
            {
                metric.rowCacheHit.inc();
                Tracing.trace("Row cache hit");
                return filterColumnFamily(cachedCf, filter);
            }

            metric.rowCacheHitOutOfRange.inc();
            Tracing.trace("Ignoring row cache as cached value could not satisfy query");
            return getTopLevelColumns(filter, Integer.MIN_VALUE);
        }

        metric.rowCacheMiss.inc();
        Tracing.trace("Row cache miss");
        RowCacheSentinel sentinel = new RowCacheSentinel();
        boolean sentinelSuccess = CacheService.instance.rowCache.putIfAbsent(key, sentinel);
        ColumnFamily data = null;
        ColumnFamily toCache = null;
        try
        {
            // If we are explicitely asked to fill the cache with full partitions, we go ahead and query the whole thing
            if (metadata.getCaching().rowCache.cacheFullPartitions())
            {
                data = getTopLevelColumns(QueryFilter.getIdentityFilter(filter.key, name, filter.timestamp), Integer.MIN_VALUE);
                toCache = data;
                Tracing.trace("Populating row cache with the whole partition");
                if (sentinelSuccess && toCache != null)
                    CacheService.instance.rowCache.replace(key, sentinel, toCache);
                return filterColumnFamily(data, filter);
            }

            // Otherwise, if we want to cache the result of the query we're about to do, we must make sure this query
            // covers what needs to be cached. And if the user filter does not satisfy that, we sometimes extend said
            // filter so we can populate the cache but only if:
            //   1) we can guarantee it is a strict extension, i.e. that we will still fetch the data asked by the user.
            //   2) the extension does not make us query more than getRowsPerPartitionToCache() (as a mean to limit the
            //      amount of extra work we'll do on a user query for the purpose of populating the cache).
            //
            // In practice, we can only guarantee those 2 points if the filter is one that queries the head of the
            // partition (and if that filter actually counts CQL3 rows since that's what we cache and it would be
            // bogus to compare the filter count to the 'rows to cache' otherwise).
            if (filter.filter.isHeadFilter() && filter.filter.countCQL3Rows(metadata.comparator))
            {
                SliceQueryFilter sliceFilter = (SliceQueryFilter)filter.filter;
                int rowsToCache = metadata.getCaching().rowCache.rowsToCache;

                SliceQueryFilter cacheSlice = readFilterForCache();
                QueryFilter cacheFilter = new QueryFilter(filter.key, name, cacheSlice, filter.timestamp);

                // If the filter count is less than the number of rows cached, we simply extend it to make sure we do cover the
                // number of rows to cache, and if that count is greater than the number of rows to cache, we simply filter what
                // needs to be cached afterwards.
                if (sliceFilter.count < rowsToCache)
                {
                    toCache = getTopLevelColumns(cacheFilter, Integer.MIN_VALUE);
                    if (toCache != null)
                    {
                        Tracing.trace("Populating row cache ({} rows cached)", cacheSlice.lastCounted());
                        data = filterColumnFamily(toCache, filter);
                    }
                }
                else
                {
                    data = getTopLevelColumns(filter, Integer.MIN_VALUE);
                    if (data != null)
                    {
                        // The filter limit was greater than the number of rows to cache. But, if the filter had a non-empty
                        // finish bound, we may have gotten less than what needs to be cached, in which case we shouldn't cache it
                        // (otherwise a cache hit would assume the whole partition is cached which is not the case).
                        if (sliceFilter.finish().isEmpty() || sliceFilter.lastCounted() >= rowsToCache)
                        {
                            toCache = filterColumnFamily(data, cacheFilter);
                            Tracing.trace("Caching {} rows (out of {} requested)", cacheSlice.lastCounted(), sliceFilter.count);
                        }
                        else
                        {
                            Tracing.trace("Not populating row cache, not enough rows fetched ({} fetched but {} required for the cache)", sliceFilter.lastCounted(), rowsToCache);
                        }
                    }
                }

                if (sentinelSuccess && toCache != null)
                    CacheService.instance.rowCache.replace(key, sentinel, toCache);
                return data;
            }
            else
            {
                Tracing.trace("Fetching data but not populating cache as query does not query from the start of the partition");
                return getTopLevelColumns(filter, Integer.MIN_VALUE);
            }
        }
        finally
        {
            if (sentinelSuccess && toCache == null)
                invalidateCachedRow(key);
        }
    }

    public SliceQueryFilter readFilterForCache()
    {
        // We create a new filter everytime before for now SliceQueryFilter is unfortunatly mutable.
        return new SliceQueryFilter(ColumnSlice.ALL_COLUMNS_ARRAY, false, metadata.getCaching().rowCache.rowsToCache, metadata.clusteringColumns().size());
    }

    public boolean isFilterFullyCoveredBy(IDiskAtomFilter filter, ColumnFamily cachedCf, long now)
    {
        // We can use the cached value only if we know that no data it doesn't contain could be covered
        // by the query filter, that is if:
        //   1) either the whole partition is cached
        //   2) or we can ensure than any data the filter selects are in the cached partition

        // When counting rows to decide if the whole row is cached, we should be careful with expiring
        // columns: if we use a timestamp newer than the one that was used when populating the cache, we might
        // end up deciding the whole partition is cached when it's really not (just some rows expired since the
        // cf was cached). This is the reason for Integer.MIN_VALUE below.
        boolean wholePartitionCached = cachedCf.liveCQL3RowCount(Integer.MIN_VALUE) < metadata.getCaching().rowCache.rowsToCache;

        // Contrarily to the "wholePartitionCached" check above, we do want isFullyCoveredBy to take the
        // timestamp of the query into account when dealing with expired columns. Otherwise, we could think
        // the cached partition has enough live rows to satisfy the filter when it doesn't because some
        // are now expired.
        return wholePartitionCached || filter.isFullyCoveredBy(cachedCf, now);
    }

    public int gcBefore(long now)
    {
        return (int) (now / 1000) - metadata.getGcGraceSeconds();
    }

    /**
     * get a list of columns starting from a given column, in a specified order.
     * only the latest version of a column is returned.
     * @return null if there is no data and no tombstones; otherwise a ColumnFamily
     */
    public ColumnFamily getColumnFamily(QueryFilter filter)
    {
        assert name.equals(filter.getColumnFamilyName()) : filter.getColumnFamilyName();

        ColumnFamily result = null;

        long start = System.nanoTime();
        try
        {
            int gcBefore = gcBefore(filter.timestamp);
            if (isRowCacheEnabled())
            {
                assert !isIndex(); // CASSANDRA-5732
                UUID cfId = metadata.cfId;

                ColumnFamily cached = getThroughCache(cfId, filter);
                if (cached == null)
                {
                    logger.trace("cached row is empty");
                    return null;
                }

                result = cached;
            }
            else
            {
                ColumnFamily cf = getTopLevelColumns(filter, gcBefore);

                if (cf == null)
                    return null;

                result = removeDeletedCF(cf, gcBefore);
            }

            removeDroppedColumns(result);

            if (filter.filter instanceof SliceQueryFilter)
            {
                // Log the number of tombstones scanned on single key queries
                metric.tombstoneScannedHistogram.update(((SliceQueryFilter) filter.filter).lastTombstones());
                metric.liveScannedHistogram.update(((SliceQueryFilter) filter.filter).lastLive());
            }
        }
        finally
        {
            metric.readLatency.addNano(System.nanoTime() - start);
        }

        return result;
    }

    /**
     *  Filter a cached row, which will not be modified by the filter, but may be modified by throwing out
     *  tombstones that are no longer relevant.
     *  The returned column family won't be thread safe.
     */
    ColumnFamily filterColumnFamily(ColumnFamily cached, QueryFilter filter)
    {
        if (cached == null)
            return null;

        ColumnFamily cf = cached.cloneMeShallow(ArrayBackedSortedColumns.factory, filter.filter.isReversed());
        int gcBefore = gcBefore(filter.timestamp);
        filter.collateOnDiskAtom(cf, filter.getIterator(cached), gcBefore);
        return removeDeletedCF(cf, gcBefore);
    }

    public Set<SSTableReader> getUnrepairedSSTables()
    {
        Set<SSTableReader> unRepairedSSTables = new HashSet<>(getSSTables());
        Iterator<SSTableReader> sstableIterator = unRepairedSSTables.iterator();
        while(sstableIterator.hasNext())
        {
            SSTableReader sstable = sstableIterator.next();
            if (sstable.isRepaired())
                sstableIterator.remove();
        }
        return unRepairedSSTables;
    }

    public Set<SSTableReader> getRepairedSSTables()
    {
        Set<SSTableReader> repairedSSTables = new HashSet<>(getSSTables());
        Iterator<SSTableReader> sstableIterator = repairedSSTables.iterator();
        while(sstableIterator.hasNext())
        {
            SSTableReader sstable = sstableIterator.next();
            if (!sstable.isRepaired())
                sstableIterator.remove();
        }
        return repairedSSTables;
    }

    @SuppressWarnings("resource")
    public RefViewFragment selectAndReference(Function<View, List<SSTableReader>> filter)
    {
        long failingSince = -1L;
        while (true)
        {
            ViewFragment view = select(filter);
            Refs<SSTableReader> refs = Refs.tryRef(view.sstables);
            if (refs != null)
                return new RefViewFragment(view.sstables, view.memtables, refs);
            if (failingSince <= 0)
            {
                failingSince = System.nanoTime();
            }
            else if (TimeUnit.MILLISECONDS.toNanos(100) > System.nanoTime() - failingSince)
            {
                List<SSTableReader> released = new ArrayList<>();
                for (SSTableReader reader : view.sstables)
                    if (reader.selfRef().globalCount() == 0)
                        released.add(reader);
                logger.info("Spinning trying to capture released readers {}", released);
                logger.info("Spinning trying to capture all readers {}", view.sstables);
                failingSince = System.nanoTime();
            }
        }
    }

    public ViewFragment select(Function<View, List<SSTableReader>> filter)
    {
        View view = data.getView();
        List<SSTableReader> sstables = view.intervalTree.isEmpty()
                                       ? Collections.<SSTableReader>emptyList()
                                       : filter.apply(view);
        return new ViewFragment(sstables, view.getAllMemtables());
    }


    /**
     * @return a ViewFragment containing the sstables and memtables that may need to be merged
     * for the given @param key, according to the interval tree
     */
    public Function<View, List<SSTableReader>> viewFilter(final DecoratedKey key)
    {
        assert !key.isMinimum();
        return new Function<View, List<SSTableReader>>()
        {
            public List<SSTableReader> apply(View view)
            {
                return compactionStrategyWrapper.filterSSTablesForReads(view.intervalTree.search(key));
            }
        };
    }

    /**
     * @return a ViewFragment containing the sstables and memtables that may need to be merged
     * for rows within @param rowBounds, inclusive, according to the interval tree.
     */
    public Function<View, List<SSTableReader>> viewFilter(final AbstractBounds<RowPosition> rowBounds)
    {
        return new Function<View, List<SSTableReader>>()
        {
            public List<SSTableReader> apply(View view)
            {
                return compactionStrategyWrapper.filterSSTablesForReads(view.sstablesInBounds(rowBounds));
            }
        };
    }

    /**
     * @return a ViewFragment containing the sstables and memtables that may need to be merged
     * for rows for all of @param rowBoundsCollection, inclusive, according to the interval tree.
     */
    public Function<View, List<SSTableReader>> viewFilter(final Collection<AbstractBounds<RowPosition>> rowBoundsCollection, final boolean includeRepaired)
    {
        return new Function<View, List<SSTableReader>>()
        {
            public List<SSTableReader> apply(View view)
            {
                Set<SSTableReader> sstables = Sets.newHashSet();
                for (AbstractBounds<RowPosition> rowBounds : rowBoundsCollection)
                {
                    for (SSTableReader sstable : view.sstablesInBounds(rowBounds))
                    {
                        if (includeRepaired || !sstable.isRepaired())
                            sstables.add(sstable);
                    }
                }

                logger.debug("ViewFilter for {}/{} sstables", sstables.size(), getSSTables().size());
                return ImmutableList.copyOf(sstables);
            }
        };
    }

    public List<String> getSSTablesForKey(String key)
    {
        DecoratedKey dk = partitioner.decorateKey(metadata.getKeyValidator().fromString(key));
        try (OpOrder.Group op = readOrdering.start())
        {
            List<String> files = new ArrayList<>();
            for (SSTableReader sstr : select(viewFilter(dk)).sstables)
            {
                // check if the key actually exists in this sstable, without updating cache and stats
                if (sstr.getPosition(dk, SSTableReader.Operator.EQ, false) != null)
                    files.add(sstr.getFilename());
            }
            return files;
        }
    }

    public ColumnFamily getTopLevelColumns(QueryFilter filter, int gcBefore)
    {
        Tracing.trace("Executing single-partition query on {}", name);
        CollationController controller = new CollationController(this, filter, gcBefore);
        ColumnFamily columns;
        try (OpOrder.Group op = readOrdering.start())
        {
            columns = controller.getTopLevelColumns(Memtable.MEMORY_POOL.needToCopyOnHeap());
        }
        if (columns != null)
            metric.samplers.get(Sampler.READS).addSample(filter.key.getKey(), filter.key.hashCode(), 1);
        metric.updateSSTableIterated(controller.getSstablesIterated());
        return columns;
    }

    public void beginLocalSampling(String sampler, int capacity)
    {
        metric.samplers.get(Sampler.valueOf(sampler)).beginSampling(capacity);
    }

    public CompositeData finishLocalSampling(String sampler, int count) throws OpenDataException
    {
        SamplerResult<ByteBuffer> samplerResults = metric.samplers.get(Sampler.valueOf(sampler))
                .finishSampling(count);
        TabularDataSupport result = new TabularDataSupport(COUNTER_TYPE);
        for (Counter<ByteBuffer> counter : samplerResults.topK)
        {
            byte[] key = counter.getItem().array();
            result.put(new CompositeDataSupport(COUNTER_COMPOSITE_TYPE, COUNTER_NAMES, new Object[] {
                    Hex.bytesToHex(key), // raw
                    counter.getCount(),  // count
                    counter.getError(),  // error
                    metadata.getKeyValidator().getString(ByteBuffer.wrap(key)) })); // string
        }
        return new CompositeDataSupport(SAMPLING_RESULT, SAMPLER_NAMES, new Object[]{
                samplerResults.cardinality, result});
    }

    public void cleanupCache()
    {
        Collection<Range<Token>> ranges = StorageService.instance.getLocalRanges(keyspace.getName());

        for (Iterator<RowCacheKey> keyIter = CacheService.instance.rowCache.keyIterator();
             keyIter.hasNext(); )
        {
            RowCacheKey key = keyIter.next();
            DecoratedKey dk = partitioner.decorateKey(ByteBuffer.wrap(key.key));
            if (key.cfId.equals(metadata.cfId) && !Range.isInRanges(dk.getToken(), ranges))
                invalidateCachedRow(dk);
        }

        if (metadata.isCounter())
        {
            for (Iterator<CounterCacheKey> keyIter = CacheService.instance.counterCache.keyIterator();
                 keyIter.hasNext(); )
            {
                CounterCacheKey key = keyIter.next();
                DecoratedKey dk = partitioner.decorateKey(ByteBuffer.wrap(key.partitionKey));
                if (key.cfId.equals(metadata.cfId) && !Range.isInRanges(dk.getToken(), ranges))
                    CacheService.instance.counterCache.remove(key);
            }
        }
    }

    public static abstract class AbstractScanIterator extends AbstractIterator<Row> implements CloseableIterator<Row>
    {
        public boolean needsFiltering()
        {
            return true;
        }
    }

    /**
      * Iterate over a range of rows and columns from memtables/sstables.
      *
      * @param range The range of keys and columns within those keys to fetch
     */
    @SuppressWarnings("resource")
    private AbstractScanIterator getSequentialIterator(final DataRange range, long now)
    {
        assert !(range.keyRange() instanceof Range) || !((Range<?>)range.keyRange()).isWrapAround() || range.keyRange().right.isMinimum() : range.keyRange();

        final ViewFragment view = select(viewFilter(range.keyRange()));
        Tracing.trace("Executing seq scan across {} sstables for {}", view.sstables.size(), range.keyRange().getString(metadata.getKeyValidator()));

        final CloseableIterator<Row> iterator = RowIteratorFactory.getIterator(view.memtables, view.sstables, range, this, now);

        // todo this could be pushed into SSTableScanner
        return new AbstractScanIterator()
        {
            protected Row computeNext()
            {
                while (true)
                {
                    // pull a row out of the iterator
                    if (!iterator.hasNext())
                        return endOfData();

                    Row current = iterator.next();
                    DecoratedKey key = current.key;

                    if (!range.stopKey().isMinimum() && range.stopKey().compareTo(key) < 0)
                        return endOfData();

                    // skipping outside of assigned range
                    if (!range.contains(key))
                        continue;

                    if (logger.isTraceEnabled())
                        logger.trace("scanned {}", metadata.getKeyValidator().getString(key.getKey()));

                    return current;
                }
            }

            public void close() throws IOException
            {
                iterator.close();
            }
        };
    }

    @VisibleForTesting
    public List<Row> getRangeSlice(final AbstractBounds<RowPosition> range,
                                   List<IndexExpression> rowFilter,
                                   IDiskAtomFilter columnFilter,
                                   int maxResults)
    {
        return getRangeSlice(range, rowFilter, columnFilter, maxResults, System.currentTimeMillis());
    }

    public List<Row> getRangeSlice(final AbstractBounds<RowPosition> range,
                                   List<IndexExpression> rowFilter,
                                   IDiskAtomFilter columnFilter,
                                   int maxResults,
                                   long now)
    {
        return getRangeSlice(makeExtendedFilter(range, columnFilter, rowFilter, maxResults, false, false, now));
    }

    /**
     * Allows generic range paging with the slice column filter.
     * Typically, suppose we have rows A, B, C ... Z having each some columns in [1, 100].
     * And suppose we want to page through the query that for all rows returns the columns
     * within [25, 75]. For that, we need to be able to do a range slice starting at (row r, column c)
     * and ending at (row Z, column 75), *but* that only return columns in [25, 75].
     * That is what this method allows. The columnRange is the "window" of  columns we are interested
     * in each row, and columnStart (resp. columnEnd) is the start (resp. end) for the first
     * (resp. last) requested row.
     */
    public ExtendedFilter makeExtendedFilter(AbstractBounds<RowPosition> keyRange,
                                             SliceQueryFilter columnRange,
                                             Composite columnStart,
                                             Composite columnStop,
                                             List<IndexExpression> rowFilter,
                                             int maxResults,
                                             boolean countCQL3Rows,
                                             long now)
    {
        DataRange dataRange = new DataRange.Paging(keyRange, columnRange, columnStart, columnStop, metadata);
        return ExtendedFilter.create(this, dataRange, rowFilter, maxResults, countCQL3Rows, now);
    }

    public List<Row> getRangeSlice(AbstractBounds<RowPosition> range,
                                   List<IndexExpression> rowFilter,
                                   IDiskAtomFilter columnFilter,
                                   int maxResults,
                                   long now,
                                   boolean countCQL3Rows,
                                   boolean isPaging)
    {
        return getRangeSlice(makeExtendedFilter(range, columnFilter, rowFilter, maxResults, countCQL3Rows, isPaging, now));
    }

    public ExtendedFilter makeExtendedFilter(AbstractBounds<RowPosition> range,
                                             IDiskAtomFilter columnFilter,
                                             List<IndexExpression> rowFilter,
                                             int maxResults,
                                             boolean countCQL3Rows,
                                             boolean isPaging,
                                             long timestamp)
    {
        DataRange dataRange;
        if (isPaging)
        {
            assert columnFilter instanceof SliceQueryFilter;
            SliceQueryFilter sfilter = (SliceQueryFilter)columnFilter;
            assert sfilter.slices.length == 1;
            // create a new SliceQueryFilter that selects all cells, but pass the original slice start and finish
            // through to DataRange.Paging to be used on the first and last partitions
            SliceQueryFilter newFilter = new SliceQueryFilter(ColumnSlice.ALL_COLUMNS_ARRAY, sfilter.isReversed(), sfilter.count);
            dataRange = new DataRange.Paging(range, newFilter, sfilter.start(), sfilter.finish(), metadata);
        }
        else
        {
            dataRange = new DataRange(range, columnFilter);
        }
        return ExtendedFilter.create(this, dataRange, rowFilter, maxResults, countCQL3Rows, timestamp);
    }

    public List<Row> getRangeSlice(ExtendedFilter filter)
    {
        long start = System.nanoTime();
        try (OpOrder.Group op = readOrdering.start())
        {
            return filter(getSequentialIterator(filter.dataRange, filter.timestamp), filter);
        }
        finally
        {
            metric.rangeLatency.addNano(System.nanoTime() - start);
        }
    }

    @VisibleForTesting
    public List<Row> search(AbstractBounds<RowPosition> range,
                            List<IndexExpression> clause,
                            IDiskAtomFilter dataFilter,
                            int maxResults)
    {
        return search(range, clause, dataFilter, maxResults, System.currentTimeMillis());
    }

    public List<Row> search(AbstractBounds<RowPosition> range,
                            List<IndexExpression> clause,
                            IDiskAtomFilter dataFilter,
                            int maxResults,
                            long now)
    {
        return search(makeExtendedFilter(range, dataFilter, clause, maxResults, false, false, now));
    }

    public List<Row> search(ExtendedFilter filter)
    {
        Tracing.trace("Executing indexed scan for {}", filter.dataRange.keyRange().getString(metadata.getKeyValidator()));
        return indexManager.search(filter);
    }

    public List<Row> filter(AbstractScanIterator rowIterator, ExtendedFilter filter)
    {
        logger.trace("Filtering {} for rows matching {}", rowIterator, filter);
        List<Row> rows = new ArrayList<Row>();
        int columnsCount = 0;
        int total = 0, matched = 0;
        boolean ignoreTombstonedPartitions = filter.ignoreTombstonedPartitions();

        try
        {
            while (rowIterator.hasNext() && matched < filter.maxRows() && columnsCount < filter.maxColumns())
            {
                // get the raw columns requested, and additional columns for the expressions if necessary
                Row rawRow = rowIterator.next();
                total++;
                ColumnFamily data = rawRow.cf;

                if (rowIterator.needsFiltering())
                {
                    IDiskAtomFilter extraFilter = filter.getExtraFilter(rawRow.key, data);
                    if (extraFilter != null)
                    {
                        ColumnFamily cf = filter.cfs.getColumnFamily(new QueryFilter(rawRow.key, name, extraFilter, filter.timestamp));
                        if (cf != null)
                            data.addAll(cf);
                    }

                    removeDroppedColumns(data);

                    if (!filter.isSatisfiedBy(rawRow.key, data, null, null))
                        continue;

                    logger.trace("{} satisfies all filter expressions", data);
                    // cut the resultset back to what was requested, if necessary
                    data = filter.prune(rawRow.key, data);
                }
                else
                {
                    removeDroppedColumns(data);
                }

                rows.add(new Row(rawRow.key, data));
                if (!ignoreTombstonedPartitions || !data.hasOnlyTombstones(filter.timestamp))
                    matched++;

                if (data != null)
                    columnsCount += filter.lastCounted(data);
                // Update the underlying filter to avoid querying more columns per slice than necessary and to handle paging
                filter.updateFilter(columnsCount);
            }

            return rows;
        }
        finally
        {
            try
            {
                rowIterator.close();
                Tracing.trace("Scanned {} rows and matched {}", total, matched);
            }
            catch (IOException e)
            {
                throw new RuntimeException(e);
            }
        }
    }

    public CellNameType getComparator()
    {
        return metadata.comparator;
    }

    public void snapshotWithoutFlush(String snapshotName)
    {
        snapshotWithoutFlush(snapshotName, null, false);
    }

<<<<<<< HEAD
    public Set<SSTableReader> snapshotWithoutFlush(String snapshotName, Predicate<SSTableReader> predicate)
=======
    /**
     * @param ephemeral If this flag is set to true, the snapshot will be cleaned during next startup
     */
    public void snapshotWithoutFlush(String snapshotName, Predicate<SSTableReader> predicate, boolean ephemeral)
>>>>>>> b70f7ea0
    {
        Set<SSTableReader> snapshottedSSTables = new HashSet<>();
        for (ColumnFamilyStore cfs : concatWithIndexes())
        {
            final JSONArray filesJSONArr = new JSONArray();
            try (RefViewFragment currentView = cfs.selectAndReference(CANONICAL_SSTABLES))
            {
                for (SSTableReader ssTable : currentView.sstables)
                {
                    if (predicate != null && !predicate.apply(ssTable))
                        continue;

                    File snapshotDirectory = Directories.getSnapshotDirectory(ssTable.descriptor, snapshotName);
                    ssTable.createLinks(snapshotDirectory.getPath()); // hard links
                    filesJSONArr.add(ssTable.descriptor.relativeFilenameFor(Component.DATA));

                    if (logger.isDebugEnabled())
                        logger.debug("Snapshot for {} keyspace data file {} created in {}", keyspace, ssTable.getFilename(), snapshotDirectory);
                    snapshottedSSTables.add(ssTable);
                }

                writeSnapshotManifest(filesJSONArr, snapshotName);
            }
        }
<<<<<<< HEAD
        return snapshottedSSTables;
=======
        if (ephemeral)
            createEphemeralSnapshotMarkerFile(snapshotName);
>>>>>>> b70f7ea0
    }

    private void writeSnapshotManifest(final JSONArray filesJSONArr, final String snapshotName)
    {
        final File manifestFile = directories.getSnapshotManifestFile(snapshotName);

        try
        {
            if (!manifestFile.getParentFile().exists())
                manifestFile.getParentFile().mkdirs();
            
            try (PrintStream out = new PrintStream(manifestFile))
            {
                final JSONObject manifestJSON = new JSONObject();
                manifestJSON.put("files", filesJSONArr);
                out.println(manifestJSON.toJSONString());
            }
        }
        catch (IOException e)
        {
            throw new FSWriteError(e, manifestFile);
        }
    }

    private void createEphemeralSnapshotMarkerFile(final String snapshot)
    {
        final File ephemeralSnapshotMarker = directories.getNewEphemeralSnapshotMarkerFile(snapshot);

        try
        {
            if (!ephemeralSnapshotMarker.getParentFile().exists())
                ephemeralSnapshotMarker.getParentFile().mkdirs();

            Files.createFile(ephemeralSnapshotMarker.toPath());
            logger.debug("Created ephemeral snapshot marker file on {}.", ephemeralSnapshotMarker.getAbsolutePath());
        }
        catch (IOException e)
        {
            logger.warn(String.format("Could not create marker file %s for ephemeral snapshot %s. " +
                                      "In case there is a failure in the operation that created " +
                                      "this snapshot, you may need to clean it manually afterwards.",
                                      ephemeralSnapshotMarker.getAbsolutePath(), snapshot), e);
        }
    }

    protected static void clearEphemeralSnapshots(Directories directories)
    {
        for (String ephemeralSnapshot : directories.listEphemeralSnapshots())
        {
            logger.debug("Clearing ephemeral snapshot {} leftover from previous session.", ephemeralSnapshot);
            Directories.clearSnapshot(ephemeralSnapshot, directories.getCFDirectories());
        }
    }

    public Refs<SSTableReader> getSnapshotSSTableReader(String tag) throws IOException
    {
        Map<Integer, SSTableReader> active = new HashMap<>();
        for (SSTableReader sstable : data.getView().sstables)
            active.put(sstable.descriptor.generation, sstable);
        Map<Descriptor, Set<Component>> snapshots = directories.sstableLister().snapshots(tag).list();
        Refs<SSTableReader> refs = new Refs<>();
        try
        {
            for (Map.Entry<Descriptor, Set<Component>> entries : snapshots.entrySet())
            {
                // Try acquire reference to an active sstable instead of snapshot if it exists,
                // to avoid opening new sstables. If it fails, use the snapshot reference instead.
                SSTableReader sstable = active.get(entries.getKey().generation);
                if (sstable == null || !refs.tryRef(sstable))
                {
                    if (logger.isDebugEnabled())
                        logger.debug("using snapshot sstable {}", entries.getKey());
                    sstable = SSTableReader.open(entries.getKey(), entries.getValue(), metadata, partitioner);
                    // This is technically not necessary since it's a snapshot but makes things easier
                    refs.tryRef(sstable);
                }
                else if (logger.isDebugEnabled())
                {
                    logger.debug("using active sstable {}", entries.getKey());
                }
            }
        }
        catch (IOException | RuntimeException e)
        {
            // In case one of the snapshot sstables fails to open,
            // we must release the references to the ones we opened so far
            refs.release();
            throw e;
        }
        return refs;
    }

    /**
     * Take a snap shot of this columnfamily store.
     *
     * @param snapshotName the name of the associated with the snapshot
     */
    public Set<SSTableReader> snapshot(String snapshotName)
    {
<<<<<<< HEAD
        return snapshot(snapshotName, null);
    }

    public Set<SSTableReader> snapshot(String snapshotName, Predicate<SSTableReader> predicate)
    {
        forceBlockingFlush();
        return snapshotWithoutFlush(snapshotName, predicate);
=======
        snapshot(snapshotName, null, false);
    }

    /**
     * @param ephemeral If this flag is set to true, the snapshot will be cleaned up during next startup
     */
    public void snapshot(String snapshotName, Predicate<SSTableReader> predicate, boolean ephemeral)
    {
        forceBlockingFlush();
        snapshotWithoutFlush(snapshotName, predicate, ephemeral);
>>>>>>> b70f7ea0
    }

    public boolean snapshotExists(String snapshotName)
    {
        return directories.snapshotExists(snapshotName);
    }

    public long getSnapshotCreationTime(String snapshotName)
    {
        return directories.snapshotCreationTime(snapshotName);
    }

    /**
     * Clear all the snapshots for a given column family.
     *
     * @param snapshotName the user supplied snapshot name. If left empty,
     *                     all the snapshots will be cleaned.
     */
    public void clearSnapshot(String snapshotName)
    {
        List<File> snapshotDirs = directories.getCFDirectories();
        Directories.clearSnapshot(snapshotName, snapshotDirs);
    }
    /**
     *
     * @return  Return a map of all snapshots to space being used
     * The pair for a snapshot has true size and size on disk.
     */
    public Map<String, Pair<Long,Long>> getSnapshotDetails()
    {
        return directories.getSnapshotDetails();
    }

    public boolean hasUnreclaimedSpace()
    {
        return metric.liveDiskSpaceUsed.getCount() < metric.totalDiskSpaceUsed.getCount();
    }

    /**
     * @return the cached row for @param key if it is already present in the cache.
     * That is, unlike getThroughCache, it will not readAndCache the row if it is not present, nor
     * are these calls counted in cache statistics.
     *
     * Note that this WILL cause deserialization of a SerializingCache row, so if all you
     * need to know is whether a row is present or not, use containsCachedRow instead.
     */
    public ColumnFamily getRawCachedRow(DecoratedKey key)
    {
        if (!isRowCacheEnabled())
            return null;

        IRowCacheEntry cached = CacheService.instance.rowCache.getInternal(new RowCacheKey(metadata.cfId, key));
        return cached == null || cached instanceof RowCacheSentinel ? null : (ColumnFamily)cached;
    }

    private void invalidateCaches()
    {
        CacheService.instance.invalidateKeyCacheForCf(metadata.cfId);
        CacheService.instance.invalidateRowCacheForCf(metadata.cfId);
        if (metadata.isCounter())
            CacheService.instance.invalidateCounterCacheForCf(metadata.cfId);
    }

    /**
     * @return true if @param key is contained in the row cache
     */
    public boolean containsCachedRow(DecoratedKey key)
    {
        return CacheService.instance.rowCache.getCapacity() != 0 && CacheService.instance.rowCache.containsKey(new RowCacheKey(metadata.cfId, key));
    }

    public void invalidateCachedRow(RowCacheKey key)
    {
        CacheService.instance.rowCache.remove(key);
    }

    public void invalidateCachedRow(DecoratedKey key)
    {
        UUID cfId = Schema.instance.getId(keyspace.getName(), this.name);
        if (cfId == null)
            return; // secondary index

        invalidateCachedRow(new RowCacheKey(cfId, key));
    }

    public ClockAndCount getCachedCounter(ByteBuffer partitionKey, CellName cellName)
    {
        if (CacheService.instance.counterCache.getCapacity() == 0L) // counter cache disabled.
            return null;
        return CacheService.instance.counterCache.get(CounterCacheKey.create(metadata.cfId, partitionKey, cellName));
    }

    public void putCachedCounter(ByteBuffer partitionKey, CellName cellName, ClockAndCount clockAndCount)
    {
        if (CacheService.instance.counterCache.getCapacity() == 0L) // counter cache disabled.
            return;
        CacheService.instance.counterCache.put(CounterCacheKey.create(metadata.cfId, partitionKey, cellName), clockAndCount);
    }

    public void forceMajorCompaction() throws InterruptedException, ExecutionException
    {
        forceMajorCompaction(false);
    }


    public void forceMajorCompaction(boolean splitOutput) throws InterruptedException, ExecutionException
    {
        CompactionManager.instance.performMaximal(this, splitOutput);
    }

    public static Iterable<ColumnFamilyStore> all()
    {
        List<Iterable<ColumnFamilyStore>> stores = new ArrayList<Iterable<ColumnFamilyStore>>(Schema.instance.getKeyspaces().size());
        for (Keyspace keyspace : Keyspace.all())
        {
            stores.add(keyspace.getColumnFamilyStores());
        }
        return Iterables.concat(stores);
    }

    public Iterable<DecoratedKey> keySamples(Range<Token> range)
    {
        try (RefViewFragment view = selectAndReference(CANONICAL_SSTABLES))
        {
            Iterable<DecoratedKey>[] samples = new Iterable[view.sstables.size()];
            int i = 0;
            for (SSTableReader sstable: view.sstables)
            {
                samples[i++] = sstable.getKeySamples(range);
            }
            return Iterables.concat(samples);
        }
    }

    public long estimatedKeysForRange(Range<Token> range)
    {
        try (RefViewFragment view = selectAndReference(CANONICAL_SSTABLES))
        {
            long count = 0;
            for (SSTableReader sstable : view.sstables)
                count += sstable.estimatedKeysForRanges(Collections.singleton(range));
            return count;
        }
    }

    /**
     * For testing.  No effort is made to clear historical or even the current memtables, nor for
     * thread safety.  All we do is wipe the sstable containers clean, while leaving the actual
     * data files present on disk.  (This allows tests to easily call loadNewSSTables on them.)
     */
    @VisibleForTesting
    public void clearUnsafe()
    {
        for (final ColumnFamilyStore cfs : concatWithIndexes())
        {
            cfs.runWithCompactionsDisabled(new Callable<Void>()
            {
                public Void call()
                {
                    cfs.data.reset();
                    return null;
                }
            }, true);
        }
    }

    /**
     * Truncate deletes the entire column family's data with no expensive tombstone creation
     */
    public void truncateBlocking()
    {
        // We have two goals here:
        // - truncate should delete everything written before truncate was invoked
        // - but not delete anything that isn't part of the snapshot we create.
        // We accomplish this by first flushing manually, then snapshotting, and
        // recording the timestamp IN BETWEEN those actions. Any sstables created
        // with this timestamp or greater time, will not be marked for delete.
        //
        // Bonus complication: since we store replay position in sstable metadata,
        // truncating those sstables means we will replay any CL segments from the
        // beginning if we restart before they [the CL segments] are discarded for
        // normal reasons post-truncate.  To prevent this, we store truncation
        // position in the System keyspace.
        logger.debug("truncating {}", name);

        if (keyspace.getMetadata().durableWrites || DatabaseDescriptor.isAutoSnapshot())
        {
            // flush the CF being truncated before forcing the new segment
            forceBlockingFlush();

            // sleep a little to make sure that our truncatedAt comes after any sstable
            // that was part of the flushed we forced; otherwise on a tie, it won't get deleted.
            Uninterruptibles.sleepUninterruptibly(1, TimeUnit.MILLISECONDS);
        }
        else
        {
            // just nuke the memtable data w/o writing to disk first
            synchronized (data)
            {
                final Flush flush = new Flush(true);
                flushExecutor.execute(flush);
                postFlushExecutor.submit(flush.postFlush);
            }
        }

        Runnable truncateRunnable = new Runnable()
        {
            public void run()
            {
                logger.debug("Discarding sstable data for truncated CF + indexes");

                final long truncatedAt = System.currentTimeMillis();
                data.notifyTruncated(truncatedAt);

                if (DatabaseDescriptor.isAutoSnapshot())
                    snapshot(Keyspace.getTimestampedSnapshotName(name));

                ReplayPosition replayAfter = discardSSTables(truncatedAt);

                for (SecondaryIndex index : indexManager.getIndexes())
                    index.truncateBlocking(truncatedAt);

                SystemKeyspace.saveTruncationRecord(ColumnFamilyStore.this, truncatedAt, replayAfter);
                logger.debug("cleaning out row cache");
                invalidateCaches();
            }
        };

        runWithCompactionsDisabled(Executors.callable(truncateRunnable), true);
        logger.debug("truncate complete");
    }

    public <V> V runWithCompactionsDisabled(Callable<V> callable, boolean interruptValidation)
    {
        // synchronize so that concurrent invocations don't re-enable compactions partway through unexpectedly,
        // and so we only run one major compaction at a time
        synchronized (this)
        {
            logger.debug("Cancelling in-progress compactions for {}", metadata.cfName);

            Iterable<ColumnFamilyStore> selfWithIndexes = concatWithIndexes();
            for (ColumnFamilyStore cfs : selfWithIndexes)
                cfs.getCompactionStrategy().pause();
            try
            {
                // interrupt in-progress compactions
                CompactionManager.instance.interruptCompactionForCFs(selfWithIndexes, interruptValidation);
                CompactionManager.instance.waitForCessation(selfWithIndexes);

                // doublecheck that we finished, instead of timing out
                for (ColumnFamilyStore cfs : selfWithIndexes)
                {
                    if (!cfs.getTracker().getCompacting().isEmpty())
                    {
                        logger.warn("Unable to cancel in-progress compactions for {}.  Perhaps there is an unusually large row in progress somewhere, or the system is simply overloaded.", metadata.cfName);
                        return null;
                    }
                }
                logger.debug("Compactions successfully cancelled");

                // run our task
                try
                {
                    return callable.call();
                }
                catch (Exception e)
                {
                    throw new RuntimeException(e);
                }
            }
            finally
            {
                for (ColumnFamilyStore cfs : selfWithIndexes)
                    cfs.getCompactionStrategy().resume();
            }
        }
    }

    public LifecycleTransaction markAllCompacting(final OperationType operationType)
    {
        Callable<LifecycleTransaction> callable = new Callable<LifecycleTransaction>()
        {
            public LifecycleTransaction call() throws Exception
            {
                assert data.getCompacting().isEmpty() : data.getCompacting();
                Collection<SSTableReader> sstables = Lists.newArrayList(AbstractCompactionStrategy.filterSuspectSSTables(getSSTables()));
                LifecycleTransaction modifier = data.tryModify(sstables, operationType);
                assert modifier != null: "something marked things compacting while compactions are disabled";
                return modifier;
            }
        };

        return runWithCompactionsDisabled(callable, false);
    }


    @Override
    public String toString()
    {
        return "CFS(" +
               "Keyspace='" + keyspace.getName() + '\'' +
               ", ColumnFamily='" + name + '\'' +
               ')';
    }

    public void disableAutoCompaction()
    {
        // we don't use CompactionStrategy.pause since we don't want users flipping that on and off
        // during runWithCompactionsDisabled
        this.compactionStrategyWrapper.disable();
    }

    public void enableAutoCompaction()
    {
        enableAutoCompaction(false);
    }

    /**
     * used for tests - to be able to check things after a minor compaction
     * @param waitForFutures if we should block until autocompaction is done
     */
    @VisibleForTesting
    public void enableAutoCompaction(boolean waitForFutures)
    {
        this.compactionStrategyWrapper.enable();
        List<Future<?>> futures = CompactionManager.instance.submitBackground(this);
        if (waitForFutures)
            FBUtilities.waitOnFutures(futures);
    }

    public boolean isAutoCompactionDisabled()
    {
        return !this.compactionStrategyWrapper.isEnabled();
    }

    /*
     JMX getters and setters for the Default<T>s.
       - get/set minCompactionThreshold
       - get/set maxCompactionThreshold
       - get     memsize
       - get     memops
       - get/set memtime
     */

    public AbstractCompactionStrategy getCompactionStrategy()
    {
        return compactionStrategyWrapper;
    }

    public void setCompactionThresholds(int minThreshold, int maxThreshold)
    {
        validateCompactionThresholds(minThreshold, maxThreshold);

        minCompactionThreshold.set(minThreshold);
        maxCompactionThreshold.set(maxThreshold);
        CompactionManager.instance.submitBackground(this);
    }

    public int getMinimumCompactionThreshold()
    {
        return minCompactionThreshold.value();
    }

    public void setMinimumCompactionThreshold(int minCompactionThreshold)
    {
        validateCompactionThresholds(minCompactionThreshold, maxCompactionThreshold.value());
        this.minCompactionThreshold.set(minCompactionThreshold);
    }

    public int getMaximumCompactionThreshold()
    {
        return maxCompactionThreshold.value();
    }

    public void setMaximumCompactionThreshold(int maxCompactionThreshold)
    {
        validateCompactionThresholds(minCompactionThreshold.value(), maxCompactionThreshold);
        this.maxCompactionThreshold.set(maxCompactionThreshold);
    }

    private void validateCompactionThresholds(int minThreshold, int maxThreshold)
    {
        if (minThreshold > maxThreshold)
            throw new RuntimeException(String.format("The min_compaction_threshold cannot be larger than the max_compaction_threshold. " +
                                                     "Min is '%d', Max is '%d'.", minThreshold, maxThreshold));

        if (maxThreshold == 0 || minThreshold == 0)
            throw new RuntimeException("Disabling compaction by setting min_compaction_threshold or max_compaction_threshold to 0 " +
                    "is deprecated, set the compaction strategy option 'enabled' to 'false' instead or use the nodetool command 'disableautocompaction'.");
    }

    // End JMX get/set.

    public int getMeanColumns()
    {
        long sum = 0;
        long count = 0;
        for (SSTableReader sstable : getSSTables())
        {
            long n = sstable.getEstimatedColumnCount().count();
            sum += sstable.getEstimatedColumnCount().mean() * n;
            count += n;
        }
        return count > 0 ? (int) (sum / count) : 0;
    }

    public long estimateKeys()
    {
        long n = 0;
        for (SSTableReader sstable : getSSTables())
            n += sstable.estimatedKeys();
        return n;
    }

    /** true if this CFS contains secondary index data */
    public boolean isIndex()
    {
        return partitioner instanceof LocalPartitioner;
    }

    public Iterable<ColumnFamilyStore> concatWithIndexes()
    {
        // we return the main CFS first, which we rely on for simplicity in switchMemtable(), for getting the
        // latest replay position
        return Iterables.concat(Collections.singleton(this), indexManager.getIndexesBackedByCfs());
    }

    public List<String> getBuiltIndexes()
    {
       return indexManager.getBuiltIndexes();
    }

    public int getUnleveledSSTables()
    {
        return this.compactionStrategyWrapper.getUnleveledSSTables();
    }

    public int[] getSSTableCountPerLevel()
    {
        return compactionStrategyWrapper.getSSTableCountPerLevel();
    }

    public static class ViewFragment
    {
        public final List<SSTableReader> sstables;
        public final Iterable<Memtable> memtables;

        public ViewFragment(List<SSTableReader> sstables, Iterable<Memtable> memtables)
        {
            this.sstables = sstables;
            this.memtables = memtables;
        }
    }

    public static class RefViewFragment extends ViewFragment implements AutoCloseable
    {
        public final Refs<SSTableReader> refs;

        public RefViewFragment(List<SSTableReader> sstables, Iterable<Memtable> memtables, Refs<SSTableReader> refs)
        {
            super(sstables, memtables);
            this.refs = refs;
        }

        public void release()
        {
            refs.release();
        }

        public void close()
        {
            refs.release();
        }
    }

    public boolean isEmpty()
    {
        View view = data.getView();
        return view.sstables.isEmpty() && view.getCurrentMemtable().getOperations() == 0 && view.liveMemtables.size() <= 1 && view.flushingMemtables.size() == 0;
    }

    private boolean isRowCacheEnabled()
    {
        return metadata.getCaching().rowCache.isEnabled() && CacheService.instance.rowCache.getCapacity() > 0;
    }

    /**
     * Discard all SSTables that were created before given timestamp.
     *
     * Caller should first ensure that comapctions have quiesced.
     *
     * @param truncatedAt The timestamp of the truncation
     *                    (all SSTables before that timestamp are going be marked as compacted)
     *
     * @return the most recent replay position of the truncated data
     */
    public ReplayPosition discardSSTables(long truncatedAt)
    {
        assert data.getCompacting().isEmpty() : data.getCompacting();

        List<SSTableReader> truncatedSSTables = new ArrayList<>();

        for (SSTableReader sstable : getSSTables())
        {
            if (!sstable.newSince(truncatedAt))
                truncatedSSTables.add(sstable);
        }

        if (truncatedSSTables.isEmpty())
            return ReplayPosition.NONE;

        markObsolete(truncatedSSTables, OperationType.UNKNOWN);
        return ReplayPosition.getReplayPosition(truncatedSSTables);
    }

    public double getDroppableTombstoneRatio()
    {
        double allDroppable = 0;
        long allColumns = 0;
        int localTime = (int)(System.currentTimeMillis()/1000);

        for (SSTableReader sstable : getSSTables())
        {
            allDroppable += sstable.getDroppableTombstonesBefore(localTime - sstable.metadata.getGcGraceSeconds());
            allColumns += sstable.getEstimatedColumnCount().mean() * sstable.getEstimatedColumnCount().count();
        }
        return allColumns > 0 ? allDroppable / allColumns : 0;
    }

    public long trueSnapshotsSize()
    {
        return directories.trueSnapshotsSize();
    }

    @VisibleForTesting
    void resetFileIndexGenerator()
    {
        fileIndexGenerator.set(0);
    }

    // returns the "canonical" version of any current sstable, i.e. if an sstable is being replaced and is only partially
    // visible to reads, this sstable will be returned as its original entirety, and its replacement will not be returned
    // (even if it completely replaces it)
    public static final Function<View, List<SSTableReader>> CANONICAL_SSTABLES = new Function<View, List<SSTableReader>>()
    {
        public List<SSTableReader> apply(View view)
        {
            List<SSTableReader> sstables = new ArrayList<>();
            for (SSTableReader sstable : view.compacting)
                if (sstable.openReason != SSTableReader.OpenReason.EARLY)
                    sstables.add(sstable);
            for (SSTableReader sstable : view.sstables)
                if (!view.compacting.contains(sstable) && sstable.openReason != SSTableReader.OpenReason.EARLY)
                    sstables.add(sstable);
            return sstables;
        }
    };

    public static final Function<View, List<SSTableReader>> UNREPAIRED_SSTABLES = new Function<View, List<SSTableReader>>()
    {
        public List<SSTableReader> apply(View view)
        {
            List<SSTableReader> sstables = new ArrayList<>();
            for (SSTableReader sstable : CANONICAL_SSTABLES.apply(view))
            {
                if (!sstable.isRepaired())
                    sstables.add(sstable);
            }
            return sstables;
        }
    };
}<|MERGE_RESOLUTION|>--- conflicted
+++ resolved
@@ -2259,14 +2259,10 @@
         snapshotWithoutFlush(snapshotName, null, false);
     }
 
-<<<<<<< HEAD
-    public Set<SSTableReader> snapshotWithoutFlush(String snapshotName, Predicate<SSTableReader> predicate)
-=======
     /**
      * @param ephemeral If this flag is set to true, the snapshot will be cleaned during next startup
      */
-    public void snapshotWithoutFlush(String snapshotName, Predicate<SSTableReader> predicate, boolean ephemeral)
->>>>>>> b70f7ea0
+    public Set<SSTableReader> snapshotWithoutFlush(String snapshotName, Predicate<SSTableReader> predicate, boolean ephemeral)
     {
         Set<SSTableReader> snapshottedSSTables = new HashSet<>();
         for (ColumnFamilyStore cfs : concatWithIndexes())
@@ -2291,12 +2287,9 @@
                 writeSnapshotManifest(filesJSONArr, snapshotName);
             }
         }
-<<<<<<< HEAD
-        return snapshottedSSTables;
-=======
         if (ephemeral)
             createEphemeralSnapshotMarkerFile(snapshotName);
->>>>>>> b70f7ea0
+        return snapshottedSSTables;
     }
 
     private void writeSnapshotManifest(final JSONArray filesJSONArr, final String snapshotName)
@@ -2396,26 +2389,17 @@
      */
     public Set<SSTableReader> snapshot(String snapshotName)
     {
-<<<<<<< HEAD
-        return snapshot(snapshotName, null);
-    }
-
-    public Set<SSTableReader> snapshot(String snapshotName, Predicate<SSTableReader> predicate)
+        return snapshot(snapshotName, null, false);
+    }
+
+
+    /**
+     * @param ephemeral If this flag is set to true, the snapshot will be cleaned up during next startup
+     */
+    public Set<SSTableReader> snapshot(String snapshotName, Predicate<SSTableReader> predicate, boolean ephemeral)
     {
         forceBlockingFlush();
-        return snapshotWithoutFlush(snapshotName, predicate);
-=======
-        snapshot(snapshotName, null, false);
-    }
-
-    /**
-     * @param ephemeral If this flag is set to true, the snapshot will be cleaned up during next startup
-     */
-    public void snapshot(String snapshotName, Predicate<SSTableReader> predicate, boolean ephemeral)
-    {
-        forceBlockingFlush();
-        snapshotWithoutFlush(snapshotName, predicate, ephemeral);
->>>>>>> b70f7ea0
+        return snapshotWithoutFlush(snapshotName, predicate, ephemeral);
     }
 
     public boolean snapshotExists(String snapshotName)
