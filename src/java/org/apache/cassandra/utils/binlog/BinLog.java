--- conflicted
+++ resolved
@@ -44,7 +44,6 @@
 import net.openhft.chronicle.wire.WriteMarshallable;
 import org.apache.cassandra.concurrent.NamedThreadFactory;
 import org.apache.cassandra.io.FSError;
-import org.apache.cassandra.io.util.FileUtils;
 import org.apache.cassandra.utils.JVMStabilityInspector;
 import org.apache.cassandra.utils.NoSpamLogger;
 import org.apache.cassandra.utils.Throwables;
@@ -429,7 +428,7 @@
             }
             try
             {
-                Throwable sanitationThrowable = cleanEmptyLogFiles(path.toFile(), null);
+                Throwable sanitationThrowable = cleanEmptyLogFiles(new File(path), null);
                 if (sanitationThrowable != null)
                     throw new RuntimeException(format("Unable to clean up %s directory from empty %s files.",
                                                       path.toAbsolutePath(), SingleChronicleQueue.SUFFIX),
@@ -477,14 +476,14 @@
     private static Throwable cleanEmptyLogFiles(File directory, Throwable accumulate)
     {
         return cleanDirectory(directory, accumulate,
-                              (dir) -> dir.listFiles(file -> {
+                              (dir) -> dir.tryList(file -> {
                                   boolean foundEmptyCq4File = !file.isDirectory()
                                                               && file.length() == 0
-                                                              && file.getName().endsWith(SingleChronicleQueue.SUFFIX);
+                                                              && file.name().endsWith(SingleChronicleQueue.SUFFIX);
 
                                   if (foundEmptyCq4File)
                                       logger.warn("Found empty ChronicleQueue file {}. This file wil be deleted as part of BinLog initialization.",
-                                                  file.getAbsolutePath());
+                                                  file.absolutePath());
 
                                   return foundEmptyCq4File;
                               }));
@@ -492,21 +491,7 @@
 
     public static Throwable cleanDirectory(File directory, Throwable accumulate)
     {
-<<<<<<< HEAD
-        if (!directory.exists())
-        {
-            return Throwables.merge(accumulate, new RuntimeException(String.format("%s does not exists", directory)));
-        }
-        if (!directory.isDirectory())
-        {
-            return Throwables.merge(accumulate, new RuntimeException(String.format("%s is not a directory", directory)));
-        }
-        for (File f : directory.tryList())
-        {
-            accumulate = deleteRecursively(f, accumulate);
-        }
-=======
-        return cleanDirectory(directory, accumulate, File::listFiles);
+        return cleanDirectory(directory, accumulate, File::tryList);
     }
 
     private static Throwable cleanDirectory(File directory, Throwable accumulate, Function<File, File[]> lister)
@@ -522,7 +507,6 @@
             for (File f : files)
                 accumulate = deleteRecursively(f, accumulate);
 
->>>>>>> 488c0c75
         if (accumulate instanceof FSError)
             JVMStabilityInspector.inspectThrowable(accumulate);
 
@@ -533,21 +517,12 @@
     {
         if (fileOrDirectory.isDirectory())
         {
-<<<<<<< HEAD
             File[] files = fileOrDirectory.tryList();
             if (files != null)
-            {
                 for (File f : files)
-                    accumulate = FileUtils.deleteWithConfirm(f, accumulate);
-            }
-=======
-            File[] files = fileOrDirectory.listFiles();
-            if (files != null)
-                for (File f : files)
-                    accumulate = FileUtils.deleteWithConfirm(f, accumulate);
->>>>>>> 488c0c75
-        }
-        return FileUtils.deleteWithConfirm(fileOrDirectory, accumulate);
+                    accumulate = f.delete(accumulate, null);
+        }
+        return fileOrDirectory.delete(accumulate, null);
     }
 
     private static Throwable checkDirectory(File directory, Throwable accumulate)
