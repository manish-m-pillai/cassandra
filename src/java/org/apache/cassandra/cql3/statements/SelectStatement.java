--- conflicted
+++ resolved
@@ -216,16 +216,8 @@
         {
             return execute(command, options, limit, now, state);
         }
-<<<<<<< HEAD
-=======
-        else
-        {
-            QueryPager pager = QueryPagers.pager(command, cl, state.getClientState(), options.getPagingState());
-            if (parameters.isCount)
-                return pageCountQuery(pager, options, pageSize, now, limit);
->>>>>>> 85ea3735
-
-        QueryPager pager = QueryPagers.pager(command, cl, options.getPagingState());
+
+        QueryPager pager = QueryPagers.pager(command, cl, state.getClientState(), options.getPagingState());
         if (selection.isAggregate())
             return pageAggregateQuery(pager, options, pageSize, now);
 
