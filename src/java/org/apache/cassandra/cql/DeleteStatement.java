--- conflicted
+++ resolved
@@ -80,23 +80,14 @@
 
         for (Term key : keys)
         {
-<<<<<<< HEAD
-            rowMutations.add(mutationForKey(key.getByteBuffer(keyType, variables), keyspace, timestamp, clientState,variables));
-=======
-            rowMutations.add(mutationForKey(key.getByteBuffer(keyType), keyspace, timestamp, clientState, metadata));
->>>>>>> b0dfb4cd
+            rowMutations.add(mutationForKey(key.getByteBuffer(keyType, variables), keyspace, timestamp, clientState, variables, metadata));
         }
 
         return rowMutations;
     }
 
-<<<<<<< HEAD
-    public RowMutation mutationForKey(ByteBuffer key, String keyspace, Long timestamp, ClientState clientState, List<ByteBuffer> variables)
+    public RowMutation mutationForKey(ByteBuffer key, String keyspace, Long timestamp, ClientState clientState, List<ByteBuffer> variables, CFMetaData metadata)
     throws InvalidRequestException
-=======
-    /** {@inheritDoc} */
-    public RowMutation mutationForKey(ByteBuffer key, String keyspace, Long timestamp, ClientState clientState, CFMetaData metadata) throws InvalidRequestException
->>>>>>> b0dfb4cd
     {
         RowMutation rm = new RowMutation(keyspace, key);
 
