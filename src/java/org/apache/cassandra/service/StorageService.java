--- conflicted
+++ resolved
@@ -403,18 +403,6 @@
 
     public void stopTransports()
     {
-<<<<<<< HEAD
-        if (isGossipActive())
-        {
-            logger.error("Stopping gossiper");
-            stopGossiping();
-=======
-        if (isRPCServerRunning())
-        {
-            logger.error("Stopping RPC server");
-            stopRPCServer();
->>>>>>> 63cdfc9b
-        }
         if (isNativeTransportRunning())
         {
             logger.error("Stopping native transport");
