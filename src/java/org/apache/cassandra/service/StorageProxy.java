/*
 * Licensed to the Apache Software Foundation (ASF) under one
 * or more contributor license agreements.  See the NOTICE file
 * distributed with this work for additional information
 * regarding copyright ownership.  The ASF licenses this file
 * to you under the Apache License, Version 2.0 (the
 * "License"); you may not use this file except in compliance
 * with the License.  You may obtain a copy of the License at
 *
 *     http://www.apache.org/licenses/LICENSE-2.0
 *
 * Unless required by applicable law or agreed to in writing, software
 * distributed under the License is distributed on an "AS IS" BASIS,
 * WITHOUT WARRANTIES OR CONDITIONS OF ANY KIND, either express or implied.
 * See the License for the specific language governing permissions and
 * limitations under the License.
 */
package org.apache.cassandra.service;

import java.io.IOException;
import java.net.InetAddress;
import java.nio.ByteBuffer;
import java.util.*;
import java.util.concurrent.*;
import java.util.concurrent.atomic.AtomicInteger;
import java.util.concurrent.atomic.AtomicLong;
import java.util.function.Supplier;

import com.google.common.base.Predicate;
import com.google.common.annotations.VisibleForTesting;
import com.google.common.cache.CacheLoader;
import com.google.common.collect.*;
import com.google.common.primitives.Ints;
import com.google.common.util.concurrent.Uninterruptibles;

import org.apache.commons.lang3.StringUtils;

import org.slf4j.Logger;
import org.slf4j.LoggerFactory;

import org.apache.cassandra.batchlog.Batch;
import org.apache.cassandra.batchlog.BatchlogManager;
import org.apache.cassandra.batchlog.LegacyBatchlogMigrator;
import org.apache.cassandra.concurrent.Stage;
import org.apache.cassandra.concurrent.StageManager;
import org.apache.cassandra.config.CFMetaData;
import org.apache.cassandra.config.DatabaseDescriptor;
import org.apache.cassandra.config.Schema;
import org.apache.cassandra.config.SchemaConstants;
import org.apache.cassandra.db.*;
import org.apache.cassandra.db.filter.DataLimits;
import org.apache.cassandra.db.filter.TombstoneOverwhelmingException;
import org.apache.cassandra.db.partitions.*;
import org.apache.cassandra.db.rows.RowIterator;
import org.apache.cassandra.db.view.ViewUtils;
import org.apache.cassandra.dht.*;
import org.apache.cassandra.exceptions.*;
import org.apache.cassandra.gms.FailureDetector;
import org.apache.cassandra.gms.Gossiper;
import org.apache.cassandra.hints.Hint;
import org.apache.cassandra.hints.HintsService;
import org.apache.cassandra.index.Index;
import org.apache.cassandra.io.util.DataOutputBuffer;
import org.apache.cassandra.locator.*;
import org.apache.cassandra.metrics.*;
import org.apache.cassandra.net.*;
import org.apache.cassandra.service.paxos.Commit;
import org.apache.cassandra.service.paxos.PaxosState;
import org.apache.cassandra.service.paxos.PrepareCallback;
import org.apache.cassandra.service.paxos.ProposeCallback;
import org.apache.cassandra.net.MessagingService.Verb;
import org.apache.cassandra.tracing.Tracing;
import org.apache.cassandra.triggers.TriggerExecutor;
import org.apache.cassandra.utils.*;
import org.apache.cassandra.utils.AbstractIterator;

public class StorageProxy implements StorageProxyMBean
{
    public static final String MBEAN_NAME = "org.apache.cassandra.db:type=StorageProxy";
    private static final Logger logger = LoggerFactory.getLogger(StorageProxy.class);

    public static final String UNREACHABLE = "UNREACHABLE";

    private static final WritePerformer standardWritePerformer;
    private static final WritePerformer counterWritePerformer;
    private static final WritePerformer counterWriteOnCoordinatorPerformer;

    public static final StorageProxy instance = new StorageProxy();

    private static volatile int maxHintsInProgress = 128 * FBUtilities.getAvailableProcessors();
    private static final CacheLoader<InetAddress, AtomicInteger> hintsInProgress = new CacheLoader<InetAddress, AtomicInteger>()
    {
        public AtomicInteger load(InetAddress inetAddress)
        {
            return new AtomicInteger(0);
        }
    };
    private static final ClientRequestMetrics readMetrics = new ClientRequestMetrics("Read");
    private static final ClientRequestMetrics rangeMetrics = new ClientRequestMetrics("RangeSlice");
    private static final ClientRequestMetrics writeMetrics = new ClientRequestMetrics("Write");
    private static final CASClientRequestMetrics casWriteMetrics = new CASClientRequestMetrics("CASWrite");
    private static final CASClientRequestMetrics casReadMetrics = new CASClientRequestMetrics("CASRead");
    private static final ViewWriteMetrics viewWriteMetrics = new ViewWriteMetrics("ViewWrite");
    private static final Map<ConsistencyLevel, ClientRequestMetrics> readMetricsMap = new EnumMap<>(ConsistencyLevel.class);
    private static final Map<ConsistencyLevel, ClientRequestMetrics> writeMetricsMap = new EnumMap<>(ConsistencyLevel.class);

    private static final double CONCURRENT_SUBREQUESTS_MARGIN = 0.10;

    /**
     * Introduce a maximum number of sub-ranges that the coordinator can request in parallel for range queries. Previously
     * we would request up to the maximum number of ranges but this causes problems if the number of vnodes is large.
     * By default we pick 10 requests per core, assuming all replicas have the same number of cores. The idea is that we
     * don't want a burst of range requests that will back up, hurting all other queries. At the same time,
     * we want to give range queries a chance to run if resources are available.
     */
    private static final int MAX_CONCURRENT_RANGE_REQUESTS = Math.max(1, Integer.getInteger("cassandra.max_concurrent_range_requests", FBUtilities.getAvailableProcessors() * 10));

    private static final String DISABLE_SERIAL_READ_LINEARIZABILITY_KEY = "cassandra.unsafe.disable-serial-reads-linearizability";
    private static final boolean disableSerialReadLinearizability =
        Boolean.parseBoolean(System.getProperty(DISABLE_SERIAL_READ_LINEARIZABILITY_KEY, "false"));

    private StorageProxy()
    {
    }

    static
    {
        MBeanWrapper.instance.registerMBean(instance, MBEAN_NAME);
        HintsService.instance.registerMBean();
        HintedHandOffManager.instance.registerMBean();

        standardWritePerformer = new WritePerformer()
        {
            public void apply(IMutation mutation,
                              Iterable<InetAddress> targets,
                              AbstractWriteResponseHandler<IMutation> responseHandler,
                              String localDataCenter,
                              ConsistencyLevel consistency_level)
            throws OverloadedException
            {
                assert mutation instanceof Mutation;
                sendToHintedEndpoints((Mutation) mutation, targets, responseHandler, localDataCenter, Stage.MUTATION);
            }
        };

        /*
         * We execute counter writes in 2 places: either directly in the coordinator node if it is a replica, or
         * in CounterMutationVerbHandler on a replica othewise. The write must be executed on the COUNTER_MUTATION stage
         * but on the latter case, the verb handler already run on the COUNTER_MUTATION stage, so we must not execute the
         * underlying on the stage otherwise we risk a deadlock. Hence two different performer.
         */
        counterWritePerformer = new WritePerformer()
        {
            public void apply(IMutation mutation,
                              Iterable<InetAddress> targets,
                              AbstractWriteResponseHandler<IMutation> responseHandler,
                              String localDataCenter,
                              ConsistencyLevel consistencyLevel)
            {
                counterWriteTask(mutation, targets, responseHandler, localDataCenter).run();
            }
        };

        counterWriteOnCoordinatorPerformer = new WritePerformer()
        {
            public void apply(IMutation mutation,
                              Iterable<InetAddress> targets,
                              AbstractWriteResponseHandler<IMutation> responseHandler,
                              String localDataCenter,
                              ConsistencyLevel consistencyLevel)
            {
                StageManager.getStage(Stage.COUNTER_MUTATION)
                            .execute(counterWriteTask(mutation, targets, responseHandler, localDataCenter));
            }
        };

<<<<<<< HEAD
        for(ConsistencyLevel level : ConsistencyLevel.values())
        {
            readMetricsMap.put(level, new ClientRequestMetrics("Read-" + level.name()));
            writeMetricsMap.put(level, new ClientRequestMetrics("Write-" + level.name()));
=======
        if (disableSerialReadLinearizability)
        {
            logger.warn("This node was started with -D{}. SERIAL (and LOCAL_SERIAL) reads coordinated by this node " +
                        "will not offer linearizability (see CASSANDRA-12126 for details on what this mean) with " +
                        "respect to other SERIAL operations. Please note that, with this flag, SERIAL reads will be " +
                        "slower than QUORUM reads, yet offer no more guarantee. This flag should only be used in " +
                        "the restricted case of upgrading from a pre-CASSANDRA-12126 version, and only if you " +
                        "understand the tradeoff.", DISABLE_SERIAL_READ_LINEARIZABILITY_KEY);
>>>>>>> 2d0b1680
        }
    }

    /**
     * Apply @param updates if and only if the current values in the row for @param key
     * match the provided @param conditions.  The algorithm is "raw" Paxos: that is, Paxos
     * minus leader election -- any node in the cluster may propose changes for any row,
     * which (that is, the row) is the unit of values being proposed, not single columns.
     *
     * The Paxos cohort is only the replicas for the given key, not the entire cluster.
     * So we expect performance to be reasonable, but CAS is still intended to be used
     * "when you really need it," not for all your updates.
     *
     * There are three phases to Paxos:
     *  1. Prepare: the coordinator generates a ballot (timeUUID in our case) and asks replicas to (a) promise
     *     not to accept updates from older ballots and (b) tell us about the most recent update it has already
     *     accepted.
     *  2. Accept: if a majority of replicas reply, the coordinator asks replicas to accept the value of the
     *     highest proposal ballot it heard about, or a new value if no in-progress proposals were reported.
     *  3. Commit (Learn): if a majority of replicas acknowledge the accept request, we can commit the new
     *     value.
     *
     *  Commit procedure is not covered in "Paxos Made Simple," and only briefly mentioned in "Paxos Made Live,"
     *  so here is our approach:
     *   3a. The coordinator sends a commit message to all replicas with the ballot and value.
     *   3b. Because of 1-2, this will be the highest-seen commit ballot.  The replicas will note that,
     *       and send it with subsequent promise replies.  This allows us to discard acceptance records
     *       for successfully committed replicas, without allowing incomplete proposals to commit erroneously
     *       later on.
     *
     *  Note that since we are performing a CAS rather than a simple update, we perform a read (of committed
     *  values) between the prepare and accept phases.  This gives us a slightly longer window for another
     *  coordinator to come along and trump our own promise with a newer one but is otherwise safe.
     *
     * @param keyspaceName the keyspace for the CAS
     * @param cfName the column family for the CAS
     * @param key the row key for the row to CAS
     * @param request the conditions for the CAS to apply as well as the update to perform if the conditions hold.
     * @param consistencyForPaxos the consistency for the paxos prepare and propose round. This can only be either SERIAL or LOCAL_SERIAL.
     * @param consistencyForCommit the consistency for write done during the commit phase. This can be anything, except SERIAL or LOCAL_SERIAL.
     *
     * @return null if the operation succeeds in updating the row, or the current values corresponding to conditions.
     * (since, if the CAS doesn't succeed, it means the current value do not match the conditions).
     */
    public static RowIterator cas(String keyspaceName,
                                  String cfName,
                                  DecoratedKey key,
                                  CASRequest request,
                                  ConsistencyLevel consistencyForPaxos,
                                  ConsistencyLevel consistencyForCommit,
                                  ClientState state,
                                  long queryStartNanoTime)
    throws UnavailableException, IsBootstrappingException, RequestFailureException, RequestTimeoutException, InvalidRequestException
    {
<<<<<<< HEAD
        final long startTimeForMetrics = System.nanoTime();
        int contentions = 0;
=======
        final long start = System.nanoTime();
>>>>>>> 2d0b1680
        try
        {
            CFMetaData metadata = Schema.instance.getCFMetaData(keyspaceName, cfName);

<<<<<<< HEAD
            long timeout = TimeUnit.MILLISECONDS.toNanos(DatabaseDescriptor.getCasContentionTimeout());
            while (System.nanoTime() - queryStartNanoTime < timeout)
            {
                // for simplicity, we'll do a single liveness check at the start of each attempt
                Pair<List<InetAddress>, Integer> p = getPaxosParticipants(metadata, key, consistencyForPaxos);
                List<InetAddress> liveEndpoints = p.left;
                int requiredParticipants = p.right;

                final Pair<UUID, Integer> pair = beginAndRepairPaxos(queryStartNanoTime, key, metadata, liveEndpoints, requiredParticipants, consistencyForPaxos, consistencyForCommit, true, state);
                final UUID ballot = pair.left;
                contentions += pair.right;

=======
            Supplier<Pair<PartitionUpdate, RowIterator>> updateProposer = () ->
            {
>>>>>>> 2d0b1680
                // read the current values and check they validate the conditions
                Tracing.trace("Reading existing values for CAS precondition");
                SinglePartitionReadCommand readCommand = request.readCommand(FBUtilities.nowInSeconds());
                ConsistencyLevel readConsistency = consistencyForPaxos == ConsistencyLevel.LOCAL_SERIAL ? ConsistencyLevel.LOCAL_QUORUM : ConsistencyLevel.QUORUM;

                FilteredPartition current;
                try (RowIterator rowIter = readOne(readCommand, readConsistency, queryStartNanoTime))
                {
                    current = FilteredPartition.create(rowIter);
                }

                if (!request.appliesTo(current))
                {
                    Tracing.trace("CAS precondition does not match current values {}", current);
                    casWriteMetrics.conditionNotMet.inc();
                    return Pair.create(PartitionUpdate.emptyUpdate(metadata, key), current.rowIterator());
                }

                // Create the desired updates
                PartitionUpdate updates = request.makeUpdates(current);

                // Apply triggers to cas updates. A consideration here is that
                // triggers emit Mutations, and so a given trigger implementation
                // may generate mutations for partitions other than the one this
                // paxos round is scoped for. In this case, TriggerExecutor will
                // validate that the generated mutations are targetted at the same
                // partition as the initial updates and reject (via an
                // InvalidRequestException) any which aren't.
                updates = TriggerExecutor.instance.execute(updates);

                return Pair.create(updates, null);
            };

<<<<<<< HEAD
                Commit proposal = Commit.newProposal(ballot, updates);
                Tracing.trace("CAS precondition is met; proposing client-requested updates for {}", ballot);
                if (proposePaxos(proposal, liveEndpoints, requiredParticipants, true, consistencyForPaxos, queryStartNanoTime))
                {
                    commitPaxos(proposal, consistencyForCommit, true, queryStartNanoTime);
                    Tracing.trace("CAS successful");
                    return null;
                }
=======
            return doPaxos(metadata,
                           key,
                           consistencyForPaxos,
                           consistencyForCommit,
                           consistencyForCommit,
                           state,
                           start,
                           casWriteMetrics,
                           updateProposer);
>>>>>>> 2d0b1680

        }
        catch (WriteTimeoutException | ReadTimeoutException e)
        {
            casWriteMetrics.timeouts.mark();
            writeMetricsMap.get(consistencyForPaxos).timeouts.mark();
            throw e;
        }
        catch (WriteFailureException | ReadFailureException e)
        {
            casWriteMetrics.failures.mark();
            writeMetricsMap.get(consistencyForPaxos).failures.mark();
            throw e;
        }
        catch (UnavailableException e)
        {
            casWriteMetrics.unavailables.mark();
            writeMetricsMap.get(consistencyForPaxos).unavailables.mark();
            throw e;
        }
        finally
        {
<<<<<<< HEAD
            recordCasContention(contentions);
            final long latency = System.nanoTime() - startTimeForMetrics;
            casWriteMetrics.addNano(latency);
            writeMetricsMap.get(consistencyForPaxos).addNano(latency);
        }
    }

    private static void recordCasContention(int contentions)
    {
        if(contentions > 0)
            casWriteMetrics.contention.update(contentions);
=======
            casWriteMetrics.addNano(System.nanoTime() - start);
        }
    }

    /**
     * Performs the Paxos rounds for a given proposal, retrying when preempted until the timeout.
     *
     * <p>The main 'configurable' of this method is the {@code createUpdateProposal} method: it is called by the method
     * once a ballot has been successfully 'prepared' to generate the update to 'propose' (and commit if the proposal is
     * successful). That method also generates the result that the whole method will return. Note that due to retrying,
     * this method may be called multiple times and does not have to return the same results.
     *
     * @param metadata the table to update with Paxos.
     * @param key the partition updated.
     * @param consistencyForPaxos the serial consistency of the operation (either {@link ConsistencyLevel#SERIAL} or
     *     {@link ConsistencyLevel#LOCAL_SERIAL}).
     * @param consistencyForReplayCommits the consistency for the commit phase of "replayed" in-progress operations.
     * @param consistencyForCommit the consistency for the commit phase of _this_ operation update.
     * @param state the client state.
     * @param queryStartNanoTime the nano time for the start of the query this is part of.
     * @param casMetrics the metrics to update for this operation.
     * @param createUpdateProposal method called after a successful 'prepare' phase to obtain 1) the actual update of
     *     this operation and 2) the result that the whole method should return. This can return {@code null} in the
     *     special where, after having "prepared" (and thus potentially replayed in-progress upgdates), we don't want
     *     to propose anything (the whole method then return {@code null}).
     * @return the second element of the pair returned by {@code createUpdateProposal} (for the last call of that method
     *     if that method is called multiple times due to retries).
     */
    private static RowIterator doPaxos(CFMetaData metadata,
                                       DecoratedKey key,
                                       ConsistencyLevel consistencyForPaxos,
                                       ConsistencyLevel consistencyForReplayCommits,
                                       ConsistencyLevel consistencyForCommit,
                                       ClientState state,
                                       long queryStartNanoTime,
                                       CASClientRequestMetrics casMetrics,
                                       Supplier<Pair<PartitionUpdate, RowIterator>> createUpdateProposal)
    throws UnavailableException, IsBootstrappingException, RequestFailureException, RequestTimeoutException, InvalidRequestException
    {
        int contentions = 0;
        try
        {
            consistencyForPaxos.validateForCas();
            consistencyForReplayCommits.validateForCasCommit(metadata.ksName);
            consistencyForCommit.validateForCasCommit(metadata.ksName);

            long timeout = TimeUnit.MILLISECONDS.toNanos(DatabaseDescriptor.getCasContentionTimeout());
            while (System.nanoTime() - queryStartNanoTime < timeout)
            {
                // for simplicity, we'll do a single liveness check at the start of each attempt
                Pair<List<InetAddress>, Integer> p = getPaxosParticipants(metadata, key, consistencyForPaxos);
                List<InetAddress> liveEndpoints = p.left;
                int requiredParticipants = p.right;

                final Pair<UUID, Integer> pair = beginAndRepairPaxos(queryStartNanoTime,
                                                                     key,
                                                                     metadata,
                                                                     liveEndpoints,
                                                                     requiredParticipants,
                                                                     consistencyForPaxos,
                                                                     consistencyForReplayCommits,
                                                                     casMetrics,
                                                                     state);
                final UUID ballot = pair.left;
                contentions += pair.right;

                Pair<PartitionUpdate, RowIterator> proposalPair = createUpdateProposal.get();
                // See method javadoc: null here is code for "stop here and return null".
                if (proposalPair == null)
                    return null;

                Commit proposal = Commit.newProposal(ballot, proposalPair.left);
                Tracing.trace("CAS precondition is met; proposing client-requested updates for {}", ballot);
                if (proposePaxos(proposal, liveEndpoints, requiredParticipants, true, consistencyForPaxos))
                {
                    // We skip committing accepted updates when they are empty. This is an optimization which works
                    // because we also skip replaying those same empty update in beginAndRepairPaxos (see the longer
                    // comment there). As empty update are somewhat common (serial reads and non-applying CAS propose
                    // them), this is worth bothering.
                    if (!proposal.update.isEmpty())
                        commitPaxos(proposal, consistencyForCommit, true);
                    RowIterator result = proposalPair.right;
                    if (result != null)
                        Tracing.trace("CAS did not apply");
                    else
                        Tracing.trace("CAS applied successfully");
                    return result;
                }

                Tracing.trace("Paxos proposal not accepted (pre-empted by a higher ballot)");
                contentions++;
                Uninterruptibles.sleepUninterruptibly(ThreadLocalRandom.current().nextInt(100), TimeUnit.MILLISECONDS);
                // continue to retry
            }

            throw new WriteTimeoutException(WriteType.CAS, consistencyForPaxos, 0, consistencyForPaxos.blockFor(Keyspace.open(metadata.ksName)));
        }
        finally
        {
            if(contentions > 0)
                casMetrics.contention.update(contentions);
        }
>>>>>>> 2d0b1680
    }

    private static Predicate<InetAddress> sameDCPredicateFor(final String dc)
    {
        final IEndpointSnitch snitch = DatabaseDescriptor.getEndpointSnitch();
        return new Predicate<InetAddress>()
        {
            public boolean apply(InetAddress host)
            {
                return dc.equals(snitch.getDatacenter(host));
            }
        };
    }

    private static Pair<List<InetAddress>, Integer> getPaxosParticipants(CFMetaData cfm, DecoratedKey key, ConsistencyLevel consistencyForPaxos) throws UnavailableException
    {
        Token tk = key.getToken();
        List<InetAddress> naturalEndpoints = StorageService.instance.getNaturalEndpoints(cfm.ksName, tk);
        Collection<InetAddress> pendingEndpoints = StorageService.instance.getTokenMetadata().pendingEndpointsFor(tk, cfm.ksName);
        if (consistencyForPaxos == ConsistencyLevel.LOCAL_SERIAL)
        {
            // Restrict naturalEndpoints and pendingEndpoints to node in the local DC only
            String localDc = DatabaseDescriptor.getEndpointSnitch().getDatacenter(FBUtilities.getBroadcastAddress());
            Predicate<InetAddress> isLocalDc = sameDCPredicateFor(localDc);
            naturalEndpoints = ImmutableList.copyOf(Iterables.filter(naturalEndpoints, isLocalDc));
            pendingEndpoints = ImmutableList.copyOf(Iterables.filter(pendingEndpoints, isLocalDc));
        }
        int participants = pendingEndpoints.size() + naturalEndpoints.size();
        int requiredParticipants = participants / 2 + 1; // See CASSANDRA-8346, CASSANDRA-833
        List<InetAddress> liveEndpoints = ImmutableList.copyOf(Iterables.filter(Iterables.concat(naturalEndpoints, pendingEndpoints), IAsyncCallback.isAlive));
        if (liveEndpoints.size() < requiredParticipants)
            throw new UnavailableException(consistencyForPaxos, requiredParticipants, liveEndpoints.size());

        // We cannot allow CAS operations with 2 or more pending endpoints, see #8346.
        // Note that we fake an impossible number of required nodes in the unavailable exception
        // to nail home the point that it's an impossible operation no matter how many nodes are live.
        if (pendingEndpoints.size() > 1)
            throw new UnavailableException(String.format("Cannot perform LWT operation as there is more than one (%d) pending range movement", pendingEndpoints.size()),
                                           consistencyForPaxos,
                                           participants + 1,
                                           liveEndpoints.size());

        return Pair.create(liveEndpoints, requiredParticipants);
    }

    /**
     * begin a Paxos session by sending a prepare request and completing any in-progress requests seen in the replies
     *
     * @return the Paxos ballot promised by the replicas if no in-progress requests were seen and a quorum of
     * nodes have seen the mostRecentCommit.  Otherwise, return null.
     */
    private static Pair<UUID, Integer> beginAndRepairPaxos(long queryStartNanoTime,
                                                           DecoratedKey key,
                                                           CFMetaData metadata,
                                                           List<InetAddress> liveEndpoints,
                                                           int requiredParticipants,
                                                           ConsistencyLevel consistencyForPaxos,
                                                           ConsistencyLevel consistencyForCommit,
                                                           CASClientRequestMetrics casMetrics,
                                                           ClientState state)
    throws WriteTimeoutException, WriteFailureException
    {
        long timeout = TimeUnit.MILLISECONDS.toNanos(DatabaseDescriptor.getCasContentionTimeout());

        PrepareCallback summary = null;
        int contentions = 0;
        while (System.nanoTime() - queryStartNanoTime < timeout)
        {
            // We want a timestamp that is guaranteed to be unique for that node (so that the ballot is globally unique), but if we've got a prepare rejected
            // already we also want to make sure we pick a timestamp that has a chance to be promised, i.e. one that is greater that the most recently known
            // in progress (#5667). Lastly, we don't want to use a timestamp that is older than the last one assigned by ClientState or operations may appear
            // out-of-order (#7801).
            long minTimestampMicrosToUse = summary == null ? Long.MIN_VALUE : 1 + UUIDGen.microsTimestamp(summary.mostRecentInProgressCommit.ballot);
            long ballotMicros = state.getTimestampForPaxos(minTimestampMicrosToUse);
            // Note that ballotMicros is not guaranteed to be unique if two proposal are being handled concurrently by the same coordinator. But we still
            // need ballots to be unique for each proposal so we have to use getRandomTimeUUIDFromMicros.
            UUID ballot = UUIDGen.getRandomTimeUUIDFromMicros(ballotMicros);

            // prepare
            Tracing.trace("Preparing {}", ballot);
            Commit toPrepare = Commit.newPrepare(key, metadata, ballot);
            summary = preparePaxos(toPrepare, liveEndpoints, requiredParticipants, consistencyForPaxos, queryStartNanoTime);
            if (!summary.promised)
            {
                Tracing.trace("Some replicas have already promised a higher ballot than ours; aborting");
                contentions++;
                // sleep a random amount to give the other proposer a chance to finish
                Uninterruptibles.sleepUninterruptibly(ThreadLocalRandom.current().nextInt(100), TimeUnit.MILLISECONDS);
                continue;
            }

            Commit inProgress = summary.mostRecentInProgressCommit;
            Commit mostRecent = summary.mostRecentCommit;

            // If we have an in-progress ballot greater than the MRC we know, then it's an in-progress round that
            // needs to be completed, so do it.
            // One special case we make is for update that are empty (which are proposed by serial reads and
            // non-applying CAS). While we could handle those as any other updates, we can optimize this somewhat by
            // neither committing those empty updates, nor replaying in-progress ones. The reasoning is this: as the
            // update is empty, we have nothing to apply to storage in the commit phase, so the only reason to commit
            // would be to update the MRC. However, if we skip replaying those empty updates, then we don't need to
            // update the MRC for following updates to make progress (that is, if we didn't had the empty update skip
            // below _but_ skipped updating the MRC on empty updates, then we'd be stuck always proposing that same
            // empty update). And the reason skipping that replay is safe is that when an operation tries to propose
            // an empty value, there can be only 2 cases:
            //  1) the propose succeed, meaning a quorum of nodes accept it, in which case we are guaranteed no earlier
            //     pending operation can ever be replayed (which is what we want to guarantee with the empty update).
            //  2) the propose does not succeed. But then the operation proposing the empty update will not succeed
            //     either (it will retry or ultimately timeout), and we're actually ok if earlier pending operation gets
            //     replayed in that case.
            // Tl;dr, it is safe to skip committing empty updates _as long as_ we also skip replying them below. And
            // doing is more efficient, so we do so.
            if (!inProgress.update.isEmpty() && inProgress.isAfter(mostRecent))
            {
                Tracing.trace("Finishing incomplete paxos round {}", inProgress);
                casMetrics.unfinishedCommit.inc();
                Commit refreshedInProgress = Commit.newProposal(ballot, inProgress.update);
                if (proposePaxos(refreshedInProgress, liveEndpoints, requiredParticipants, false, consistencyForPaxos, queryStartNanoTime))
                {
                    try
                    {
                        commitPaxos(refreshedInProgress, consistencyForCommit, false, queryStartNanoTime);
                    }
                    catch (WriteTimeoutException e)
                    {
                        recordCasContention(contentions);
                        // We're still doing preparation for the paxos rounds, so we want to use the CAS (see CASSANDRA-8672)
                        throw new WriteTimeoutException(WriteType.CAS, e.consistency, e.received, e.blockFor);
                    }
                }
                else
                {
                    Tracing.trace("Some replicas have already promised a higher ballot than ours; aborting");
                    // sleep a random amount to give the other proposer a chance to finish
                    contentions++;
                    Uninterruptibles.sleepUninterruptibly(ThreadLocalRandom.current().nextInt(100), TimeUnit.MILLISECONDS);
                }
                continue;
            }

            // To be able to propose our value on a new round, we need a quorum of replica to have learn the previous one. Why is explained at:
            // https://issues.apache.org/jira/browse/CASSANDRA-5062?focusedCommentId=13619810&page=com.atlassian.jira.plugin.system.issuetabpanels:comment-tabpanel#comment-13619810)
            // Since we waited for quorum nodes, if some of them haven't seen the last commit (which may just be a timing issue, but may also
            // mean we lost messages), we pro-actively "repair" those nodes, and retry.
            int nowInSec = Ints.checkedCast(TimeUnit.MICROSECONDS.toSeconds(ballotMicros));
            Iterable<InetAddress> missingMRC = summary.replicasMissingMostRecentCommit(metadata, nowInSec);
            if (Iterables.size(missingMRC) > 0)
            {
                Tracing.trace("Repairing replicas that missed the most recent commit");
                sendCommit(mostRecent, missingMRC);
                // TODO: provided commits don't invalid the prepare we just did above (which they don't), we could just wait
                // for all the missingMRC to acknowledge this commit and then move on with proposing our value. But that means
                // adding the ability to have commitPaxos block, which is exactly CASSANDRA-5442 will do. So once we have that
                // latter ticket, we can pass CL.ALL to the commit above and remove the 'continue'.
                continue;
            }

            return Pair.create(ballot, contentions);
        }

        recordCasContention(contentions);
        throw new WriteTimeoutException(WriteType.CAS, consistencyForPaxos, 0, consistencyForPaxos.blockFor(Keyspace.open(metadata.ksName)));
    }

    /**
     * Unlike commitPaxos, this does not wait for replies
     */
    private static void sendCommit(Commit commit, Iterable<InetAddress> replicas)
    {
        MessageOut<Commit> message = new MessageOut<Commit>(MessagingService.Verb.PAXOS_COMMIT, commit, Commit.serializer);
        for (InetAddress target : replicas)
            MessagingService.instance().sendOneWay(message, target);
    }

    private static PrepareCallback preparePaxos(Commit toPrepare, List<InetAddress> endpoints, int requiredParticipants, ConsistencyLevel consistencyForPaxos, long queryStartNanoTime)
    throws WriteTimeoutException
    {
        PrepareCallback callback = new PrepareCallback(toPrepare.update.partitionKey(), toPrepare.update.metadata(), requiredParticipants, consistencyForPaxos, queryStartNanoTime);
        MessageOut<Commit> message = new MessageOut<Commit>(MessagingService.Verb.PAXOS_PREPARE, toPrepare, Commit.serializer);
        for (InetAddress target : endpoints)
            MessagingService.instance().sendRR(message, target, callback);
        callback.await();
        return callback;
    }

    private static boolean proposePaxos(Commit proposal, List<InetAddress> endpoints, int requiredParticipants, boolean timeoutIfPartial, ConsistencyLevel consistencyLevel, long queryStartNanoTime)
    throws WriteTimeoutException
    {
        ProposeCallback callback = new ProposeCallback(endpoints.size(), requiredParticipants, !timeoutIfPartial, consistencyLevel, queryStartNanoTime);
        MessageOut<Commit> message = new MessageOut<Commit>(MessagingService.Verb.PAXOS_PROPOSE, proposal, Commit.serializer);
        for (InetAddress target : endpoints)
            MessagingService.instance().sendRR(message, target, callback);

        callback.await();

        if (callback.isSuccessful())
            return true;

        if (timeoutIfPartial && !callback.isFullyRefused())
            throw new WriteTimeoutException(WriteType.CAS, consistencyLevel, callback.getAcceptCount(), requiredParticipants);

        return false;
    }

    private static void commitPaxos(Commit proposal, ConsistencyLevel consistencyLevel, boolean allowHints, long queryStartNanoTime) throws WriteTimeoutException
    {
        boolean shouldBlock = consistencyLevel != ConsistencyLevel.ANY;
        Keyspace keyspace = Keyspace.open(proposal.update.metadata().ksName);

        Token tk = proposal.update.partitionKey().getToken();
        List<InetAddress> naturalEndpoints = StorageService.instance.getNaturalEndpoints(keyspace.getName(), tk);
        Collection<InetAddress> pendingEndpoints = StorageService.instance.getTokenMetadata().pendingEndpointsFor(tk, keyspace.getName());

        AbstractWriteResponseHandler<Commit> responseHandler = null;
        if (shouldBlock)
        {
            AbstractReplicationStrategy rs = keyspace.getReplicationStrategy();
            responseHandler = rs.getWriteResponseHandler(naturalEndpoints, pendingEndpoints, consistencyLevel, null, WriteType.SIMPLE, queryStartNanoTime);
            responseHandler.setSupportsBackPressure(false);
        }

        MessageOut<Commit> message = new MessageOut<Commit>(MessagingService.Verb.PAXOS_COMMIT, proposal, Commit.serializer);
        for (InetAddress destination : Iterables.concat(naturalEndpoints, pendingEndpoints))
        {
            checkHintOverload(destination);

            if (FailureDetector.instance.isAlive(destination))
            {
                if (shouldBlock)
                {
                    if (canDoLocalRequest(destination))
                        commitPaxosLocal(message, responseHandler);
                    else
                        MessagingService.instance().sendRR(message, destination, responseHandler, allowHints && shouldHint(destination));
                }
                else
                {
                    MessagingService.instance().sendOneWay(message, destination);
                }
            }
            else if (allowHints && shouldHint(destination))
            {
                submitHint(proposal.makeMutation(), destination, null);
            }
        }

        if (shouldBlock)
            responseHandler.get();
    }

    /**
     * Commit a PAXOS task locally, and if the task times out rather then submitting a real hint
     * submit a fake one that executes immediately on the mutation stage, but generates the necessary backpressure
     * signal for hints
     */
    private static void commitPaxosLocal(final MessageOut<Commit> message, final AbstractWriteResponseHandler<?> responseHandler)
    {
        StageManager.getStage(MessagingService.verbStages.get(MessagingService.Verb.PAXOS_COMMIT)).maybeExecuteImmediately(new LocalMutationRunnable()
        {
            public void runMayThrow()
            {
                try
                {
                    PaxosState.commit(message.payload);
                    if (responseHandler != null)
                        responseHandler.response(null);
                }
                catch (Exception ex)
                {
                    if (!(ex instanceof WriteTimeoutException))
                        logger.error("Failed to apply paxos commit locally : {}", ex);
                    responseHandler.onFailure(FBUtilities.getBroadcastAddress(), RequestFailureReason.UNKNOWN);
                }
            }

            @Override
            protected Verb verb()
            {
                return MessagingService.Verb.PAXOS_COMMIT;
            }
        });
    }

    /**
     * Use this method to have these Mutations applied
     * across all replicas. This method will take care
     * of the possibility of a replica being down and hint
     * the data across to some other replica.
     *
     * @param mutations the mutations to be applied across the replicas
     * @param consistency_level the consistency level for the operation
     * @param queryStartNanoTime the value of System.nanoTime() when the query started to be processed
     */
    public static void mutate(Collection<? extends IMutation> mutations, ConsistencyLevel consistency_level, long queryStartNanoTime)
    throws UnavailableException, OverloadedException, WriteTimeoutException, WriteFailureException
    {
        Tracing.trace("Determining replicas for mutation");
        final String localDataCenter = DatabaseDescriptor.getEndpointSnitch().getDatacenter(FBUtilities.getBroadcastAddress());

        long startTime = System.nanoTime();
        List<AbstractWriteResponseHandler<IMutation>> responseHandlers = new ArrayList<>(mutations.size());

        try
        {
            for (IMutation mutation : mutations)
            {
                if (mutation instanceof CounterMutation)
                {
                    responseHandlers.add(mutateCounter((CounterMutation)mutation, localDataCenter, queryStartNanoTime));
                }
                else
                {
                    WriteType wt = mutations.size() <= 1 ? WriteType.SIMPLE : WriteType.UNLOGGED_BATCH;
                    responseHandlers.add(performWrite(mutation, consistency_level, localDataCenter, standardWritePerformer, null, wt, queryStartNanoTime));
                }
            }

            // wait for writes.  throws TimeoutException if necessary
            for (AbstractWriteResponseHandler<IMutation> responseHandler : responseHandlers)
            {
                responseHandler.get();
            }
        }
        catch (WriteTimeoutException|WriteFailureException ex)
        {
            if (consistency_level == ConsistencyLevel.ANY)
            {
                hintMutations(mutations);
            }
            else
            {
                if (ex instanceof WriteFailureException)
                {
                    writeMetrics.failures.mark();
                    writeMetricsMap.get(consistency_level).failures.mark();
                    WriteFailureException fe = (WriteFailureException)ex;
                    Tracing.trace("Write failure; received {} of {} required replies, failed {} requests",
                                  fe.received, fe.blockFor, fe.failureReasonByEndpoint.size());
                }
                else
                {
                    writeMetrics.timeouts.mark();
                    writeMetricsMap.get(consistency_level).timeouts.mark();
                    WriteTimeoutException te = (WriteTimeoutException)ex;
                    Tracing.trace("Write timeout; received {} of {} required replies", te.received, te.blockFor);
                }
                throw ex;
            }
        }
        catch (UnavailableException e)
        {
            writeMetrics.unavailables.mark();
            writeMetricsMap.get(consistency_level).unavailables.mark();
            Tracing.trace("Unavailable");
            throw e;
        }
        catch (OverloadedException e)
        {
            writeMetrics.unavailables.mark();
            writeMetricsMap.get(consistency_level).unavailables.mark();
            Tracing.trace("Overloaded");
            throw e;
        }
        finally
        {
            long latency = System.nanoTime() - startTime;
            writeMetrics.addNano(latency);
            writeMetricsMap.get(consistency_level).addNano(latency);
        }
    }

    /**
     * Hint all the mutations (except counters, which can't be safely retried).  This means
     * we'll re-hint any successful ones; doesn't seem worth it to track individual success
     * just for this unusual case.
     *
     * Only used for CL.ANY
     *
     * @param mutations the mutations that require hints
     */
    private static void hintMutations(Collection<? extends IMutation> mutations)
    {
        for (IMutation mutation : mutations)
            if (!(mutation instanceof CounterMutation))
                hintMutation((Mutation) mutation);

        Tracing.trace("Wrote hints to satisfy CL.ANY after no replicas acknowledged the write");
    }

    private static void hintMutation(Mutation mutation)
    {
        String keyspaceName = mutation.getKeyspaceName();
        Token token = mutation.key().getToken();

        Iterable<InetAddress> endpoints = StorageService.instance.getNaturalAndPendingEndpoints(keyspaceName, token);
        ArrayList<InetAddress> endpointsToHint = new ArrayList<>(Iterables.size(endpoints));

        // local writes can timeout, but cannot be dropped (see LocalMutationRunnable and CASSANDRA-6510),
        // so there is no need to hint or retry.
        for (InetAddress target : endpoints)
            if (!target.equals(FBUtilities.getBroadcastAddress()) && shouldHint(target))
                endpointsToHint.add(target);

        submitHint(mutation, endpointsToHint, null);
    }

    public boolean appliesLocally(Mutation mutation)
    {
        String keyspaceName = mutation.getKeyspaceName();
        Token token = mutation.key().getToken();
        InetAddress local = FBUtilities.getBroadcastAddress();

        return StorageService.instance.getNaturalEndpoints(keyspaceName, token).contains(local)
               || StorageService.instance.getTokenMetadata().pendingEndpointsFor(token, keyspaceName).contains(local);
    }

    /**
     * Use this method to have these Mutations applied
     * across all replicas.
     *
     * @param mutations the mutations to be applied across the replicas
     * @param writeCommitLog if commitlog should be written
     * @param baseComplete time from epoch in ms that the local base mutation was(or will be) completed
     * @param queryStartNanoTime the value of System.nanoTime() when the query started to be processed
     */
    public static void mutateMV(ByteBuffer dataKey, Collection<Mutation> mutations, boolean writeCommitLog, AtomicLong baseComplete, long queryStartNanoTime)
    throws UnavailableException, OverloadedException, WriteTimeoutException
    {
        Tracing.trace("Determining replicas for mutation");
        final String localDataCenter = DatabaseDescriptor.getEndpointSnitch().getDatacenter(FBUtilities.getBroadcastAddress());

        long startTime = System.nanoTime();


        try
        {
            // if we haven't joined the ring, write everything to batchlog because paired replicas may be stale
            final UUID batchUUID = UUIDGen.getTimeUUID();

            if (StorageService.instance.isStarting() || StorageService.instance.isJoining() || StorageService.instance.isMoving())
            {
                BatchlogManager.store(Batch.createLocal(batchUUID, FBUtilities.timestampMicros(),
                                                        mutations), writeCommitLog);
            }
            else
            {
                List<WriteResponseHandlerWrapper> wrappers = new ArrayList<>(mutations.size());
                //non-local mutations rely on the base mutation commit-log entry for eventual consistency
                Set<Mutation> nonLocalMutations = new HashSet<>(mutations);
                Token baseToken = StorageService.instance.getTokenMetadata().partitioner.getToken(dataKey);

                ConsistencyLevel consistencyLevel = ConsistencyLevel.ONE;

                //Since the base -> view replication is 1:1 we only need to store the BL locally
                final Collection<InetAddress> batchlogEndpoints = Collections.singleton(FBUtilities.getBroadcastAddress());
                BatchlogResponseHandler.BatchlogCleanup cleanup = new BatchlogResponseHandler.BatchlogCleanup(mutations.size(), () -> asyncRemoveFromBatchlog(batchlogEndpoints, batchUUID));

                // add a handler for each mutation - includes checking availability, but doesn't initiate any writes, yet
                for (Mutation mutation : mutations)
                {
                    String keyspaceName = mutation.getKeyspaceName();
                    Token tk = mutation.key().getToken();
                    Optional<InetAddress> pairedEndpoint = ViewUtils.getViewNaturalEndpoint(keyspaceName, baseToken, tk);
                    Collection<InetAddress> pendingEndpoints = StorageService.instance.getTokenMetadata().pendingEndpointsFor(tk, keyspaceName);

                    // if there are no paired endpoints there are probably range movements going on, so we write to the local batchlog to replay later
                    if (!pairedEndpoint.isPresent())
                    {
                        if (pendingEndpoints.isEmpty())
                            logger.warn("Received base materialized view mutation for key {} that does not belong " +
                                        "to this node. There is probably a range movement happening (move or decommission)," +
                                        "but this node hasn't updated its ring metadata yet. Adding mutation to " +
                                        "local batchlog to be replayed later.",
                                        mutation.key());
                        continue;
                    }

                    // When local node is the endpoint we can just apply the mutation locally,
                    // unless there are pending endpoints, in which case we want to do an ordinary
                    // write so the view mutation is sent to the pending endpoint
                    if (pairedEndpoint.get().equals(FBUtilities.getBroadcastAddress()) && StorageService.instance.isJoined()
                        && pendingEndpoints.isEmpty())
                    {
                        try
                        {
                            mutation.apply(writeCommitLog);
                            nonLocalMutations.remove(mutation);
                            cleanup.ackMutation();
                        }
                        catch (Exception exc)
                        {
                            logger.error("Error applying local view update to keyspace {}: {}", mutation.getKeyspaceName(), mutation);
                            throw exc;
                        }
                    }
                    else
                    {
                        wrappers.add(wrapViewBatchResponseHandler(mutation,
                                                                  consistencyLevel,
                                                                  consistencyLevel,
                                                                  Collections.singletonList(pairedEndpoint.get()),
                                                                  baseComplete,
                                                                  WriteType.BATCH,
                                                                  cleanup,
                                                                  queryStartNanoTime));
                    }
                }

                // Apply to local batchlog memtable in this thread
                if (!nonLocalMutations.isEmpty())
                    BatchlogManager.store(Batch.createLocal(batchUUID, FBUtilities.timestampMicros(), nonLocalMutations), writeCommitLog);

                // Perform remote writes
                if (!wrappers.isEmpty())
                    asyncWriteBatchedMutations(wrappers, localDataCenter, Stage.VIEW_MUTATION);
            }
        }
        finally
        {
            viewWriteMetrics.addNano(System.nanoTime() - startTime);
        }
    }

    @SuppressWarnings("unchecked")
    public static void mutateWithTriggers(Collection<? extends IMutation> mutations,
                                          ConsistencyLevel consistencyLevel,
                                          boolean mutateAtomically,
                                          long queryStartNanoTime)
    throws WriteTimeoutException, WriteFailureException, UnavailableException, OverloadedException, InvalidRequestException
    {
        Collection<Mutation> augmented = TriggerExecutor.instance.execute(mutations);

        boolean updatesView = Keyspace.open(mutations.iterator().next().getKeyspaceName())
                              .viewManager
                              .updatesAffectView(mutations, true);

        if (augmented != null)
            mutateAtomically(augmented, consistencyLevel, updatesView, queryStartNanoTime);
        else
        {
            if (mutateAtomically || updatesView)
                mutateAtomically((Collection<Mutation>) mutations, consistencyLevel, updatesView, queryStartNanoTime);
            else
                mutate(mutations, consistencyLevel, queryStartNanoTime);
        }
    }

    /**
     * See mutate. Adds additional steps before and after writing a batch.
     * Before writing the batch (but after doing availability check against the FD for the row replicas):
     *      write the entire batch to a batchlog elsewhere in the cluster.
     * After: remove the batchlog entry (after writing hints for the batch rows, if necessary).
     *
     * @param mutations the Mutations to be applied across the replicas
     * @param consistency_level the consistency level for the operation
     * @param requireQuorumForRemove at least a quorum of nodes will see update before deleting batchlog
     * @param queryStartNanoTime the value of System.nanoTime() when the query started to be processed
     */
    public static void mutateAtomically(Collection<Mutation> mutations,
                                        ConsistencyLevel consistency_level,
                                        boolean requireQuorumForRemove,
                                        long queryStartNanoTime)
    throws UnavailableException, OverloadedException, WriteTimeoutException
    {
        Tracing.trace("Determining replicas for atomic batch");
        long startTime = System.nanoTime();

        List<WriteResponseHandlerWrapper> wrappers = new ArrayList<WriteResponseHandlerWrapper>(mutations.size());
        String localDataCenter = DatabaseDescriptor.getEndpointSnitch().getDatacenter(FBUtilities.getBroadcastAddress());

        try
        {

            // If we are requiring quorum nodes for removal, we upgrade consistency level to QUORUM unless we already
            // require ALL, or EACH_QUORUM. This is so that *at least* QUORUM nodes see the update.
            ConsistencyLevel batchConsistencyLevel = requireQuorumForRemove
                                                     ? ConsistencyLevel.QUORUM
                                                     : consistency_level;

            switch (consistency_level)
            {
                case ALL:
                case EACH_QUORUM:
                    batchConsistencyLevel = consistency_level;
            }

            final BatchlogEndpoints batchlogEndpoints = getBatchlogEndpoints(localDataCenter, batchConsistencyLevel);
            final UUID batchUUID = UUIDGen.getTimeUUID();
            BatchlogResponseHandler.BatchlogCleanup cleanup = new BatchlogResponseHandler.BatchlogCleanup(mutations.size(),
                                                                                                          () -> asyncRemoveFromBatchlog(batchlogEndpoints, batchUUID, queryStartNanoTime));

            // add a handler for each mutation - includes checking availability, but doesn't initiate any writes, yet
            for (Mutation mutation : mutations)
            {
                WriteResponseHandlerWrapper wrapper = wrapBatchResponseHandler(mutation,
                                                                               consistency_level,
                                                                               batchConsistencyLevel,
                                                                               WriteType.BATCH,
                                                                               cleanup,
                                                                               queryStartNanoTime);
                // exit early if we can't fulfill the CL at this time.
                wrapper.handler.assureSufficientLiveNodes();
                wrappers.add(wrapper);
            }

            // write to the batchlog
            syncWriteToBatchlog(mutations, batchlogEndpoints, batchUUID, queryStartNanoTime);

            // now actually perform the writes and wait for them to complete
            syncWriteBatchedMutations(wrappers, localDataCenter, Stage.MUTATION);
        }
        catch (UnavailableException e)
        {
            writeMetrics.unavailables.mark();
            writeMetricsMap.get(consistency_level).unavailables.mark();
            Tracing.trace("Unavailable");
            throw e;
        }
        catch (WriteTimeoutException e)
        {
            writeMetrics.timeouts.mark();
            writeMetricsMap.get(consistency_level).timeouts.mark();
            Tracing.trace("Write timeout; received {} of {} required replies", e.received, e.blockFor);
            throw e;
        }
        catch (WriteFailureException e)
        {
            writeMetrics.failures.mark();
            writeMetricsMap.get(consistency_level).failures.mark();
            Tracing.trace("Write failure; received {} of {} required replies", e.received, e.blockFor);
            throw e;
        }
        finally
        {
            long latency = System.nanoTime() - startTime;
            writeMetrics.addNano(latency);
            writeMetricsMap.get(consistency_level).addNano(latency);

        }
    }

    public static boolean canDoLocalRequest(InetAddress replica)
    {
        return replica.equals(FBUtilities.getBroadcastAddress());
    }

    private static void syncWriteToBatchlog(Collection<Mutation> mutations, BatchlogEndpoints endpoints, UUID uuid, long queryStartNanoTime)
    throws WriteTimeoutException, WriteFailureException
    {
        WriteResponseHandler<?> handler = new WriteResponseHandler<>(endpoints.all,
                                                                     Collections.<InetAddress>emptyList(),
                                                                     endpoints.all.size() == 1 ? ConsistencyLevel.ONE : ConsistencyLevel.TWO,
                                                                     Keyspace.open(SchemaConstants.SYSTEM_KEYSPACE_NAME),
                                                                     null,
                                                                     WriteType.BATCH_LOG,
                                                                     queryStartNanoTime);

        Batch batch = Batch.createLocal(uuid, FBUtilities.timestampMicros(), mutations);

        if (!endpoints.current.isEmpty())
            syncWriteToBatchlog(handler, batch, endpoints.current);

        if (!endpoints.legacy.isEmpty())
            LegacyBatchlogMigrator.syncWriteToBatchlog(handler, batch, endpoints.legacy);

        handler.get();
    }

    private static void syncWriteToBatchlog(WriteResponseHandler<?> handler, Batch batch, Collection<InetAddress> endpoints)
    throws WriteTimeoutException, WriteFailureException
    {
        MessageOut<Batch> message = new MessageOut<>(MessagingService.Verb.BATCH_STORE, batch, Batch.serializer);

        for (InetAddress target : endpoints)
        {
            logger.trace("Sending batchlog store request {} to {} for {} mutations", batch.id, target, batch.size());

            if (canDoLocalRequest(target))
                performLocally(Stage.MUTATION, Optional.empty(), () -> BatchlogManager.store(batch), handler);
            else
                MessagingService.instance().sendRR(message, target, handler);
        }
    }

    private static void asyncRemoveFromBatchlog(BatchlogEndpoints endpoints, UUID uuid, long queryStartNanoTime)
    {
        if (!endpoints.current.isEmpty())
            asyncRemoveFromBatchlog(endpoints.current, uuid);

        if (!endpoints.legacy.isEmpty())
            LegacyBatchlogMigrator.asyncRemoveFromBatchlog(endpoints.legacy, uuid, queryStartNanoTime);
    }

    private static void asyncRemoveFromBatchlog(Collection<InetAddress> endpoints, UUID uuid)
    {
        MessageOut<UUID> message = new MessageOut<>(MessagingService.Verb.BATCH_REMOVE, uuid, UUIDSerializer.serializer);
        for (InetAddress target : endpoints)
        {
            if (logger.isTraceEnabled())
                logger.trace("Sending batchlog remove request {} to {}", uuid, target);

            if (canDoLocalRequest(target))
                performLocally(Stage.MUTATION, () -> BatchlogManager.remove(uuid));
            else
                MessagingService.instance().sendOneWay(message, target);
        }
    }

    private static void asyncWriteBatchedMutations(List<WriteResponseHandlerWrapper> wrappers, String localDataCenter, Stage stage)
    {
        for (WriteResponseHandlerWrapper wrapper : wrappers)
        {
            Iterable<InetAddress> endpoints = Iterables.concat(wrapper.handler.naturalEndpoints, wrapper.handler.pendingEndpoints);

            try
            {
                sendToHintedEndpoints(wrapper.mutation, endpoints, wrapper.handler, localDataCenter, stage);
            }
            catch (OverloadedException | WriteTimeoutException e)
            {
                wrapper.handler.onFailure(FBUtilities.getBroadcastAddress(), RequestFailureReason.UNKNOWN);
            }
        }
    }

    private static void syncWriteBatchedMutations(List<WriteResponseHandlerWrapper> wrappers, String localDataCenter, Stage stage)
    throws WriteTimeoutException, OverloadedException
    {
        for (WriteResponseHandlerWrapper wrapper : wrappers)
        {
            Iterable<InetAddress> endpoints = Iterables.concat(wrapper.handler.naturalEndpoints, wrapper.handler.pendingEndpoints);
            sendToHintedEndpoints(wrapper.mutation, endpoints, wrapper.handler, localDataCenter, stage);
        }


        for (WriteResponseHandlerWrapper wrapper : wrappers)
            wrapper.handler.get();
    }

    /**
     * Perform the write of a mutation given a WritePerformer.
     * Gather the list of write endpoints, apply locally and/or forward the mutation to
     * said write endpoint (deletaged to the actual WritePerformer) and wait for the
     * responses based on consistency level.
     *
     * @param mutation the mutation to be applied
     * @param consistency_level the consistency level for the write operation
     * @param performer the WritePerformer in charge of appliying the mutation
     * given the list of write endpoints (either standardWritePerformer for
     * standard writes or counterWritePerformer for counter writes).
     * @param callback an optional callback to be run if and when the write is
     * @param queryStartNanoTime the value of System.nanoTime() when the query started to be processed
     */
    public static AbstractWriteResponseHandler<IMutation> performWrite(IMutation mutation,
                                                                       ConsistencyLevel consistency_level,
                                                                       String localDataCenter,
                                                                       WritePerformer performer,
                                                                       Runnable callback,
                                                                       WriteType writeType,
                                                                       long queryStartNanoTime)
    throws UnavailableException, OverloadedException
    {
        String keyspaceName = mutation.getKeyspaceName();
        AbstractReplicationStrategy rs = Keyspace.open(keyspaceName).getReplicationStrategy();

        Token tk = mutation.key().getToken();
        List<InetAddress> naturalEndpoints = StorageService.instance.getNaturalEndpoints(keyspaceName, tk);
        Collection<InetAddress> pendingEndpoints = StorageService.instance.getTokenMetadata().pendingEndpointsFor(tk, keyspaceName);

        AbstractWriteResponseHandler<IMutation> responseHandler = rs.getWriteResponseHandler(naturalEndpoints, pendingEndpoints, consistency_level, callback, writeType, queryStartNanoTime);

        // exit early if we can't fulfill the CL at this time
        responseHandler.assureSufficientLiveNodes();

        performer.apply(mutation, Iterables.concat(naturalEndpoints, pendingEndpoints), responseHandler, localDataCenter, consistency_level);
        return responseHandler;
    }

    // same as performWrites except does not initiate writes (but does perform availability checks).
    private static WriteResponseHandlerWrapper wrapBatchResponseHandler(Mutation mutation,
                                                                        ConsistencyLevel consistency_level,
                                                                        ConsistencyLevel batchConsistencyLevel,
                                                                        WriteType writeType,
                                                                        BatchlogResponseHandler.BatchlogCleanup cleanup,
                                                                        long queryStartNanoTime)
    {
        Keyspace keyspace = Keyspace.open(mutation.getKeyspaceName());
        AbstractReplicationStrategy rs = keyspace.getReplicationStrategy();
        String keyspaceName = mutation.getKeyspaceName();
        Token tk = mutation.key().getToken();
        List<InetAddress> naturalEndpoints = StorageService.instance.getNaturalEndpoints(keyspaceName, tk);
        Collection<InetAddress> pendingEndpoints = StorageService.instance.getTokenMetadata().pendingEndpointsFor(tk, keyspaceName);
        AbstractWriteResponseHandler<IMutation> writeHandler = rs.getWriteResponseHandler(naturalEndpoints, pendingEndpoints, consistency_level, null, writeType, queryStartNanoTime);
        BatchlogResponseHandler<IMutation> batchHandler = new BatchlogResponseHandler<>(writeHandler, batchConsistencyLevel.blockFor(keyspace), cleanup, queryStartNanoTime);
        return new WriteResponseHandlerWrapper(batchHandler, mutation);
    }

    /**
     * Same as performWrites except does not initiate writes (but does perform availability checks).
     * Keeps track of ViewWriteMetrics
     */
    private static WriteResponseHandlerWrapper wrapViewBatchResponseHandler(Mutation mutation,
                                                                            ConsistencyLevel consistency_level,
                                                                            ConsistencyLevel batchConsistencyLevel,
                                                                            List<InetAddress> naturalEndpoints,
                                                                            AtomicLong baseComplete,
                                                                            WriteType writeType,
                                                                            BatchlogResponseHandler.BatchlogCleanup cleanup,
                                                                            long queryStartNanoTime)
    {
        Keyspace keyspace = Keyspace.open(mutation.getKeyspaceName());
        AbstractReplicationStrategy rs = keyspace.getReplicationStrategy();
        String keyspaceName = mutation.getKeyspaceName();
        Token tk = mutation.key().getToken();
        Collection<InetAddress> pendingEndpoints = StorageService.instance.getTokenMetadata().pendingEndpointsFor(tk, keyspaceName);
        AbstractWriteResponseHandler<IMutation> writeHandler = rs.getWriteResponseHandler(naturalEndpoints, pendingEndpoints, consistency_level, () -> {
            long delay = Math.max(0, System.currentTimeMillis() - baseComplete.get());
            viewWriteMetrics.viewWriteLatency.update(delay, TimeUnit.MILLISECONDS);
        }, writeType, queryStartNanoTime);
        BatchlogResponseHandler<IMutation> batchHandler = new ViewWriteMetricsWrapped(writeHandler, batchConsistencyLevel.blockFor(keyspace), cleanup, queryStartNanoTime);
        return new WriteResponseHandlerWrapper(batchHandler, mutation);
    }

    // used by atomic_batch_mutate to decouple availability check from the write itself, caches consistency level and endpoints.
    private static class WriteResponseHandlerWrapper
    {
        final BatchlogResponseHandler<IMutation> handler;
        final Mutation mutation;

        WriteResponseHandlerWrapper(BatchlogResponseHandler<IMutation> handler, Mutation mutation)
        {
            this.handler = handler;
            this.mutation = mutation;
        }
    }

    /*
     * A class to filter batchlog endpoints into legacy endpoints (version < 3.0) or not.
     */
    private static final class BatchlogEndpoints
    {
        public final Collection<InetAddress> all;
        public final Collection<InetAddress> current;
        public final Collection<InetAddress> legacy;

        BatchlogEndpoints(Collection<InetAddress> endpoints)
        {
            all = endpoints;
            current = new ArrayList<>(2);
            legacy = new ArrayList<>(2);

            for (InetAddress ep : endpoints)
            {
                if (MessagingService.instance().getVersion(ep) >= MessagingService.VERSION_30)
                    current.add(ep);
                else
                    legacy.add(ep);
            }
        }
    }

    /*
     * Replicas are picked manually:
     * - replicas should be alive according to the failure detector
     * - replicas should be in the local datacenter
     * - choose min(2, number of qualifying candiates above)
     * - allow the local node to be the only replica only if it's a single-node DC
     */
    private static BatchlogEndpoints getBatchlogEndpoints(String localDataCenter, ConsistencyLevel consistencyLevel)
    throws UnavailableException
    {
        TokenMetadata.Topology topology = StorageService.instance.getTokenMetadata().cachedOnlyTokenMap().getTopology();
        Multimap<String, InetAddress> localEndpoints = HashMultimap.create(topology.getDatacenterRacks().get(localDataCenter));
        String localRack = DatabaseDescriptor.getEndpointSnitch().getRack(FBUtilities.getBroadcastAddress());

        Collection<InetAddress> chosenEndpoints = new BatchlogManager.EndpointFilter(localRack, localEndpoints).filter();
        if (chosenEndpoints.isEmpty())
        {
            if (consistencyLevel == ConsistencyLevel.ANY)
                return new BatchlogEndpoints(Collections.singleton(FBUtilities.getBroadcastAddress()));

            throw new UnavailableException(ConsistencyLevel.ONE, 1, 0);
        }

        return new BatchlogEndpoints(chosenEndpoints);
    }

    /**
     * Send the mutations to the right targets, write it locally if it corresponds or writes a hint when the node
     * is not available.
     *
     * Note about hints:
     * <pre>
     * {@code
     * | Hinted Handoff | Consist. Level |
     * | on             |       >=1      | --> wait for hints. We DO NOT notify the handler with handler.response() for hints;
     * | on             |       ANY      | --> wait for hints. Responses count towards consistency.
     * | off            |       >=1      | --> DO NOT fire hints. And DO NOT wait for them to complete.
     * | off            |       ANY      | --> DO NOT fire hints. And DO NOT wait for them to complete.
     * }
     * </pre>
     *
     * @throws OverloadedException if the hints cannot be written/enqueued
     */
    public static void sendToHintedEndpoints(final Mutation mutation,
                                             Iterable<InetAddress> targets,
                                             AbstractWriteResponseHandler<IMutation> responseHandler,
                                             String localDataCenter,
                                             Stage stage)
    throws OverloadedException
    {
        int targetsSize = Iterables.size(targets);

        // this dc replicas:
        Collection<InetAddress> localDc = null;
        // extra-datacenter replicas, grouped by dc
        Map<String, Collection<InetAddress>> dcGroups = null;
        // only need to create a Message for non-local writes
        MessageOut<Mutation> message = null;

        boolean insertLocal = false;
        ArrayList<InetAddress> endpointsToHint = null;

        List<InetAddress> backPressureHosts = null;

        for (InetAddress destination : targets)
        {
            checkHintOverload(destination);

            if (FailureDetector.instance.isAlive(destination))
            {
                if (canDoLocalRequest(destination))
                {
                    insertLocal = true;
                }
                else
                {
                    // belongs on a different server
                    if (message == null)
                        message = mutation.createMessage();

                    String dc = DatabaseDescriptor.getEndpointSnitch().getDatacenter(destination);

                    // direct writes to local DC or old Cassandra versions
                    // (1.1 knows how to forward old-style String message IDs; updated to int in 2.0)
                    if (localDataCenter.equals(dc))
                    {
                        if (localDc == null)
                            localDc = new ArrayList<>(targetsSize);

                        localDc.add(destination);
                    }
                    else
                    {
                        Collection<InetAddress> messages = (dcGroups != null) ? dcGroups.get(dc) : null;
                        if (messages == null)
                        {
                            messages = new ArrayList<>(3); // most DCs will have <= 3 replicas
                            if (dcGroups == null)
                                dcGroups = new HashMap<>();
                            dcGroups.put(dc, messages);
                        }

                        messages.add(destination);
                    }

                    if (backPressureHosts == null)
                        backPressureHosts = new ArrayList<>(targetsSize);

                    backPressureHosts.add(destination);
                }
            }
            else
            {
                if (shouldHint(destination))
                {
                    if (endpointsToHint == null)
                        endpointsToHint = new ArrayList<>(targetsSize);

                    endpointsToHint.add(destination);
                }
            }
        }

        if (backPressureHosts != null)
            MessagingService.instance().applyBackPressure(backPressureHosts, responseHandler.currentTimeout());

        if (endpointsToHint != null)
            submitHint(mutation, endpointsToHint, responseHandler);

        if (insertLocal)
            performLocally(stage, Optional.of(mutation), mutation::apply, responseHandler);

        if (localDc != null)
        {
            for (InetAddress destination : localDc)
                MessagingService.instance().sendRR(message, destination, responseHandler, true);
        }
        if (dcGroups != null)
        {
            // for each datacenter, send the message to one node to relay the write to other replicas
            for (Collection<InetAddress> dcTargets : dcGroups.values())
                sendMessagesToNonlocalDC(message, dcTargets, responseHandler);
        }
    }

    private static void checkHintOverload(InetAddress destination)
    {
        // avoid OOMing due to excess hints.  we need to do this check even for "live" nodes, since we can
        // still generate hints for those if it's overloaded or simply dead but not yet known-to-be-dead.
        // The idea is that if we have over maxHintsInProgress hints in flight, this is probably due to
        // a small number of nodes causing problems, so we should avoid shutting down writes completely to
        // healthy nodes.  Any node with no hintsInProgress is considered healthy.
        if (StorageMetrics.totalHintsInProgress.getCount() > maxHintsInProgress
                && (getHintsInProgressFor(destination).get() > 0 && shouldHint(destination)))
        {
            throw new OverloadedException("Too many in flight hints: " + StorageMetrics.totalHintsInProgress.getCount() +
                                          " destination: " + destination +
                                          " destination hints: " + getHintsInProgressFor(destination).get());
        }
    }

    private static void sendMessagesToNonlocalDC(MessageOut<? extends IMutation> message,
                                                 Collection<InetAddress> targets,
                                                 AbstractWriteResponseHandler<IMutation> handler)
    {
        Iterator<InetAddress> iter = targets.iterator();
        InetAddress target = iter.next();

        // Add the other destinations of the same message as a FORWARD_HEADER entry
        try(DataOutputBuffer out = new DataOutputBuffer())
        {
            out.writeInt(targets.size() - 1);
            while (iter.hasNext())
            {
                InetAddress destination = iter.next();
                CompactEndpointSerializationHelper.serialize(destination, out);
                int id = MessagingService.instance().addCallback(handler,
                                                                 message,
                                                                 destination,
                                                                 message.getTimeout(),
                                                                 handler.consistencyLevel,
                                                                 true);
                out.writeInt(id);
                logger.trace("Adding FWD message to {}@{}", id, destination);
            }
            message = message.withParameter(Mutation.FORWARD_TO, out.getData());
            // send the combined message + forward headers
            int id = MessagingService.instance().sendRR(message, target, handler, true);
            logger.trace("Sending message to {}@{}", id, target);
        }
        catch (IOException e)
        {
            // DataOutputBuffer is in-memory, doesn't throw IOException
            throw new AssertionError(e);
        }
    }

    private static void performLocally(Stage stage, final Runnable runnable)
    {
        StageManager.getStage(stage).maybeExecuteImmediately(new LocalMutationRunnable()
        {
            public void runMayThrow()
            {
                try
                {
                    runnable.run();
                }
                catch (Exception ex)
                {
                    logger.error("Failed to apply mutation locally : {}", ex);
                }
            }

            @Override
            protected Verb verb()
            {
                return MessagingService.Verb.MUTATION;
            }
        });
    }

    private static void performLocally(Stage stage, Optional<IMutation> mutation, final Runnable runnable, final IAsyncCallbackWithFailure<?> handler)
    {
        StageManager.getStage(stage).maybeExecuteImmediately(new LocalMutationRunnable(mutation)
        {
            public void runMayThrow()
            {
                try
                {
                    runnable.run();
                    handler.response(null);
                }
                catch (Exception ex)
                {
                    if (!(ex instanceof WriteTimeoutException))
                        logger.error("Failed to apply mutation locally : {}", ex);
                    handler.onFailure(FBUtilities.getBroadcastAddress(), RequestFailureReason.UNKNOWN);
                }
            }

            @Override
            protected Verb verb()
            {
                return MessagingService.Verb.MUTATION;
            }
        });
    }

    /**
     * Handle counter mutation on the coordinator host.
     *
     * A counter mutation needs to first be applied to a replica (that we'll call the leader for the mutation) before being
     * replicated to the other endpoint. To achieve so, there is two case:
     *   1) the coordinator host is a replica: we proceed to applying the update locally and replicate throug
     *   applyCounterMutationOnCoordinator
     *   2) the coordinator is not a replica: we forward the (counter)mutation to a chosen replica (that will proceed through
     *   applyCounterMutationOnLeader upon receive) and wait for its acknowledgment.
     *
     * Implementation note: We check if we can fulfill the CL on the coordinator host even if he is not a replica to allow
     * quicker response and because the WriteResponseHandlers don't make it easy to send back an error. We also always gather
     * the write latencies at the coordinator node to make gathering point similar to the case of standard writes.
     */
    public static AbstractWriteResponseHandler<IMutation> mutateCounter(CounterMutation cm, String localDataCenter, long queryStartNanoTime) throws UnavailableException, OverloadedException
    {
        InetAddress endpoint = findSuitableEndpoint(cm.getKeyspaceName(), cm.key(), localDataCenter, cm.consistency());

        if (endpoint.equals(FBUtilities.getBroadcastAddress()))
        {
            return applyCounterMutationOnCoordinator(cm, localDataCenter, queryStartNanoTime);
        }
        else
        {
            // Exit now if we can't fulfill the CL here instead of forwarding to the leader replica
            String keyspaceName = cm.getKeyspaceName();
            AbstractReplicationStrategy rs = Keyspace.open(keyspaceName).getReplicationStrategy();
            Token tk = cm.key().getToken();
            List<InetAddress> naturalEndpoints = StorageService.instance.getNaturalEndpoints(keyspaceName, tk);
            Collection<InetAddress> pendingEndpoints = StorageService.instance.getTokenMetadata().pendingEndpointsFor(tk, keyspaceName);

            rs.getWriteResponseHandler(naturalEndpoints, pendingEndpoints, cm.consistency(), null, WriteType.COUNTER, queryStartNanoTime).assureSufficientLiveNodes();

            // Forward the actual update to the chosen leader replica
            AbstractWriteResponseHandler<IMutation> responseHandler = new WriteResponseHandler<>(endpoint, WriteType.COUNTER, queryStartNanoTime);

            Tracing.trace("Enqueuing counter update to {}", endpoint);
            MessagingService.instance().sendRR(cm.makeMutationMessage(), endpoint, responseHandler, false);
            return responseHandler;
        }
    }

    /**
     * Find a suitable replica as leader for counter update.
     * For now, we pick a random replica in the local DC (or ask the snitch if
     * there is no replica alive in the local DC).
     * TODO: if we track the latency of the counter writes (which makes sense
     * contrarily to standard writes since there is a read involved), we could
     * trust the dynamic snitch entirely, which may be a better solution. It
     * is unclear we want to mix those latencies with read latencies, so this
     * may be a bit involved.
     */
    private static InetAddress findSuitableEndpoint(String keyspaceName, DecoratedKey key, String localDataCenter, ConsistencyLevel cl) throws UnavailableException
    {
        Keyspace keyspace = Keyspace.open(keyspaceName);
        IEndpointSnitch snitch = DatabaseDescriptor.getEndpointSnitch();
        List<InetAddress> endpoints = new ArrayList<>();
        StorageService.instance.getLiveNaturalEndpoints(keyspace, key, endpoints);

        // CASSANDRA-13043: filter out those endpoints not accepting clients yet, maybe because still bootstrapping
        endpoints.removeIf(endpoint -> !StorageService.instance.isRpcReady(endpoint));

        // TODO have a way to compute the consistency level
        if (endpoints.isEmpty())
            throw new UnavailableException(cl, cl.blockFor(keyspace), 0);

        List<InetAddress> localEndpoints = new ArrayList<>(endpoints.size());

        for (InetAddress endpoint : endpoints)
            if (snitch.getDatacenter(endpoint).equals(localDataCenter))
                localEndpoints.add(endpoint);

        if (localEndpoints.isEmpty())
        {
            // If the consistency required is local then we should not involve other DCs
            if (cl.isDatacenterLocal())
                throw new UnavailableException(cl, cl.blockFor(keyspace), 0);

            // No endpoint in local DC, pick the closest endpoint according to the snitch
            snitch.sortByProximity(FBUtilities.getBroadcastAddress(), endpoints);
            return endpoints.get(0);
        }

        return localEndpoints.get(ThreadLocalRandom.current().nextInt(localEndpoints.size()));
    }

    // Must be called on a replica of the mutation. This replica becomes the
    // leader of this mutation.
    public static AbstractWriteResponseHandler<IMutation> applyCounterMutationOnLeader(CounterMutation cm, String localDataCenter, Runnable callback, long queryStartNanoTime)
    throws UnavailableException, OverloadedException
    {
        return performWrite(cm, cm.consistency(), localDataCenter, counterWritePerformer, callback, WriteType.COUNTER, queryStartNanoTime);
    }

    // Same as applyCounterMutationOnLeader but must with the difference that it use the MUTATION stage to execute the write (while
    // applyCounterMutationOnLeader assumes it is on the MUTATION stage already)
    public static AbstractWriteResponseHandler<IMutation> applyCounterMutationOnCoordinator(CounterMutation cm, String localDataCenter, long queryStartNanoTime)
    throws UnavailableException, OverloadedException
    {
        return performWrite(cm, cm.consistency(), localDataCenter, counterWriteOnCoordinatorPerformer, null, WriteType.COUNTER, queryStartNanoTime);
    }

    private static Runnable counterWriteTask(final IMutation mutation,
                                             final Iterable<InetAddress> targets,
                                             final AbstractWriteResponseHandler<IMutation> responseHandler,
                                             final String localDataCenter)
    {
        return new DroppableRunnable(MessagingService.Verb.COUNTER_MUTATION)
        {
            @Override
            public void runMayThrow() throws OverloadedException, WriteTimeoutException
            {
                assert mutation instanceof CounterMutation;

                Mutation result = ((CounterMutation) mutation).applyCounterMutation();
                responseHandler.response(null);

                Set<InetAddress> remotes = Sets.difference(ImmutableSet.copyOf(targets),
                                                           ImmutableSet.of(FBUtilities.getBroadcastAddress()));
                if (!remotes.isEmpty())
                    sendToHintedEndpoints(result, remotes, responseHandler, localDataCenter, Stage.COUNTER_MUTATION);
            }
        };
    }

    private static boolean systemKeyspaceQuery(List<? extends ReadCommand> cmds)
    {
        for (ReadCommand cmd : cmds)
            if (!SchemaConstants.isLocalSystemKeyspace(cmd.metadata().ksName))
                return false;
        return true;
    }

    public static RowIterator readOne(SinglePartitionReadCommand command, ConsistencyLevel consistencyLevel, long queryStartNanoTime)
    throws UnavailableException, IsBootstrappingException, ReadFailureException, ReadTimeoutException, InvalidRequestException
    {
        return readOne(command, consistencyLevel, null, queryStartNanoTime);
    }

    public static RowIterator readOne(SinglePartitionReadCommand command, ConsistencyLevel consistencyLevel, ClientState state, long queryStartNanoTime)
    throws UnavailableException, IsBootstrappingException, ReadFailureException, ReadTimeoutException, InvalidRequestException
    {
        return PartitionIterators.getOnlyElement(read(SinglePartitionReadCommand.Group.one(command), consistencyLevel, state, queryStartNanoTime), command);
    }

    public static PartitionIterator read(SinglePartitionReadCommand.Group group, ConsistencyLevel consistencyLevel, long queryStartNanoTime)
    throws UnavailableException, IsBootstrappingException, ReadFailureException, ReadTimeoutException, InvalidRequestException
    {
        // When using serial CL, the ClientState should be provided
        assert !consistencyLevel.isSerialConsistency();
        return read(group, consistencyLevel, null, queryStartNanoTime);
    }

    /**
     * Performs the actual reading of a row out of the StorageService, fetching
     * a specific set of column names from a given column family.
     */
    public static PartitionIterator read(SinglePartitionReadCommand.Group group, ConsistencyLevel consistencyLevel, ClientState state, long queryStartNanoTime)
    throws UnavailableException, IsBootstrappingException, ReadFailureException, ReadTimeoutException, InvalidRequestException
    {
        if (StorageService.instance.isBootstrapMode() && !systemKeyspaceQuery(group.commands))
        {
            readMetrics.unavailables.mark();
            readMetricsMap.get(consistencyLevel).unavailables.mark();
            throw new IsBootstrappingException();
        }

        return consistencyLevel.isSerialConsistency()
             ? readWithPaxos(group, consistencyLevel, state, queryStartNanoTime)
             : readRegular(group, consistencyLevel, queryStartNanoTime);
    }

    private static PartitionIterator readWithPaxos(SinglePartitionReadCommand.Group group, ConsistencyLevel consistencyLevel, ClientState state, long queryStartNanoTime)
    throws InvalidRequestException, UnavailableException, ReadFailureException, ReadTimeoutException
    {
        assert state != null;
        if (group.commands.size() > 1)
            throw new InvalidRequestException("SERIAL/LOCAL_SERIAL consistency may only be requested for one partition at a time");

        long start = System.nanoTime();
        SinglePartitionReadCommand command = group.commands.get(0);
        CFMetaData metadata = command.metadata();
        DecoratedKey key = command.partitionKey();

        PartitionIterator result = null;
        try
        {
            final ConsistencyLevel consistencyForReplayCommitOrFetch = consistencyLevel == ConsistencyLevel.LOCAL_SERIAL
                                                                       ? ConsistencyLevel.LOCAL_QUORUM
                                                                       : ConsistencyLevel.QUORUM;

            try
            {
                // Commit an empty update to make sure all in-progress updates that should be finished first is, _and_
                // that no other in-progress can get resurrected.
                Supplier<Pair<PartitionUpdate, RowIterator>> updateProposer =
                    disableSerialReadLinearizability
                    ? () -> null
                    : () -> Pair.create(PartitionUpdate.emptyUpdate(metadata, key), null);
                // When replaying, we commit at quorum/local quorum, as we want to be sure the following read (done at
                // quorum/local_quorum) sees any replayed updates. Our own update is however empty, and those don't even
                // get committed due to an optimiation described in doPaxos/beingRepairAndPaxos, so the commit
                // consistency is irrelevant (we use ANY just to emphasis that we don't wait on our commit).
                doPaxos(metadata,
                        key,
                        consistencyLevel,
                        consistencyForReplayCommitOrFetch,
                        ConsistencyLevel.ANY,
                        state,
                        start,
                        casReadMetrics,
                        updateProposer);
            }
            catch (WriteTimeoutException e)
            {
                throw new ReadTimeoutException(consistencyLevel, 0, consistencyLevel.blockFor(Keyspace.open(metadata.ksName)), false);
            }
            catch (WriteFailureException e)
            {
                throw new ReadFailureException(consistencyLevel, e.received, e.blockFor, false, e.failureReasonByEndpoint);
            }

<<<<<<< HEAD
            result = fetchRows(group.commands, consistencyForCommitOrFetch, queryStartNanoTime);
=======
            result = fetchRows(group.commands, consistencyForReplayCommitOrFetch);
>>>>>>> 2d0b1680
        }
        catch (UnavailableException e)
        {
            readMetrics.unavailables.mark();
            casReadMetrics.unavailables.mark();
            readMetricsMap.get(consistencyLevel).unavailables.mark();
            throw e;
        }
        catch (ReadTimeoutException e)
        {
            readMetrics.timeouts.mark();
            casReadMetrics.timeouts.mark();
            readMetricsMap.get(consistencyLevel).timeouts.mark();
            throw e;
        }
        catch (ReadFailureException e)
        {
            readMetrics.failures.mark();
            casReadMetrics.failures.mark();
            readMetricsMap.get(consistencyLevel).failures.mark();
            throw e;
        }
        finally
        {
            long latency = System.nanoTime() - start;
            readMetrics.addNano(latency);
            casReadMetrics.addNano(latency);
            readMetricsMap.get(consistencyLevel).addNano(latency);
            Keyspace.open(metadata.ksName).getColumnFamilyStore(metadata.cfName).metric.coordinatorReadLatency.update(latency, TimeUnit.NANOSECONDS);
        }

        return result;
    }

    @SuppressWarnings("resource")
    private static PartitionIterator readRegular(SinglePartitionReadCommand.Group group, ConsistencyLevel consistencyLevel, long queryStartNanoTime)
    throws UnavailableException, ReadFailureException, ReadTimeoutException
    {
        long start = System.nanoTime();
        try
        {
            PartitionIterator result = fetchRows(group.commands, consistencyLevel, queryStartNanoTime);
            // Note that the only difference between the command in a group must be the partition key on which
            // they applied.
            boolean enforceStrictLiveness = group.commands.get(0).metadata().enforceStrictLiveness();
            // If we have more than one command, then despite each read command honoring the limit, the total result
            // might not honor it and so we should enforce it
            if (group.commands.size() > 1)
                result = group.limits().filter(result, group.nowInSec(), group.selectsFullPartition(), enforceStrictLiveness);
            return result;
        }
        catch (UnavailableException e)
        {
            readMetrics.unavailables.mark();
            readMetricsMap.get(consistencyLevel).unavailables.mark();
            throw e;
        }
        catch (ReadTimeoutException e)
        {
            readMetrics.timeouts.mark();
            readMetricsMap.get(consistencyLevel).timeouts.mark();
            throw e;
        }
        catch (ReadFailureException e)
        {
            readMetrics.failures.mark();
            readMetricsMap.get(consistencyLevel).failures.mark();
            throw e;
        }
        finally
        {
            long latency = System.nanoTime() - start;
            readMetrics.addNano(latency);
            readMetricsMap.get(consistencyLevel).addNano(latency);
            // TODO avoid giving every command the same latency number.  Can fix this in CASSADRA-5329
            for (ReadCommand command : group.commands)
                Keyspace.openAndGetStore(command.metadata()).metric.coordinatorReadLatency.update(latency, TimeUnit.NANOSECONDS);
        }
    }

    /**
     * This function executes local and remote reads, and blocks for the results:
     *
     * 1. Get the replica locations, sorted by response time according to the snitch
     * 2. Send a data request to the closest replica, and digest requests to either
     *    a) all the replicas, if read repair is enabled
     *    b) the closest R-1 replicas, where R is the number required to satisfy the ConsistencyLevel
     * 3. Wait for a response from R replicas
     * 4. If the digests (if any) match the data return the data
     * 5. else carry out read repair by getting data from all the nodes.
     */
    private static PartitionIterator fetchRows(List<SinglePartitionReadCommand> commands, ConsistencyLevel consistencyLevel, long queryStartNanoTime)
    throws UnavailableException, ReadFailureException, ReadTimeoutException
    {
        int cmdCount = commands.size();

        SinglePartitionReadLifecycle[] reads = new SinglePartitionReadLifecycle[cmdCount];
        for (int i = 0; i < cmdCount; i++)
            reads[i] = new SinglePartitionReadLifecycle(commands.get(i), consistencyLevel, queryStartNanoTime);

        for (int i = 0; i < cmdCount; i++)
            reads[i].doInitialQueries();

        for (int i = 0; i < cmdCount; i++)
            reads[i].maybeTryAdditionalReplicas();

        for (int i = 0; i < cmdCount; i++)
            reads[i].awaitResultsAndRetryOnDigestMismatch();

        for (int i = 0; i < cmdCount; i++)
            if (!reads[i].isDone())
                reads[i].maybeAwaitFullDataRead();

        List<PartitionIterator> results = new ArrayList<>(cmdCount);
        for (int i = 0; i < cmdCount; i++)
        {
            assert reads[i].isDone();
            results.add(reads[i].getResult());
        }

        return PartitionIterators.concat(results);
    }

    private static class SinglePartitionReadLifecycle
    {
        private final SinglePartitionReadCommand command;
        private final AbstractReadExecutor executor;
        private final ConsistencyLevel consistency;
        private final long queryStartNanoTime;

        private PartitionIterator result;
        private ReadCallback repairHandler;

        SinglePartitionReadLifecycle(SinglePartitionReadCommand command, ConsistencyLevel consistency, long queryStartNanoTime)
        {
            this.command = command;
            this.executor = AbstractReadExecutor.getReadExecutor(command, consistency, queryStartNanoTime);
            this.consistency = consistency;
            this.queryStartNanoTime = queryStartNanoTime;
        }

        boolean isDone()
        {
            return result != null;
        }

        void doInitialQueries()
        {
            executor.executeAsync();
        }

        void maybeTryAdditionalReplicas()
        {
            executor.maybeTryAdditionalReplicas();
        }

        void awaitResultsAndRetryOnDigestMismatch() throws ReadFailureException, ReadTimeoutException
        {
            try
            {
                result = executor.get();
            }
            catch (DigestMismatchException ex)
            {
                Tracing.trace("Digest mismatch: {}", ex);

                ReadRepairMetrics.repairedBlocking.mark();

                // Do a full data read to resolve the correct response (and repair node that need be)
                Keyspace keyspace = Keyspace.open(command.metadata().ksName);
                DataResolver resolver = new DataResolver(keyspace, command, ConsistencyLevel.ALL, executor.handler.endpoints.size(), queryStartNanoTime);
                repairHandler = new ReadCallback(resolver,
                                                 ConsistencyLevel.ALL,
                                                 executor.getContactedReplicas().size(),
                                                 command,
                                                 keyspace,
                                                 executor.handler.endpoints,
                                                 queryStartNanoTime);

                for (InetAddress endpoint : executor.getContactedReplicas())
                {
                    MessageOut<ReadCommand> message = command.createMessage(MessagingService.instance().getVersion(endpoint));
                    Tracing.trace("Enqueuing full data read to {}", endpoint);
                    MessagingService.instance().sendRRWithFailure(message, endpoint, repairHandler);
                }
            }
        }

        void maybeAwaitFullDataRead() throws ReadTimeoutException
        {
            // There wasn't a digest mismatch, we're good
            if (repairHandler == null)
                return;

            // Otherwise, get the result from the full-data read and check that it's not a short read
            try
            {
                result = repairHandler.get();
            }
            catch (DigestMismatchException e)
            {
                throw new AssertionError(e); // full data requested from each node here, no digests should be sent
            }
            catch (ReadTimeoutException e)
            {
                if (Tracing.isTracing())
                    Tracing.trace("Timed out waiting on digest mismatch repair requests");
                else
                    logger.trace("Timed out waiting on digest mismatch repair requests");
                // the caught exception here will have CL.ALL from the repair command,
                // not whatever CL the initial command was at (CASSANDRA-7947)
                int blockFor = consistency.blockFor(Keyspace.open(command.metadata().ksName));
                throw new ReadTimeoutException(consistency, blockFor-1, blockFor, true);
            }
        }

        PartitionIterator getResult()
        {
            assert result != null;
            return result;
        }
    }

    static class LocalReadRunnable extends DroppableRunnable
    {
        private final ReadCommand command;
        private final ReadCallback handler;
        private final long start = System.nanoTime();

        LocalReadRunnable(ReadCommand command, ReadCallback handler)
        {
            super(MessagingService.Verb.READ);
            this.command = command;
            this.handler = handler;
        }

        protected void runMayThrow()
        {
            try
            {
                command.setMonitoringTime(constructionTime, false, verb.getTimeout(), DatabaseDescriptor.getSlowQueryTimeout());

                ReadResponse response;
                try (ReadExecutionController executionController = command.executionController();
                     UnfilteredPartitionIterator iterator = command.executeLocally(executionController))
                {
                    response = command.createResponse(iterator);
                }

                if (command.complete())
                {
                    handler.response(response);
                }
                else
                {
                    MessagingService.instance().incrementDroppedMessages(verb, System.currentTimeMillis() - constructionTime);
                    handler.onFailure(FBUtilities.getBroadcastAddress(), RequestFailureReason.UNKNOWN);
                }

                MessagingService.instance().addLatency(FBUtilities.getBroadcastAddress(), TimeUnit.NANOSECONDS.toMillis(System.nanoTime() - start));
            }
            catch (Throwable t)
            {
                if (t instanceof TombstoneOverwhelmingException)
                {
                    handler.onFailure(FBUtilities.getBroadcastAddress(), RequestFailureReason.READ_TOO_MANY_TOMBSTONES);
                    logger.error(t.getMessage());
                }
                else
                {
                    handler.onFailure(FBUtilities.getBroadcastAddress(), RequestFailureReason.UNKNOWN);
                    throw t;
                }
            }
        }
    }

    public static List<InetAddress> getLiveSortedEndpoints(Keyspace keyspace, ByteBuffer key)
    {
        return getLiveSortedEndpoints(keyspace, StorageService.instance.getTokenMetadata().decorateKey(key));
    }

    public static List<InetAddress> getLiveSortedEndpoints(Keyspace keyspace, RingPosition pos)
    {
        List<InetAddress> liveEndpoints = StorageService.instance.getLiveNaturalEndpoints(keyspace, pos);
        DatabaseDescriptor.getEndpointSnitch().sortByProximity(FBUtilities.getBroadcastAddress(), liveEndpoints);
        return liveEndpoints;
    }

    private static List<InetAddress> intersection(List<InetAddress> l1, List<InetAddress> l2)
    {
        // Note: we don't use Guava Sets.intersection() for 3 reasons:
        //   1) retainAll would be inefficient if l1 and l2 are large but in practice both are the replicas for a range and
        //   so will be very small (< RF). In that case, retainAll is in fact more efficient.
        //   2) we do ultimately need a list so converting everything to sets don't make sense
        //   3) l1 and l2 are sorted by proximity. The use of retainAll  maintain that sorting in the result, while using sets wouldn't.
        List<InetAddress> inter = new ArrayList<InetAddress>(l1);
        inter.retainAll(l2);
        return inter;
    }

    /**
     * Estimate the number of result rows (either cql3 rows or "thrift" rows, as called for by the command) per
     * range in the ring based on our local data.  This assumes that ranges are uniformly distributed across the cluster
     * and that the queried data is also uniformly distributed.
     */
    private static float estimateResultsPerRange(PartitionRangeReadCommand command, Keyspace keyspace)
    {
        ColumnFamilyStore cfs = keyspace.getColumnFamilyStore(command.metadata().cfId);
        Index index = command.getIndex(cfs);
        float maxExpectedResults = index == null
                                 ? command.limits().estimateTotalResults(cfs)
                                 : index.getEstimatedResultRows();

        // adjust maxExpectedResults by the number of tokens this node has and the replication factor for this ks
        return (maxExpectedResults / DatabaseDescriptor.getNumTokens()) / keyspace.getReplicationStrategy().getReplicationFactor();
    }

    @VisibleForTesting
    public static class RangeForQuery
    {
        public final AbstractBounds<PartitionPosition> range;
        public final List<InetAddress> liveEndpoints;
        public final List<InetAddress> filteredEndpoints;
        public final int vnodeCount;

        public RangeForQuery(AbstractBounds<PartitionPosition> range,
                             List<InetAddress> liveEndpoints,
                             List<InetAddress> filteredEndpoints,
                             int vnodeCount)
        {
            this.range = range;
            this.liveEndpoints = liveEndpoints;
            this.filteredEndpoints = filteredEndpoints;
            this.vnodeCount = vnodeCount;
        }

        public int vnodeCount()
        {
            return vnodeCount;
        }
    }

    @VisibleForTesting
    public static class RangeIterator extends AbstractIterator<RangeForQuery>
    {
        private final Keyspace keyspace;
        private final ConsistencyLevel consistency;
        private final Iterator<? extends AbstractBounds<PartitionPosition>> ranges;
        private final int rangeCount;

        public RangeIterator(PartitionRangeReadCommand command, Keyspace keyspace, ConsistencyLevel consistency)
        {
            this.keyspace = keyspace;
            this.consistency = consistency;

            List<? extends AbstractBounds<PartitionPosition>> l = keyspace.getReplicationStrategy() instanceof LocalStrategy
                                                          ? command.dataRange().keyRange().unwrap()
                                                          : getRestrictedRanges(command.dataRange().keyRange());
            this.ranges = l.iterator();
            this.rangeCount = l.size();
        }

        public int rangeCount()
        {
            return rangeCount;
        }

        protected RangeForQuery computeNext()
        {
            if (!ranges.hasNext())
                return endOfData();

            AbstractBounds<PartitionPosition> range = ranges.next();
            List<InetAddress> liveEndpoints = getLiveSortedEndpoints(keyspace, range.right);
            return new RangeForQuery(range,
                                     liveEndpoints,
                                     consistency.filterForQuery(keyspace, liveEndpoints),
                                     1);
        }
    }

    @VisibleForTesting
    public static class RangeMerger extends AbstractIterator<RangeForQuery>
    {
        private final Keyspace keyspace;
        private final ConsistencyLevel consistency;
        private final PeekingIterator<RangeForQuery> ranges;

        public RangeMerger(Iterator<RangeForQuery> iterator, Keyspace keyspace, ConsistencyLevel consistency)
        {
            this.keyspace = keyspace;
            this.consistency = consistency;
            this.ranges = Iterators.peekingIterator(iterator);
        }

        protected RangeForQuery computeNext()
        {
            if (!ranges.hasNext())
                return endOfData();

            RangeForQuery current = ranges.next();

            // getRestrictedRange has broken the queried range into per-[vnode] token ranges, but this doesn't take
            // the replication factor into account. If the intersection of live endpoints for 2 consecutive ranges
            // still meets the CL requirements, then we can merge both ranges into the same RangeSliceCommand.
            while (ranges.hasNext())
            {
                // If the current range right is the min token, we should stop merging because CFS.getRangeSlice
                // don't know how to deal with a wrapping range.
                // Note: it would be slightly more efficient to have CFS.getRangeSlice on the destination nodes unwraps
                // the range if necessary and deal with it. However, we can't start sending wrapped range without breaking
                // wire compatibility, so It's likely easier not to bother;
                if (current.range.right.isMinimum())
                    break;

                RangeForQuery next = ranges.peek();

                List<InetAddress> merged = intersection(current.liveEndpoints, next.liveEndpoints);

                // Check if there is enough endpoint for the merge to be possible.
                if (!consistency.isSufficientLiveNodes(keyspace, merged))
                    break;

                List<InetAddress> filteredMerged = consistency.filterForQuery(keyspace, merged);

                // Estimate whether merging will be a win or not
                if (!DatabaseDescriptor.getEndpointSnitch().isWorthMergingForRangeQuery(filteredMerged, current.filteredEndpoints, next.filteredEndpoints))
                    break;

                // If we get there, merge this range and the next one
                int vnodeCount = current.vnodeCount + next.vnodeCount;
                current = new RangeForQuery(current.range.withNewRight(next.range.right), merged, filteredMerged, vnodeCount);
                ranges.next(); // consume the range we just merged since we've only peeked so far
            }
            return current;
        }
    }

    private static class SingleRangeResponse extends AbstractIterator<RowIterator> implements PartitionIterator
    {
        private final ReadCallback handler;
        private PartitionIterator result;

        private SingleRangeResponse(ReadCallback handler)
        {
            this.handler = handler;
        }

        private void waitForResponse() throws ReadTimeoutException
        {
            if (result != null)
                return;

            try
            {
                result = handler.get();
            }
            catch (DigestMismatchException e)
            {
                throw new AssertionError(e); // no digests in range slices yet
            }
        }

        protected RowIterator computeNext()
        {
            waitForResponse();
            return result.hasNext() ? result.next() : endOfData();
        }

        public void close()
        {
            if (result != null)
                result.close();
        }
    }

    public static class RangeCommandIterator extends AbstractIterator<RowIterator> implements PartitionIterator
    {
        private final Iterator<RangeForQuery> ranges;
        private final int totalRangeCount;
        private final PartitionRangeReadCommand command;
        private final Keyspace keyspace;
        private final ConsistencyLevel consistency;
        private final boolean enforceStrictLiveness;

        private final long startTime;
        private final long queryStartNanoTime;
        private DataLimits.Counter counter;
        private PartitionIterator sentQueryIterator;

        private final int maxConcurrencyFactor;
        private int concurrencyFactor;
        // The two following "metric" are maintained to improve the concurrencyFactor
        // when it was not good enough initially.
        private int liveReturned;
        private int rangesQueried;
        private int batchesRequested = 0;

        public RangeCommandIterator(Iterator<RangeForQuery> ranges,
                                    PartitionRangeReadCommand command,
                                    int concurrencyFactor,
                                    int maxConcurrencyFactor,
                                    int totalRangeCount,
                                    Keyspace keyspace,
                                    ConsistencyLevel consistency,
                                    long queryStartNanoTime)
        {
            this.command = command;
            this.concurrencyFactor = concurrencyFactor;
            this.maxConcurrencyFactor = maxConcurrencyFactor;
            this.startTime = System.nanoTime();
            this.ranges = ranges;
            this.totalRangeCount = totalRangeCount;
            this.consistency = consistency;
            this.keyspace = keyspace;
            this.queryStartNanoTime = queryStartNanoTime;
            this.enforceStrictLiveness = command.metadata().enforceStrictLiveness();
        }

        public RowIterator computeNext()
        {
            try
            {
                while (sentQueryIterator == null || !sentQueryIterator.hasNext())
                {
                    // If we don't have more range to handle, we're done
                    if (!ranges.hasNext())
                        return endOfData();

                    // else, sends the next batch of concurrent queries (after having close the previous iterator)
                    if (sentQueryIterator != null)
                    {
                        sentQueryIterator.close();

                        // It's not the first batch of queries and we're not done, so we we can use what has been
                        // returned so far to improve our rows-per-range estimate and update the concurrency accordingly
                        updateConcurrencyFactor();
                    }
                    sentQueryIterator = sendNextRequests();
                }

                return sentQueryIterator.next();
            }
            catch (UnavailableException e)
            {
                rangeMetrics.unavailables.mark();
                throw e;
            }
            catch (ReadTimeoutException e)
            {
                rangeMetrics.timeouts.mark();
                throw e;
            }
            catch (ReadFailureException e)
            {
                rangeMetrics.failures.mark();
                throw e;
            }
        }

        private void updateConcurrencyFactor()
        {
            liveReturned += counter.counted();

            concurrencyFactor = computeConcurrencyFactor(totalRangeCount, rangesQueried, maxConcurrencyFactor, command.limits().count(), liveReturned);
        }

        @VisibleForTesting
        public static int computeConcurrencyFactor(int totalRangeCount, int rangesQueried, int maxConcurrencyFactor, int limit, int liveReturned)
        {
            maxConcurrencyFactor = Math.max(1, Math.min(maxConcurrencyFactor, totalRangeCount - rangesQueried));
            if (liveReturned == 0)
            {
                // we haven't actually gotten any results, so query up to the limit if not results so far
                Tracing.trace("Didn't get any response rows; new concurrent requests: {}", maxConcurrencyFactor);
                return maxConcurrencyFactor;
            }

            // Otherwise, compute how many rows per range we got on average and pick a concurrency factor
            // that should allow us to fetch all remaining rows with the next batch of (concurrent) queries.
            int remainingRows = limit - liveReturned;
            float rowsPerRange = (float)liveReturned / (float)rangesQueried;
            int concurrencyFactor = Math.max(1, Math.min(maxConcurrencyFactor, Math.round(remainingRows / rowsPerRange)));
            logger.trace("Didn't get enough response rows; actual rows per range: {}; remaining rows: {}, new concurrent requests: {}",
                         rowsPerRange, remainingRows, concurrencyFactor);
            return concurrencyFactor;
        }

        /**
         * Queries the provided sub-range.
         *
         * @param toQuery the subRange to query.
         * @param isFirst in the case where multiple queries are sent in parallel, whether that's the first query on
         * that batch or not. The reason it matters is that whe paging queries, the command (more specifically the
         * {@code DataLimits}) may have "state" information and that state may only be valid for the first query (in
         * that it's the query that "continues" whatever we're previously queried).
         */
        private SingleRangeResponse query(RangeForQuery toQuery, boolean isFirst)
        {
            PartitionRangeReadCommand rangeCommand = command.forSubRange(toQuery.range, isFirst);

            DataResolver resolver = new DataResolver(keyspace, rangeCommand, consistency, toQuery.filteredEndpoints.size(), queryStartNanoTime);

            int blockFor = consistency.blockFor(keyspace);
            int minResponses = Math.min(toQuery.filteredEndpoints.size(), blockFor);
            List<InetAddress> minimalEndpoints = toQuery.filteredEndpoints.subList(0, minResponses);
            ReadCallback handler = new ReadCallback(resolver, consistency, rangeCommand, minimalEndpoints, queryStartNanoTime);

            handler.assureSufficientLiveNodes();

            if (toQuery.filteredEndpoints.size() == 1 && canDoLocalRequest(toQuery.filteredEndpoints.get(0)))
            {
                StageManager.getStage(Stage.READ).execute(new LocalReadRunnable(rangeCommand, handler));
            }
            else
            {
                for (InetAddress endpoint : toQuery.filteredEndpoints)
                {
                    MessageOut<ReadCommand> message = rangeCommand.createMessage(MessagingService.instance().getVersion(endpoint));
                    Tracing.trace("Enqueuing request to {}", endpoint);
                    MessagingService.instance().sendRRWithFailure(message, endpoint, handler);
                }
            }

            return new SingleRangeResponse(handler);
        }

        private PartitionIterator sendNextRequests()
        {
            List<PartitionIterator> concurrentQueries = new ArrayList<>(concurrencyFactor);
            for (int i = 0; i < concurrencyFactor && ranges.hasNext();)
            {
                RangeForQuery range = ranges.next();
                concurrentQueries.add(query(range, i == 0));
                rangesQueried += range.vnodeCount();
                i += range.vnodeCount();
            }
            batchesRequested++;

            Tracing.trace("Submitted {} concurrent range requests", concurrentQueries.size());
            // We want to count the results for the sake of updating the concurrency factor (see updateConcurrencyFactor) but we don't want to
            // enforce any particular limit at this point (this could break code than rely on postReconciliationProcessing), hence the DataLimits.NONE.
            counter = DataLimits.NONE.newCounter(command.nowInSec(), true, command.selectsFullPartition(), enforceStrictLiveness);
            return counter.applyTo(PartitionIterators.concat(concurrentQueries));
        }

        public void close()
        {
            try
            {
                if (sentQueryIterator != null)
                    sentQueryIterator.close();
            }
            finally
            {
                long latency = System.nanoTime() - startTime;
                rangeMetrics.addNano(latency);
                Keyspace.openAndGetStore(command.metadata()).metric.coordinatorScanLatency.update(latency, TimeUnit.NANOSECONDS);
            }
        }

        @VisibleForTesting
        public int rangesQueried()
        {
            return rangesQueried;
        }

        @VisibleForTesting
        public int batchesRequested()
        {
            return batchesRequested;
        }
    }

    @SuppressWarnings("resource")
    public static PartitionIterator getRangeSlice(PartitionRangeReadCommand command, ConsistencyLevel consistencyLevel, long queryStartNanoTime)
    {
        Tracing.trace("Computing ranges to query");

        Keyspace keyspace = Keyspace.open(command.metadata().ksName);
        RangeIterator ranges = new RangeIterator(command, keyspace, consistencyLevel);

        // our estimate of how many result rows there will be per-range
        float resultsPerRange = estimateResultsPerRange(command, keyspace);
        // underestimate how many rows we will get per-range in order to increase the likelihood that we'll
        // fetch enough rows in the first round
        resultsPerRange -= resultsPerRange * CONCURRENT_SUBREQUESTS_MARGIN;
        int maxConcurrencyFactor = Math.min(ranges.rangeCount(), MAX_CONCURRENT_RANGE_REQUESTS);
        int concurrencyFactor = resultsPerRange == 0.0
                              ? 1
                              : Math.max(1, Math.min(maxConcurrencyFactor, (int) Math.ceil(command.limits().count() / resultsPerRange)));
        logger.trace("Estimated result rows per range: {}; requested rows: {}, ranges.size(): {}; concurrent range requests: {}",
                     resultsPerRange, command.limits().count(), ranges.rangeCount(), concurrencyFactor);
        Tracing.trace("Submitting range requests on {} ranges with a concurrency of {} ({} rows per range expected)", ranges.rangeCount(), concurrencyFactor, resultsPerRange);

        // Note that in general, a RangeCommandIterator will honor the command limit for each range, but will not enforce it globally.
        RangeMerger mergedRanges = new RangeMerger(ranges, keyspace, consistencyLevel);
        RangeCommandIterator rangeCommandIterator = new RangeCommandIterator(mergedRanges,
                                                                             command,
                                                                             concurrencyFactor,
                                                                             maxConcurrencyFactor,
                                                                             ranges.rangeCount(),
                                                                             keyspace,
                                                                             consistencyLevel,
                                                                             queryStartNanoTime);
        return command.limits().filter(command.postReconciliationProcessing(rangeCommandIterator),
                                       command.nowInSec(),
                                       command.selectsFullPartition(),
                                       command.metadata().enforceStrictLiveness());
    }

    public Map<String, List<String>> getSchemaVersions()
    {
        return describeSchemaVersions();
    }

    /**
     * initiate a request/response session with each live node to check whether or not everybody is using the same
     * migration id. This is useful for determining if a schema change has propagated through the cluster. Disagreement
     * is assumed if any node fails to respond.
     */
    public static Map<String, List<String>> describeSchemaVersions()
    {
        final String myVersion = Schema.instance.getVersion().toString();
        final Map<InetAddress, UUID> versions = new ConcurrentHashMap<InetAddress, UUID>();
        final Set<InetAddress> liveHosts = Gossiper.instance.getLiveMembers();
        final CountDownLatch latch = new CountDownLatch(liveHosts.size());

        IAsyncCallback<UUID> cb = new IAsyncCallback<UUID>()
        {
            public void response(MessageIn<UUID> message)
            {
                // record the response from the remote node.
                versions.put(message.from, message.payload);
                latch.countDown();
            }

            public boolean isLatencyForSnitch()
            {
                return false;
            }
        };
        // an empty message acts as a request to the SchemaCheckVerbHandler.
        MessageOut message = new MessageOut(MessagingService.Verb.SCHEMA_CHECK);
        for (InetAddress endpoint : liveHosts)
            MessagingService.instance().sendRR(message, endpoint, cb);

        try
        {
            // wait for as long as possible. timeout-1s if possible.
            latch.await(DatabaseDescriptor.getRpcTimeout(), TimeUnit.MILLISECONDS);
        }
        catch (InterruptedException ex)
        {
            throw new AssertionError("This latch shouldn't have been interrupted.");
        }

        // maps versions to hosts that are on that version.
        Map<String, List<String>> results = new HashMap<String, List<String>>();
        Iterable<InetAddress> allHosts = Iterables.concat(Gossiper.instance.getLiveMembers(), Gossiper.instance.getUnreachableMembers());
        for (InetAddress host : allHosts)
        {
            UUID version = versions.get(host);
            String stringVersion = version == null ? UNREACHABLE : version.toString();
            List<String> hosts = results.get(stringVersion);
            if (hosts == null)
            {
                hosts = new ArrayList<String>();
                results.put(stringVersion, hosts);
            }
            hosts.add(host.getHostAddress());
        }

        // we're done: the results map is ready to return to the client.  the rest is just debug logging:
        if (results.get(UNREACHABLE) != null)
            logger.debug("Hosts not in agreement. Didn't get a response from everybody: {}", StringUtils.join(results.get(UNREACHABLE), ","));
        for (Map.Entry<String, List<String>> entry : results.entrySet())
        {
            // check for version disagreement. log the hosts that don't agree.
            if (entry.getKey().equals(UNREACHABLE) || entry.getKey().equals(myVersion))
                continue;
            for (String host : entry.getValue())
                logger.debug("{} disagrees ({})", host, entry.getKey());
        }
        if (results.size() == 1)
            logger.debug("Schemas are in agreement.");

        return results;
    }

    /**
     * Compute all ranges we're going to query, in sorted order. Nodes can be replica destinations for many ranges,
     * so we need to restrict each scan to the specific range we want, or else we'd get duplicate results.
     */
    static <T extends RingPosition<T>> List<AbstractBounds<T>> getRestrictedRanges(final AbstractBounds<T> queryRange)
    {
        // special case for bounds containing exactly 1 (non-minimum) token
        if (queryRange instanceof Bounds && queryRange.left.equals(queryRange.right) && !queryRange.left.isMinimum())
        {
            return Collections.singletonList(queryRange);
        }

        TokenMetadata tokenMetadata = StorageService.instance.getTokenMetadata();

        List<AbstractBounds<T>> ranges = new ArrayList<AbstractBounds<T>>();
        // divide the queryRange into pieces delimited by the ring and minimum tokens
        Iterator<Token> ringIter = TokenMetadata.ringIterator(tokenMetadata.sortedTokens(), queryRange.left.getToken(), true);
        AbstractBounds<T> remainder = queryRange;
        while (ringIter.hasNext())
        {
            /*
             * remainder can be a range/bounds of token _or_ keys and we want to split it with a token:
             *   - if remainder is tokens, then we'll just split using the provided token.
             *   - if remainder is keys, we want to split using token.upperBoundKey. For instance, if remainder
             *     is [DK(10, 'foo'), DK(20, 'bar')], and we have 3 nodes with tokens 0, 15, 30. We want to
             *     split remainder to A=[DK(10, 'foo'), 15] and B=(15, DK(20, 'bar')]. But since we can't mix
             *     tokens and keys at the same time in a range, we uses 15.upperBoundKey() to have A include all
             *     keys having 15 as token and B include none of those (since that is what our node owns).
             * asSplitValue() abstracts that choice.
             */
            Token upperBoundToken = ringIter.next();
            T upperBound = (T)upperBoundToken.upperBound(queryRange.left.getClass());
            if (!remainder.left.equals(upperBound) && !remainder.contains(upperBound))
                // no more splits
                break;
            Pair<AbstractBounds<T>,AbstractBounds<T>> splits = remainder.split(upperBound);
            if (splits == null)
                continue;

            ranges.add(splits.left);
            remainder = splits.right;
        }
        ranges.add(remainder);

        return ranges;
    }

    public boolean getHintedHandoffEnabled()
    {
        return DatabaseDescriptor.hintedHandoffEnabled();
    }

    public void setHintedHandoffEnabled(boolean b)
    {
        synchronized (StorageService.instance)
        {
            if (b)
                StorageService.instance.checkServiceAllowedToStart("hinted handoff");

            DatabaseDescriptor.setHintedHandoffEnabled(b);
        }
    }

    public void enableHintsForDC(String dc)
    {
        DatabaseDescriptor.enableHintsForDC(dc);
    }

    public void disableHintsForDC(String dc)
    {
        DatabaseDescriptor.disableHintsForDC(dc);
    }

    public Set<String> getHintedHandoffDisabledDCs()
    {
        return DatabaseDescriptor.hintedHandoffDisabledDCs();
    }

    public int getMaxHintWindow()
    {
        return DatabaseDescriptor.getMaxHintWindow();
    }

    public void setMaxHintWindow(int ms)
    {
        DatabaseDescriptor.setMaxHintWindow(ms);
    }

    public static boolean shouldHint(InetAddress ep)
    {
        if (DatabaseDescriptor.hintedHandoffEnabled())
        {
            Set<String> disabledDCs = DatabaseDescriptor.hintedHandoffDisabledDCs();
            if (!disabledDCs.isEmpty())
            {
                final String dc = DatabaseDescriptor.getEndpointSnitch().getDatacenter(ep);
                if (disabledDCs.contains(dc))
                {
                    Tracing.trace("Not hinting {} since its data center {} has been disabled {}", ep, dc, disabledDCs);
                    return false;
                }
            }
            boolean hintWindowExpired = Gossiper.instance.getEndpointDowntime(ep) > DatabaseDescriptor.getMaxHintWindow();
            if (hintWindowExpired)
            {
                HintsService.instance.metrics.incrPastWindow(ep);
                Tracing.trace("Not hinting {} which has been down {} ms", ep, Gossiper.instance.getEndpointDowntime(ep));
            }
            return !hintWindowExpired;
        }
        else
        {
            return false;
        }
    }

    /**
     * Performs the truncate operatoin, which effectively deletes all data from
     * the column family cfname
     * @param keyspace
     * @param cfname
     * @throws UnavailableException If some of the hosts in the ring are down.
     * @throws TimeoutException
     */
    public static void truncateBlocking(String keyspace, String cfname) throws UnavailableException, TimeoutException
    {
        logger.debug("Starting a blocking truncate operation on keyspace {}, CF {}", keyspace, cfname);
        if (isAnyStorageHostDown())
        {
            logger.info("Cannot perform truncate, some hosts are down");
            // Since the truncate operation is so aggressive and is typically only
            // invoked by an admin, for simplicity we require that all nodes are up
            // to perform the operation.
            int liveMembers = Gossiper.instance.getLiveMembers().size();
            throw new UnavailableException(ConsistencyLevel.ALL, liveMembers + Gossiper.instance.getUnreachableMembers().size(), liveMembers);
        }

        Set<InetAddress> allEndpoints = StorageService.instance.getLiveRingMembers(true);

        int blockFor = allEndpoints.size();
        final TruncateResponseHandler responseHandler = new TruncateResponseHandler(blockFor);

        // Send out the truncate calls and track the responses with the callbacks.
        Tracing.trace("Enqueuing truncate messages to hosts {}", allEndpoints);
        final Truncation truncation = new Truncation(keyspace, cfname);
        MessageOut<Truncation> message = truncation.createMessage();
        for (InetAddress endpoint : allEndpoints)
            MessagingService.instance().sendRR(message, endpoint, responseHandler);

        // Wait for all
        try
        {
            responseHandler.get();
        }
        catch (TimeoutException e)
        {
            Tracing.trace("Timed out");
            throw e;
        }
    }

    /**
     * Asks the gossiper if there are any nodes that are currently down.
     * @return true if the gossiper thinks all nodes are up.
     */
    private static boolean isAnyStorageHostDown()
    {
        return !Gossiper.instance.getUnreachableTokenOwners().isEmpty();
    }

    public interface WritePerformer
    {
        public void apply(IMutation mutation,
                          Iterable<InetAddress> targets,
                          AbstractWriteResponseHandler<IMutation> responseHandler,
                          String localDataCenter,
                          ConsistencyLevel consistencyLevel) throws OverloadedException;
    }

    /**
     * This class captures metrics for views writes.
     */
    private static class ViewWriteMetricsWrapped extends BatchlogResponseHandler<IMutation>
    {
        public ViewWriteMetricsWrapped(AbstractWriteResponseHandler<IMutation> writeHandler, int i, BatchlogCleanup cleanup, long queryStartNanoTime)
        {
            super(writeHandler, i, cleanup, queryStartNanoTime);
            viewWriteMetrics.viewReplicasAttempted.inc(totalEndpoints());
        }

        public void response(MessageIn<IMutation> msg)
        {
            super.response(msg);
            viewWriteMetrics.viewReplicasSuccess.inc();
        }
    }

    /**
     * A Runnable that aborts if it doesn't start running before it times out
     */
    private static abstract class DroppableRunnable implements Runnable
    {
        final long constructionTime;
        final MessagingService.Verb verb;

        public DroppableRunnable(MessagingService.Verb verb)
        {
            this.constructionTime = System.currentTimeMillis();
            this.verb = verb;
        }

        public final void run()
        {
            long timeTaken = System.currentTimeMillis() - constructionTime;
            if (timeTaken > verb.getTimeout())
            {
                MessagingService.instance().incrementDroppedMessages(verb, timeTaken);
                return;
            }
            try
            {
                runMayThrow();
            }
            catch (Exception e)
            {
                throw new RuntimeException(e);
            }
        }

        abstract protected void runMayThrow() throws Exception;
    }

    /**
     * Like DroppableRunnable, but if it aborts, it will rerun (on the mutation stage) after
     * marking itself as a hint in progress so that the hint backpressure mechanism can function.
     */
    private static abstract class LocalMutationRunnable implements Runnable
    {
        private final long constructionTime = System.currentTimeMillis();

        private final Optional<IMutation> mutationOpt;

        public LocalMutationRunnable(Optional<IMutation> mutationOpt)
        {
            this.mutationOpt = mutationOpt;
        }

        public LocalMutationRunnable()
        {
            this.mutationOpt = Optional.empty();
        }

        public final void run()
        {
            final MessagingService.Verb verb = verb();
            long mutationTimeout = verb.getTimeout();
            long timeTaken = System.currentTimeMillis() - constructionTime;
            if (timeTaken > mutationTimeout)
            {
                if (MessagingService.DROPPABLE_VERBS.contains(verb))
                    MessagingService.instance().incrementDroppedMutations(mutationOpt, timeTaken);
                HintRunnable runnable = new HintRunnable(Collections.singleton(FBUtilities.getBroadcastAddress()))
                {
                    protected void runMayThrow() throws Exception
                    {
                        LocalMutationRunnable.this.runMayThrow();
                    }
                };
                submitHint(runnable);
                return;
            }

            try
            {
                runMayThrow();
            }
            catch (Exception e)
            {
                throw new RuntimeException(e);
            }
        }

        abstract protected MessagingService.Verb verb();
        abstract protected void runMayThrow() throws Exception;
    }

    /**
     * HintRunnable will decrease totalHintsInProgress and targetHints when finished.
     * It is the caller's responsibility to increment them initially.
     */
    private abstract static class HintRunnable implements Runnable
    {
        public final Collection<InetAddress> targets;

        protected HintRunnable(Collection<InetAddress> targets)
        {
            this.targets = targets;
        }

        public void run()
        {
            try
            {
                runMayThrow();
            }
            catch (Exception e)
            {
                throw new RuntimeException(e);
            }
            finally
            {
                StorageMetrics.totalHintsInProgress.dec(targets.size());
                for (InetAddress target : targets)
                    getHintsInProgressFor(target).decrementAndGet();
            }
        }

        abstract protected void runMayThrow() throws Exception;
    }

    public long getTotalHints()
    {
        return StorageMetrics.totalHints.getCount();
    }

    public int getMaxHintsInProgress()
    {
        return maxHintsInProgress;
    }

    public void setMaxHintsInProgress(int qs)
    {
        maxHintsInProgress = qs;
    }

    public int getHintsInProgress()
    {
        return (int) StorageMetrics.totalHintsInProgress.getCount();
    }

    public void verifyNoHintsInProgress()
    {
        if (getHintsInProgress() > 0)
            logger.warn("Some hints were not written before shutdown.  This is not supposed to happen.  You should (a) run repair, and (b) file a bug report");
    }

    private static AtomicInteger getHintsInProgressFor(InetAddress destination)
    {
        try
        {
            return hintsInProgress.load(destination);
        }
        catch (Exception e)
        {
            throw new AssertionError(e);
        }
    }

    public static Future<Void> submitHint(Mutation mutation, InetAddress target, AbstractWriteResponseHandler<IMutation> responseHandler)
    {
        return submitHint(mutation, Collections.singleton(target), responseHandler);
    }

    public static Future<Void> submitHint(Mutation mutation,
                                          Collection<InetAddress> targets,
                                          AbstractWriteResponseHandler<IMutation> responseHandler)
    {
        HintRunnable runnable = new HintRunnable(targets)
        {
            public void runMayThrow()
            {
                Set<InetAddress> validTargets = new HashSet<>(targets.size());
                Set<UUID> hostIds = new HashSet<>(targets.size());
                for (InetAddress target : targets)
                {
                    UUID hostId = StorageService.instance.getHostIdForEndpoint(target);
                    if (hostId != null)
                    {
                        hostIds.add(hostId);
                        validTargets.add(target);
                    }
                    else
                        logger.debug("Discarding hint for endpoint not part of ring: {}", target);
                }
                logger.trace("Adding hints for {}", validTargets);
                HintsService.instance.write(hostIds, Hint.create(mutation, System.currentTimeMillis()));
                validTargets.forEach(HintsService.instance.metrics::incrCreatedHints);
                // Notify the handler only for CL == ANY
                if (responseHandler != null && responseHandler.consistencyLevel == ConsistencyLevel.ANY)
                    responseHandler.response(null);
            }
        };

        return submitHint(runnable);
    }

    private static Future<Void> submitHint(HintRunnable runnable)
    {
        StorageMetrics.totalHintsInProgress.inc(runnable.targets.size());
        for (InetAddress target : runnable.targets)
            getHintsInProgressFor(target).incrementAndGet();
        return (Future<Void>) StageManager.getStage(Stage.MUTATION).submit(runnable);
    }

    public Long getRpcTimeout() { return DatabaseDescriptor.getRpcTimeout(); }
    public void setRpcTimeout(Long timeoutInMillis) { DatabaseDescriptor.setRpcTimeout(timeoutInMillis); }

    public Long getReadRpcTimeout() { return DatabaseDescriptor.getReadRpcTimeout(); }
    public void setReadRpcTimeout(Long timeoutInMillis) { DatabaseDescriptor.setReadRpcTimeout(timeoutInMillis); }

    public Long getWriteRpcTimeout() { return DatabaseDescriptor.getWriteRpcTimeout(); }
    public void setWriteRpcTimeout(Long timeoutInMillis) { DatabaseDescriptor.setWriteRpcTimeout(timeoutInMillis); }

    public Long getCounterWriteRpcTimeout() { return DatabaseDescriptor.getCounterWriteRpcTimeout(); }
    public void setCounterWriteRpcTimeout(Long timeoutInMillis) { DatabaseDescriptor.setCounterWriteRpcTimeout(timeoutInMillis); }

    public Long getCasContentionTimeout() { return DatabaseDescriptor.getCasContentionTimeout(); }
    public void setCasContentionTimeout(Long timeoutInMillis) { DatabaseDescriptor.setCasContentionTimeout(timeoutInMillis); }

    public Long getRangeRpcTimeout() { return DatabaseDescriptor.getRangeRpcTimeout(); }
    public void setRangeRpcTimeout(Long timeoutInMillis) { DatabaseDescriptor.setRangeRpcTimeout(timeoutInMillis); }

    public Long getTruncateRpcTimeout() { return DatabaseDescriptor.getTruncateRpcTimeout(); }
    public void setTruncateRpcTimeout(Long timeoutInMillis) { DatabaseDescriptor.setTruncateRpcTimeout(timeoutInMillis); }

    public Long getNativeTransportMaxConcurrentConnections() { return DatabaseDescriptor.getNativeTransportMaxConcurrentConnections(); }
    public void setNativeTransportMaxConcurrentConnections(Long nativeTransportMaxConcurrentConnections) { DatabaseDescriptor.setNativeTransportMaxConcurrentConnections(nativeTransportMaxConcurrentConnections); }

    public Long getNativeTransportMaxConcurrentConnectionsPerIp() { return DatabaseDescriptor.getNativeTransportMaxConcurrentConnectionsPerIp(); }
    public void setNativeTransportMaxConcurrentConnectionsPerIp(Long nativeTransportMaxConcurrentConnections) { DatabaseDescriptor.setNativeTransportMaxConcurrentConnectionsPerIp(nativeTransportMaxConcurrentConnections); }

    public void reloadTriggerClasses() { TriggerExecutor.instance.reloadClasses(); }

    public long getReadRepairAttempted()
    {
        return ReadRepairMetrics.attempted.getCount();
    }

    public long getReadRepairRepairedBlocking()
    {
        return ReadRepairMetrics.repairedBlocking.getCount();
    }

    public long getReadRepairRepairedBackground()
    {
        return ReadRepairMetrics.repairedBackground.getCount();
    }

    public int getNumberOfTables()
    {
        return Schema.instance.getNumberOfTables();
    }

    public int getOtcBacklogExpirationInterval() {
        return DatabaseDescriptor.getOtcBacklogExpirationInterval();
    }

    public void setOtcBacklogExpirationInterval(int intervalInMillis) {
        DatabaseDescriptor.setOtcBacklogExpirationInterval(intervalInMillis);
    }

    @Override
    public boolean getSnapshotOnDuplicateRowDetectionEnabled()
    {
        return DatabaseDescriptor.snapshotOnDuplicateRowDetection();
    }

    @Override
    public void enableSnapshotOnDuplicateRowDetection()
    {
        DatabaseDescriptor.setSnapshotOnDuplicateRowDetection(true);
    }

    @Override
    public void disableSnapshotOnDuplicateRowDetection()
    {
        DatabaseDescriptor.setSnapshotOnDuplicateRowDetection(false);
    }

    @Override
    public boolean getCheckForDuplicateRowsDuringReads()
    {
        return DatabaseDescriptor.checkForDuplicateRowsDuringReads();
    }

    @Override
    public void enableCheckForDuplicateRowsDuringReads()
    {
        DatabaseDescriptor.setCheckForDuplicateRowsDuringReads(true);
    }

    @Override
    public void disableCheckForDuplicateRowsDuringReads()
    {
        DatabaseDescriptor.setCheckForDuplicateRowsDuringReads(false);
    }

    @Override
    public boolean getCheckForDuplicateRowsDuringCompaction()
    {
        return DatabaseDescriptor.checkForDuplicateRowsDuringCompaction();
    }

    @Override
    public void enableCheckForDuplicateRowsDuringCompaction()
    {
        DatabaseDescriptor.setCheckForDuplicateRowsDuringCompaction(true);
    }

    @Override
    public void disableCheckForDuplicateRowsDuringCompaction()
    {
        DatabaseDescriptor.setCheckForDuplicateRowsDuringCompaction(false);
    }
}<|MERGE_RESOLUTION|>--- conflicted
+++ resolved
@@ -174,12 +174,12 @@
             }
         };
 
-<<<<<<< HEAD
         for(ConsistencyLevel level : ConsistencyLevel.values())
         {
             readMetricsMap.put(level, new ClientRequestMetrics("Read-" + level.name()));
             writeMetricsMap.put(level, new ClientRequestMetrics("Write-" + level.name()));
-=======
+        }
+
         if (disableSerialReadLinearizability)
         {
             logger.warn("This node was started with -D{}. SERIAL (and LOCAL_SERIAL) reads coordinated by this node " +
@@ -188,7 +188,6 @@
                         "slower than QUORUM reads, yet offer no more guarantee. This flag should only be used in " +
                         "the restricted case of upgrading from a pre-CASSANDRA-12126 version, and only if you " +
                         "understand the tradeoff.", DISABLE_SERIAL_READ_LINEARIZABILITY_KEY);
->>>>>>> 2d0b1680
         }
     }
 
@@ -243,33 +242,13 @@
                                   long queryStartNanoTime)
     throws UnavailableException, IsBootstrappingException, RequestFailureException, RequestTimeoutException, InvalidRequestException
     {
-<<<<<<< HEAD
         final long startTimeForMetrics = System.nanoTime();
-        int contentions = 0;
-=======
-        final long start = System.nanoTime();
->>>>>>> 2d0b1680
         try
         {
             CFMetaData metadata = Schema.instance.getCFMetaData(keyspaceName, cfName);
 
-<<<<<<< HEAD
-            long timeout = TimeUnit.MILLISECONDS.toNanos(DatabaseDescriptor.getCasContentionTimeout());
-            while (System.nanoTime() - queryStartNanoTime < timeout)
-            {
-                // for simplicity, we'll do a single liveness check at the start of each attempt
-                Pair<List<InetAddress>, Integer> p = getPaxosParticipants(metadata, key, consistencyForPaxos);
-                List<InetAddress> liveEndpoints = p.left;
-                int requiredParticipants = p.right;
-
-                final Pair<UUID, Integer> pair = beginAndRepairPaxos(queryStartNanoTime, key, metadata, liveEndpoints, requiredParticipants, consistencyForPaxos, consistencyForCommit, true, state);
-                final UUID ballot = pair.left;
-                contentions += pair.right;
-
-=======
             Supplier<Pair<PartitionUpdate, RowIterator>> updateProposer = () ->
             {
->>>>>>> 2d0b1680
                 // read the current values and check they validate the conditions
                 Tracing.trace("Reading existing values for CAS precondition");
                 SinglePartitionReadCommand readCommand = request.readCommand(FBUtilities.nowInSeconds());
@@ -303,26 +282,15 @@
                 return Pair.create(updates, null);
             };
 
-<<<<<<< HEAD
-                Commit proposal = Commit.newProposal(ballot, updates);
-                Tracing.trace("CAS precondition is met; proposing client-requested updates for {}", ballot);
-                if (proposePaxos(proposal, liveEndpoints, requiredParticipants, true, consistencyForPaxos, queryStartNanoTime))
-                {
-                    commitPaxos(proposal, consistencyForCommit, true, queryStartNanoTime);
-                    Tracing.trace("CAS successful");
-                    return null;
-                }
-=======
             return doPaxos(metadata,
                            key,
                            consistencyForPaxos,
                            consistencyForCommit,
                            consistencyForCommit,
                            state,
-                           start,
+                           queryStartNanoTime,
                            casWriteMetrics,
                            updateProposer);
->>>>>>> 2d0b1680
 
         }
         catch (WriteTimeoutException | ReadTimeoutException e)
@@ -345,21 +313,16 @@
         }
         finally
         {
-<<<<<<< HEAD
-            recordCasContention(contentions);
             final long latency = System.nanoTime() - startTimeForMetrics;
             casWriteMetrics.addNano(latency);
             writeMetricsMap.get(consistencyForPaxos).addNano(latency);
         }
     }
 
-    private static void recordCasContention(int contentions)
+    private static void recordCasContention(CASClientRequestMetrics casMetrics, int contentions)
     {
         if(contentions > 0)
-            casWriteMetrics.contention.update(contentions);
-=======
-            casWriteMetrics.addNano(System.nanoTime() - start);
-        }
+            casMetrics.contention.update(contentions);
     }
 
     /**
@@ -377,7 +340,8 @@
      * @param consistencyForReplayCommits the consistency for the commit phase of "replayed" in-progress operations.
      * @param consistencyForCommit the consistency for the commit phase of _this_ operation update.
      * @param state the client state.
-     * @param queryStartNanoTime the nano time for the start of the query this is part of.
+     * @param queryStartNanoTime the nano time for the start of the query this is part of. This is the base time for
+     *     timeouts.
      * @param casMetrics the metrics to update for this operation.
      * @param createUpdateProposal method called after a successful 'prepare' phase to obtain 1) the actual update of
      *     this operation and 2) the result that the whole method should return. This can return {@code null} in the
@@ -431,14 +395,14 @@
 
                 Commit proposal = Commit.newProposal(ballot, proposalPair.left);
                 Tracing.trace("CAS precondition is met; proposing client-requested updates for {}", ballot);
-                if (proposePaxos(proposal, liveEndpoints, requiredParticipants, true, consistencyForPaxos))
+                if (proposePaxos(proposal, liveEndpoints, requiredParticipants, true, consistencyForPaxos, queryStartNanoTime))
                 {
                     // We skip committing accepted updates when they are empty. This is an optimization which works
                     // because we also skip replaying those same empty update in beginAndRepairPaxos (see the longer
                     // comment there). As empty update are somewhat common (serial reads and non-applying CAS propose
                     // them), this is worth bothering.
                     if (!proposal.update.isEmpty())
-                        commitPaxos(proposal, consistencyForCommit, true);
+                        commitPaxos(proposal, consistencyForCommit, true, queryStartNanoTime);
                     RowIterator result = proposalPair.right;
                     if (result != null)
                         Tracing.trace("CAS did not apply");
@@ -460,7 +424,6 @@
             if(contentions > 0)
                 casMetrics.contention.update(contentions);
         }
->>>>>>> 2d0b1680
     }
 
     private static Predicate<InetAddress> sameDCPredicateFor(final String dc)
@@ -586,7 +549,7 @@
                     }
                     catch (WriteTimeoutException e)
                     {
-                        recordCasContention(contentions);
+                        recordCasContention(casMetrics, contentions);
                         // We're still doing preparation for the paxos rounds, so we want to use the CAS (see CASSANDRA-8672)
                         throw new WriteTimeoutException(WriteType.CAS, e.consistency, e.received, e.blockFor);
                     }
@@ -621,7 +584,7 @@
             return Pair.create(ballot, contentions);
         }
 
-        recordCasContention(contentions);
+        recordCasContention(casMetrics, contentions);
         throw new WriteTimeoutException(WriteType.CAS, consistencyForPaxos, 0, consistencyForPaxos.blockFor(Keyspace.open(metadata.ksName)));
     }
 
@@ -1757,9 +1720,9 @@
         PartitionIterator result = null;
         try
         {
-            final ConsistencyLevel consistencyForReplayCommitOrFetch = consistencyLevel == ConsistencyLevel.LOCAL_SERIAL
-                                                                       ? ConsistencyLevel.LOCAL_QUORUM
-                                                                       : ConsistencyLevel.QUORUM;
+            final ConsistencyLevel consistencyForReplayCommitsOrFetch = consistencyLevel == ConsistencyLevel.LOCAL_SERIAL
+                                                                        ? ConsistencyLevel.LOCAL_QUORUM
+                                                                        : ConsistencyLevel.QUORUM;
 
             try
             {
@@ -1776,7 +1739,7 @@
                 doPaxos(metadata,
                         key,
                         consistencyLevel,
-                        consistencyForReplayCommitOrFetch,
+                        consistencyForReplayCommitsOrFetch,
                         ConsistencyLevel.ANY,
                         state,
                         start,
@@ -1792,11 +1755,7 @@
                 throw new ReadFailureException(consistencyLevel, e.received, e.blockFor, false, e.failureReasonByEndpoint);
             }
 
-<<<<<<< HEAD
-            result = fetchRows(group.commands, consistencyForCommitOrFetch, queryStartNanoTime);
-=======
-            result = fetchRows(group.commands, consistencyForReplayCommitOrFetch);
->>>>>>> 2d0b1680
+            result = fetchRows(group.commands, consistencyForReplayCommitsOrFetch, queryStartNanoTime);
         }
         catch (UnavailableException e)
         {
