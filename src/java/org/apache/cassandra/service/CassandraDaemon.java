--- conflicted
+++ resolved
@@ -663,14 +663,8 @@
 
     private void startClientTransports()
     {
-<<<<<<< HEAD
         String nativeFlag = START_NATIVE_TRANSPORT.getString();
         if (START_NATIVE_TRANSPORT.getBoolean() || (nativeFlag == null && DatabaseDescriptor.startNativeTransport()))
-        {
-=======
-        String nativeFlag = System.getProperty("cassandra.start_native_transport");
-        if ((nativeFlag != null && Boolean.parseBoolean(nativeFlag)) || (nativeFlag == null && DatabaseDescriptor.startNativeTransport()))
->>>>>>> d6bf4fd9
             startNativeTransport();
         else
             logger.info("Not starting native transport as requested. Use JMX (StorageService->startNativeTransport()) or nodetool (enablebinary) to start it");
