/*
 * Licensed to the Apache Software Foundation (ASF) under one
 * or more contributor license agreements.  See the NOTICE file
 * distributed with this work for additional information
 * regarding copyright ownership.  The ASF licenses this file
 * to you under the Apache License, Version 2.0 (the
 * "License"); you may not use this file except in compliance
 * with the License.  You may obtain a copy of the License at
 *
 *     http://www.apache.org/licenses/LICENSE-2.0
 *
 * Unless required by applicable law or agreed to in writing, software
 * distributed under the License is distributed on an "AS IS" BASIS,
 * WITHOUT WARRANTIES OR CONDITIONS OF ANY KIND, either express or implied.
 * See the License for the specific language governing permissions and
 * limitations under the License.
 */
package org.apache.cassandra.config;

import java.io.File;
import java.io.IOException;
import java.lang.reflect.Constructor;
import java.net.*;
import java.nio.file.FileStore;
import java.nio.file.NoSuchFileException;
import java.nio.file.Path;
import java.nio.file.Paths;
import java.util.*;
import java.util.concurrent.TimeUnit;
import java.util.function.Supplier;

import com.google.common.annotations.VisibleForTesting;
import com.google.common.base.Preconditions;
import com.google.common.collect.ImmutableSet;
import com.google.common.primitives.Ints;
import com.google.common.primitives.Longs;

import org.slf4j.Logger;
import org.slf4j.LoggerFactory;

import org.apache.cassandra.audit.AuditLogOptions;
import org.apache.cassandra.audit.FullQueryLoggerOptions;
import org.apache.cassandra.auth.AllowAllInternodeAuthenticator;
import org.apache.cassandra.auth.AuthConfig;
import org.apache.cassandra.auth.IAuthenticator;
import org.apache.cassandra.auth.IAuthorizer;
import org.apache.cassandra.auth.IInternodeAuthenticator;
import org.apache.cassandra.auth.INetworkAuthorizer;
import org.apache.cassandra.auth.IRoleManager;
import org.apache.cassandra.config.Config.CommitLogSync;
import org.apache.cassandra.config.EncryptionOptions.ServerEncryptionOptions.InternodeEncryption;
import org.apache.cassandra.db.ConsistencyLevel;
import org.apache.cassandra.dht.IPartitioner;
import org.apache.cassandra.exceptions.ConfigurationException;
import org.apache.cassandra.io.FSWriteError;
import org.apache.cassandra.io.util.DiskOptimizationStrategy;
import org.apache.cassandra.io.util.FileUtils;
import org.apache.cassandra.io.util.SpinningDiskOptimizationStrategy;
import org.apache.cassandra.io.util.SsdDiskOptimizationStrategy;
import org.apache.cassandra.locator.DynamicEndpointSnitch;
import org.apache.cassandra.locator.EndpointSnitchInfo;
import org.apache.cassandra.locator.IEndpointSnitch;
import org.apache.cassandra.locator.InetAddressAndPort;
import org.apache.cassandra.locator.Replica;
import org.apache.cassandra.locator.SeedProvider;
import org.apache.cassandra.net.BackPressureStrategy;
import org.apache.cassandra.net.RateBasedBackPressure;
import org.apache.cassandra.security.EncryptionContext;
import org.apache.cassandra.security.SSLFactory;
import org.apache.cassandra.service.CacheService.CacheType;
import org.apache.cassandra.utils.FBUtilities;

import org.apache.commons.lang3.StringUtils;

import static org.apache.cassandra.io.util.FileUtils.ONE_GB;

public class DatabaseDescriptor
{
    static
    {
        // This static block covers most usages
        FBUtilities.preventIllegalAccessWarnings();
    }

    private static final Logger logger = LoggerFactory.getLogger(DatabaseDescriptor.class);

    /**
     * Tokens are serialized in a Gossip VersionedValue String.  VV are restricted to 64KB
     * when we send them over the wire, which works out to about 1700 tokens.
     */
    private static final int MAX_NUM_TOKENS = 1536;

    private static Config conf;

    /**
     * Request timeouts can not be less than below defined value (see CASSANDRA-9375)
     */
    static final long LOWEST_ACCEPTED_TIMEOUT = 10L;

    private static IEndpointSnitch snitch;
    private static InetAddress listenAddress; // leave null so we can fall through to getLocalHost
    private static InetAddress broadcastAddress;
    private static InetAddress rpcAddress;
    private static InetAddress broadcastRpcAddress;
    private static SeedProvider seedProvider;
    private static IInternodeAuthenticator internodeAuthenticator = new AllowAllInternodeAuthenticator();

    /* Hashing strategy Random or OPHF */
    private static IPartitioner partitioner;
    private static String paritionerName;

    private static Config.DiskAccessMode indexAccessMode;

    private static IAuthenticator authenticator;
    private static IAuthorizer authorizer;
    private static INetworkAuthorizer networkAuthorizer;
    // Don't initialize the role manager until applying config. The options supported by CassandraRoleManager
    // depend on the configured IAuthenticator, so defer creating it until that's been set.
    private static IRoleManager roleManager;

    private static long preparedStatementsCacheSizeInMB;

    private static long keyCacheSizeInMB;
    private static long counterCacheSizeInMB;
    private static long indexSummaryCapacityInMB;

    private static String localDC;
    private static Comparator<Replica> localComparator;
    private static EncryptionContext encryptionContext;
    private static boolean hasLoggedConfig;

    private static BackPressureStrategy backPressureStrategy;
    private static DiskOptimizationStrategy diskOptimizationStrategy;

    private static boolean clientInitialized;
    private static boolean toolInitialized;
    private static boolean daemonInitialized;

    private static final int searchConcurrencyFactor = Integer.parseInt(System.getProperty(Config.PROPERTY_PREFIX + "search_concurrency_factor", "1"));

    private static final boolean disableSTCSInL0 = Boolean.getBoolean(Config.PROPERTY_PREFIX + "disable_stcs_in_l0");
    private static final boolean unsafeSystem = Boolean.getBoolean(Config.PROPERTY_PREFIX + "unsafesystem");

    public static void daemonInitialization() throws ConfigurationException
    {
        daemonInitialization(DatabaseDescriptor::loadConfig);
    }

    public static void daemonInitialization(Supplier<Config> config) throws ConfigurationException
    {
        if (toolInitialized)
            throw new AssertionError("toolInitialization() already called");
        if (clientInitialized)
            throw new AssertionError("clientInitialization() already called");

        // Some unit tests require this :(
        if (daemonInitialized)
            return;
        daemonInitialized = true;

        setConfig(config.get());
        applyAll();
        AuthConfig.applyAuth();
    }

    /**
     * Equivalent to {@link #toolInitialization(boolean) toolInitialization(true)}.
     */
    public static void toolInitialization()
    {
        toolInitialization(true);
    }

    /**
     * Initializes this class as a tool, which means that the configuration is loaded
     * using {@link #loadConfig()} and all non-daemon configuration parts will be setup.
     *
     * @param failIfDaemonOrClient if {@code true} and a call to {@link #daemonInitialization()} or
     *                             {@link #clientInitialization()} has been performed before, an
     *                             {@link AssertionError} will be thrown.
     */
    public static void toolInitialization(boolean failIfDaemonOrClient)
    {
        if (!failIfDaemonOrClient && (daemonInitialized || clientInitialized))
        {
            return;
        }
        else
        {
            if (daemonInitialized)
                throw new AssertionError("daemonInitialization() already called");
            if (clientInitialized)
                throw new AssertionError("clientInitialization() already called");
        }

        if (toolInitialized)
            return;
        toolInitialized = true;

        setConfig(loadConfig());

        applySimpleConfig();

        applyPartitioner();

        applySnitch();

        applyEncryptionContext();
    }

    /**
     * Equivalent to {@link #clientInitialization(boolean) clientInitialization(true)}.
     */
    public static void clientInitialization()
    {
        clientInitialization(true);
    }

    /**
     * Initializes this class as a client, which means that just an empty configuration will
     * be used.
     *
     * @param failIfDaemonOrTool if {@code true} and a call to {@link #daemonInitialization()} or
     *                           {@link #toolInitialization()} has been performed before, an
     *                           {@link AssertionError} will be thrown.
     */
    public static void clientInitialization(boolean failIfDaemonOrTool)
    {
        if (!failIfDaemonOrTool && (daemonInitialized || toolInitialized))
        {
            return;
        }
        else
        {
            if (daemonInitialized)
                throw new AssertionError("daemonInitialization() already called");
            if (toolInitialized)
                throw new AssertionError("toolInitialization() already called");
        }

        if (clientInitialized)
            return;
        clientInitialized = true;

        Config.setClientMode(true);
        conf = new Config();
        diskOptimizationStrategy = new SpinningDiskOptimizationStrategy();
    }

    public static boolean isClientInitialized()
    {
        return clientInitialized;
    }

    public static boolean isToolInitialized()
    {
        return toolInitialized;
    }

    public static boolean isClientOrToolInitialized()
    {
        return clientInitialized || toolInitialized;
    }

    public static boolean isDaemonInitialized()
    {
        return daemonInitialized;
    }

    public static Config getRawConfig()
    {
        return conf;
    }

    @VisibleForTesting
    public static Config loadConfig() throws ConfigurationException
    {
        if (Config.getOverrideLoadConfig() != null)
            return Config.getOverrideLoadConfig().get();

        String loaderClass = System.getProperty(Config.PROPERTY_PREFIX + "config.loader");
        ConfigurationLoader loader = loaderClass == null
                                   ? new YamlConfigurationLoader()
                                   : FBUtilities.<ConfigurationLoader>construct(loaderClass, "configuration loading");
        Config config = loader.loadConfig();

        if (!hasLoggedConfig)
        {
            hasLoggedConfig = true;
            Config.log(config);
        }

        return config;
    }

    private static InetAddress getNetworkInterfaceAddress(String intf, String configName, boolean preferIPv6) throws ConfigurationException
    {
        try
        {
            NetworkInterface ni = NetworkInterface.getByName(intf);
            if (ni == null)
                throw new ConfigurationException("Configured " + configName + " \"" + intf + "\" could not be found", false);
            Enumeration<InetAddress> addrs = ni.getInetAddresses();
            if (!addrs.hasMoreElements())
                throw new ConfigurationException("Configured " + configName + " \"" + intf + "\" was found, but had no addresses", false);

            /*
             * Try to return the first address of the preferred type, otherwise return the first address
             */
            InetAddress retval = null;
            while (addrs.hasMoreElements())
            {
                InetAddress temp = addrs.nextElement();
                if (preferIPv6 && temp instanceof Inet6Address) return temp;
                if (!preferIPv6 && temp instanceof Inet4Address) return temp;
                if (retval == null) retval = temp;
            }
            return retval;
        }
        catch (SocketException e)
        {
            throw new ConfigurationException("Configured " + configName + " \"" + intf + "\" caused an exception", e);
        }
    }

    private static void setConfig(Config config)
    {
        conf = config;
    }

    private static void applyAll() throws ConfigurationException
    {
        //InetAddressAndPort cares that applySimpleConfig runs first
        applySimpleConfig();

        applyPartitioner();

        applyAddressConfig();

        applySnitch();

        applyInitialTokens();

        applySeedProvider();

        applyEncryptionContext();

        applySslContextHotReload();
    }

    private static void applySimpleConfig()
    {
        //Doing this first before all other things in case other pieces of config want to construct
        //InetAddressAndPort and get the right defaults
        InetAddressAndPort.initializeDefaultPort(getStoragePort());

        if (conf.commitlog_sync == null)
        {
            throw new ConfigurationException("Missing required directive CommitLogSync", false);
        }

        if (conf.commitlog_sync == Config.CommitLogSync.batch)
        {
            if (conf.commitlog_sync_period_in_ms != 0)
            {
                throw new ConfigurationException("Batch sync specified, but commitlog_sync_period_in_ms found. Only specify commitlog_sync_batch_window_in_ms when using batch sync", false);
            }
            logger.debug("Syncing log with batch mode");
        }
        else if (conf.commitlog_sync == CommitLogSync.group)
        {
            if (Double.isNaN(conf.commitlog_sync_group_window_in_ms) || conf.commitlog_sync_group_window_in_ms <= 0d)
            {
                throw new ConfigurationException("Missing value for commitlog_sync_group_window_in_ms: positive double value expected.", false);
            }
            else if (conf.commitlog_sync_period_in_ms != 0)
            {
                throw new ConfigurationException("Group sync specified, but commitlog_sync_period_in_ms found. Only specify commitlog_sync_group_window_in_ms when using group sync", false);
            }
            logger.debug("Syncing log with a group window of {}", conf.commitlog_sync_period_in_ms);
        }
        else
        {
            if (conf.commitlog_sync_period_in_ms <= 0)
            {
                throw new ConfigurationException("Missing value for commitlog_sync_period_in_ms: positive integer expected", false);
            }
            else if (!Double.isNaN(conf.commitlog_sync_batch_window_in_ms))
            {
                throw new ConfigurationException("commitlog_sync_period_in_ms specified, but commitlog_sync_batch_window_in_ms found.  Only specify commitlog_sync_period_in_ms when using periodic sync.", false);
            }
            logger.debug("Syncing log with a period of {}", conf.commitlog_sync_period_in_ms);
        }

        /* evaluate the DiskAccessMode Config directive, which also affects indexAccessMode selection */
        if (conf.disk_access_mode == Config.DiskAccessMode.auto)
        {
            conf.disk_access_mode = hasLargeAddressSpace() ? Config.DiskAccessMode.mmap : Config.DiskAccessMode.standard;
            indexAccessMode = conf.disk_access_mode;
            logger.info("DiskAccessMode 'auto' determined to be {}, indexAccessMode is {}", conf.disk_access_mode, indexAccessMode);
        }
        else if (conf.disk_access_mode == Config.DiskAccessMode.mmap_index_only)
        {
            conf.disk_access_mode = Config.DiskAccessMode.standard;
            indexAccessMode = Config.DiskAccessMode.mmap;
            logger.info("DiskAccessMode is {}, indexAccessMode is {}", conf.disk_access_mode, indexAccessMode);
        }
        else
        {
            indexAccessMode = conf.disk_access_mode;
            logger.info("DiskAccessMode is {}, indexAccessMode is {}", conf.disk_access_mode, indexAccessMode);
        }

        if (conf.gc_warn_threshold_in_ms < 0)
        {
            throw new ConfigurationException("gc_warn_threshold_in_ms must be a positive integer");
        }

        /* phi convict threshold for FailureDetector */
        if (conf.phi_convict_threshold < 5 || conf.phi_convict_threshold > 16)
        {
            throw new ConfigurationException("phi_convict_threshold must be between 5 and 16, but was " + conf.phi_convict_threshold, false);
        }

        /* Thread per pool */
        if (conf.concurrent_reads < 2)
        {
            throw new ConfigurationException("concurrent_reads must be at least 2, but was " + conf.concurrent_reads, false);
        }

        if (conf.concurrent_writes < 2 && System.getProperty("cassandra.test.fail_mv_locks_count", "").isEmpty())
        {
            throw new ConfigurationException("concurrent_writes must be at least 2, but was " + conf.concurrent_writes, false);
        }

        if (conf.concurrent_counter_writes < 2)
            throw new ConfigurationException("concurrent_counter_writes must be at least 2, but was " + conf.concurrent_counter_writes, false);

        if (conf.concurrent_replicates != null)
            logger.warn("concurrent_replicates has been deprecated and should be removed from cassandra.yaml");

        if (conf.file_cache_size_in_mb == null)
            conf.file_cache_size_in_mb = Math.min(512, (int) (Runtime.getRuntime().maxMemory() / (4 * 1048576)));

        // round down for SSDs and round up for spinning disks
        if (conf.file_cache_round_up == null)
            conf.file_cache_round_up = conf.disk_optimization_strategy == Config.DiskOptimizationStrategy.spinning;

        if (conf.memtable_offheap_space_in_mb == null)
            conf.memtable_offheap_space_in_mb = (int) (Runtime.getRuntime().maxMemory() / (4 * 1048576));
        if (conf.memtable_offheap_space_in_mb < 0)
            throw new ConfigurationException("memtable_offheap_space_in_mb must be positive, but was " + conf.memtable_offheap_space_in_mb, false);
        // for the moment, we default to twice as much on-heap space as off-heap, as heap overhead is very large
        if (conf.memtable_heap_space_in_mb == null)
            conf.memtable_heap_space_in_mb = (int) (Runtime.getRuntime().maxMemory() / (4 * 1048576));
        if (conf.memtable_heap_space_in_mb <= 0)
            throw new ConfigurationException("memtable_heap_space_in_mb must be positive, but was " + conf.memtable_heap_space_in_mb, false);
        logger.info("Global memtable on-heap threshold is enabled at {}MB", conf.memtable_heap_space_in_mb);
        if (conf.memtable_offheap_space_in_mb == 0)
            logger.info("Global memtable off-heap threshold is disabled, HeapAllocator will be used instead");
        else
            logger.info("Global memtable off-heap threshold is enabled at {}MB", conf.memtable_offheap_space_in_mb);

<<<<<<< HEAD
        checkForLowestAcceptedTimeouts(conf);
=======
        if (conf.repair_session_max_tree_depth < 10)
            throw new ConfigurationException("repair_session_max_tree_depth should not be < 10, but was " + conf.repair_session_max_tree_depth);
        if (conf.repair_session_max_tree_depth > 20)
            logger.warn("repair_session_max_tree_depth of " + conf.repair_session_max_tree_depth + " > 20 could lead to excessive memory usage");

        if (conf.thrift_framed_transport_size_in_mb <= 0)
            throw new ConfigurationException("thrift_framed_transport_size_in_mb must be positive, but was " + conf.thrift_framed_transport_size_in_mb, false);
>>>>>>> 12685306

        if (conf.native_transport_max_frame_size_in_mb <= 0)
            throw new ConfigurationException("native_transport_max_frame_size_in_mb must be positive, but was " + conf.native_transport_max_frame_size_in_mb, false);
        else if (conf.native_transport_max_frame_size_in_mb >= 2048)
            throw new ConfigurationException("native_transport_max_frame_size_in_mb must be smaller than 2048, but was "
                    + conf.native_transport_max_frame_size_in_mb, false);

        // if data dirs, commitlog dir, or saved caches dir are set in cassandra.yaml, use that.  Otherwise,
        // use -Dcassandra.storagedir (set in cassandra-env.sh) as the parent dir for data/, commitlog/, and saved_caches/
        if (conf.commitlog_directory == null)
        {
            conf.commitlog_directory = storagedirFor("commitlog");
        }

        if (conf.hints_directory == null)
        {
            conf.hints_directory = storagedirFor("hints");
        }

        if (conf.cdc_raw_directory == null)
        {
            conf.cdc_raw_directory = storagedirFor("cdc_raw");
        }

        // Windows memory-mapped CommitLog files is incompatible with CDC as we hard-link files in cdc_raw. Confirm we don't have both enabled.
        if (FBUtilities.isWindows && conf.cdc_enabled && conf.commitlog_compression == null)
            throw new ConfigurationException("Cannot enable cdc on Windows with uncompressed commitlog.");

        if (conf.commitlog_total_space_in_mb == null)
        {
            int preferredSize = 8192;
            int minSize = 0;
            try
            {
                // use 1/4 of available space.  See discussion on #10013 and #10199
                minSize = Ints.saturatedCast((guessFileStore(conf.commitlog_directory).getTotalSpace() / 1048576) / 4);
            }
            catch (IOException e)
            {
                logger.debug("Error checking disk space", e);
                throw new ConfigurationException(String.format("Unable to check disk space available to %s. Perhaps the Cassandra user does not have the necessary permissions",
                                                               conf.commitlog_directory), e);
            }
            if (minSize < preferredSize)
            {
                logger.warn("Small commitlog volume detected at {}; setting commitlog_total_space_in_mb to {}.  You can override this in cassandra.yaml",
                            conf.commitlog_directory, minSize);
                conf.commitlog_total_space_in_mb = minSize;
            }
            else
            {
                conf.commitlog_total_space_in_mb = preferredSize;
            }
        }

        if (conf.cdc_total_space_in_mb == 0)
        {
            int preferredSize = 4096;
            int minSize = 0;
            try
            {
                // use 1/8th of available space.  See discussion on #10013 and #10199 on the CL, taking half that for CDC
                minSize = Ints.saturatedCast((guessFileStore(conf.cdc_raw_directory).getTotalSpace() / 1048576) / 8);
            }
            catch (IOException e)
            {
                logger.debug("Error checking disk space", e);
                throw new ConfigurationException(String.format("Unable to check disk space available to %s. Perhaps the Cassandra user does not have the necessary permissions",
                                                               conf.cdc_raw_directory), e);
            }
            if (minSize < preferredSize)
            {
                logger.warn("Small cdc volume detected at {}; setting cdc_total_space_in_mb to {}.  You can override this in cassandra.yaml",
                            conf.cdc_raw_directory, minSize);
                conf.cdc_total_space_in_mb = minSize;
            }
            else
            {
                conf.cdc_total_space_in_mb = preferredSize;
            }
        }

        if (conf.cdc_enabled)
        {
            logger.info("cdc_enabled is true. Starting casssandra node with Change-Data-Capture enabled.");
        }

        if (conf.saved_caches_directory == null)
        {
            conf.saved_caches_directory = storagedirFor("saved_caches");
        }
        if (conf.data_file_directories == null || conf.data_file_directories.length == 0)
        {
            conf.data_file_directories = new String[]{ storagedir("data_file_directories") + File.separator + "data" };
        }

        long dataFreeBytes = 0;
        /* data file and commit log directories. they get created later, when they're needed. */
        for (String datadir : conf.data_file_directories)
        {
            if (datadir == null)
                throw new ConfigurationException("data_file_directories must not contain empty entry", false);
            if (datadir.equals(conf.commitlog_directory))
                throw new ConfigurationException("commitlog_directory must not be the same as any data_file_directories", false);
            if (datadir.equals(conf.hints_directory))
                throw new ConfigurationException("hints_directory must not be the same as any data_file_directories", false);
            if (datadir.equals(conf.saved_caches_directory))
                throw new ConfigurationException("saved_caches_directory must not be the same as any data_file_directories", false);

            try
            {
                dataFreeBytes = saturatedSum(dataFreeBytes, guessFileStore(datadir).getUnallocatedSpace());
            }
            catch (IOException e)
            {
                logger.debug("Error checking disk space", e);
                throw new ConfigurationException(String.format("Unable to check disk space available to %s. Perhaps the Cassandra user does not have the necessary permissions",
                                                               datadir), e);
            }
        }
        if (dataFreeBytes < 64 * ONE_GB) // 64 GB
            logger.warn("Only {} free across all data volumes. Consider adding more capacity to your cluster or removing obsolete snapshots",
                        FBUtilities.prettyPrintMemory(dataFreeBytes));

        if (conf.commitlog_directory.equals(conf.saved_caches_directory))
            throw new ConfigurationException("saved_caches_directory must not be the same as the commitlog_directory", false);
        if (conf.commitlog_directory.equals(conf.hints_directory))
            throw new ConfigurationException("hints_directory must not be the same as the commitlog_directory", false);
        if (conf.hints_directory.equals(conf.saved_caches_directory))
            throw new ConfigurationException("saved_caches_directory must not be the same as the hints_directory", false);

        if (conf.memtable_flush_writers == 0)
        {
            conf.memtable_flush_writers = conf.data_file_directories.length == 1 ? 2 : 1;
        }

        if (conf.memtable_flush_writers < 1)
            throw new ConfigurationException("memtable_flush_writers must be at least 1, but was " + conf.memtable_flush_writers, false);

        if (conf.memtable_cleanup_threshold == null)
        {
            conf.memtable_cleanup_threshold = (float) (1.0 / (1 + conf.memtable_flush_writers));
        }
        else
        {
            logger.warn("memtable_cleanup_threshold has been deprecated and should be removed from cassandra.yaml");
        }

        if (conf.memtable_cleanup_threshold < 0.01f)
            throw new ConfigurationException("memtable_cleanup_threshold must be >= 0.01, but was " + conf.memtable_cleanup_threshold, false);
        if (conf.memtable_cleanup_threshold > 0.99f)
            throw new ConfigurationException("memtable_cleanup_threshold must be <= 0.99, but was " + conf.memtable_cleanup_threshold, false);
        if (conf.memtable_cleanup_threshold < 0.1f)
            logger.warn("memtable_cleanup_threshold is set very low [{}], which may cause performance degradation", conf.memtable_cleanup_threshold);

        if (conf.concurrent_compactors == null)
            conf.concurrent_compactors = Math.min(8, Math.max(2, Math.min(FBUtilities.getAvailableProcessors(), conf.data_file_directories.length)));

        if (conf.concurrent_validations < 1)
            conf.concurrent_validations = Integer.MAX_VALUE;

        if (conf.concurrent_compactors <= 0)
            throw new ConfigurationException("concurrent_compactors should be strictly greater than 0, but was " + conf.concurrent_compactors, false);

        if (conf.concurrent_materialized_view_builders <= 0)
            throw new ConfigurationException("concurrent_materialized_view_builders should be strictly greater than 0, but was " + conf.concurrent_materialized_view_builders, false);

        if (conf.num_tokens > MAX_NUM_TOKENS)
            throw new ConfigurationException(String.format("A maximum number of %d tokens per node is supported", MAX_NUM_TOKENS), false);

        try
        {
            // if prepared_statements_cache_size_mb option was set to "auto" then size of the cache should be "max(1/256 of Heap (in MB), 10MB)"
            preparedStatementsCacheSizeInMB = (conf.prepared_statements_cache_size_mb == null)
                                              ? Math.max(10, (int) (Runtime.getRuntime().maxMemory() / 1024 / 1024 / 256))
                                              : conf.prepared_statements_cache_size_mb;

            if (preparedStatementsCacheSizeInMB <= 0)
                throw new NumberFormatException(); // to escape duplicating error message
        }
        catch (NumberFormatException e)
        {
            throw new ConfigurationException("prepared_statements_cache_size_mb option was set incorrectly to '"
                                             + conf.prepared_statements_cache_size_mb + "', supported values are <integer> >= 0.", false);
        }

        try
        {
            // if key_cache_size_in_mb option was set to "auto" then size of the cache should be "min(5% of Heap (in MB), 100MB)
            keyCacheSizeInMB = (conf.key_cache_size_in_mb == null)
                               ? Math.min(Math.max(1, (int) (Runtime.getRuntime().totalMemory() * 0.05 / 1024 / 1024)), 100)
                               : conf.key_cache_size_in_mb;

            if (keyCacheSizeInMB < 0)
                throw new NumberFormatException(); // to escape duplicating error message
        }
        catch (NumberFormatException e)
        {
            throw new ConfigurationException("key_cache_size_in_mb option was set incorrectly to '"
                                             + conf.key_cache_size_in_mb + "', supported values are <integer> >= 0.", false);
        }

        try
        {
            // if counter_cache_size_in_mb option was set to "auto" then size of the cache should be "min(2.5% of Heap (in MB), 50MB)
            counterCacheSizeInMB = (conf.counter_cache_size_in_mb == null)
                                   ? Math.min(Math.max(1, (int) (Runtime.getRuntime().totalMemory() * 0.025 / 1024 / 1024)), 50)
                                   : conf.counter_cache_size_in_mb;

            if (counterCacheSizeInMB < 0)
                throw new NumberFormatException(); // to escape duplicating error message
        }
        catch (NumberFormatException e)
        {
            throw new ConfigurationException("counter_cache_size_in_mb option was set incorrectly to '"
                                             + conf.counter_cache_size_in_mb + "', supported values are <integer> >= 0.", false);
        }

        // if set to empty/"auto" then use 5% of Heap size
        indexSummaryCapacityInMB = (conf.index_summary_capacity_in_mb == null)
                                   ? Math.max(1, (int) (Runtime.getRuntime().totalMemory() * 0.05 / 1024 / 1024))
                                   : conf.index_summary_capacity_in_mb;

        if (indexSummaryCapacityInMB < 0)
            throw new ConfigurationException("index_summary_capacity_in_mb option was set incorrectly to '"
                                             + conf.index_summary_capacity_in_mb + "', it should be a non-negative integer.", false);

        if (conf.user_defined_function_fail_timeout < 0)
            throw new ConfigurationException("user_defined_function_fail_timeout must not be negative", false);
        if (conf.user_defined_function_warn_timeout < 0)
            throw new ConfigurationException("user_defined_function_warn_timeout must not be negative", false);

        if (conf.user_defined_function_fail_timeout < conf.user_defined_function_warn_timeout)
            throw new ConfigurationException("user_defined_function_warn_timeout must less than user_defined_function_fail_timeout", false);

        if (conf.commitlog_segment_size_in_mb <= 0)
            throw new ConfigurationException("commitlog_segment_size_in_mb must be positive, but was "
                    + conf.commitlog_segment_size_in_mb, false);
        else if (conf.commitlog_segment_size_in_mb >= 2048)
            throw new ConfigurationException("commitlog_segment_size_in_mb must be smaller than 2048, but was "
                    + conf.commitlog_segment_size_in_mb, false);

        if (conf.max_mutation_size_in_kb == null)
            conf.max_mutation_size_in_kb = conf.commitlog_segment_size_in_mb * 1024 / 2;
        else if (conf.commitlog_segment_size_in_mb * 1024 < 2 * conf.max_mutation_size_in_kb)
            throw new ConfigurationException("commitlog_segment_size_in_mb must be at least twice the size of max_mutation_size_in_kb / 1024", false);

        // native transport encryption options
        if (conf.native_transport_port_ssl != null
            && conf.native_transport_port_ssl != conf.native_transport_port
            && !conf.client_encryption_options.enabled)
        {
            throw new ConfigurationException("Encryption must be enabled in client_encryption_options for native_transport_port_ssl", false);
        }

        // internode messaging encryption options
        if (conf.server_encryption_options.internode_encryption != InternodeEncryption.none
            && !conf.server_encryption_options.enabled)
        {
            throw new ConfigurationException("Encryption must be enabled in server_encryption_options when using peer-to-peer security. " +
                                            "server_encryption_options.internode_encryption = " + conf.server_encryption_options.internode_encryption, false);
        }

        if (conf.stream_entire_sstables)
        {
            if (conf.server_encryption_options.enabled || conf.server_encryption_options.optional)
            {
                logger.warn("Internode encryption enabled. Disabling zero copy SSTable transfers for streaming.");
                conf.stream_entire_sstables = false;
            }
        }

        if (conf.max_value_size_in_mb <= 0)
            throw new ConfigurationException("max_value_size_in_mb must be positive", false);
        else if (conf.max_value_size_in_mb >= 2048)
            throw new ConfigurationException("max_value_size_in_mb must be smaller than 2048, but was "
                    + conf.max_value_size_in_mb, false);

        switch (conf.disk_optimization_strategy)
        {
            case ssd:
                diskOptimizationStrategy = new SsdDiskOptimizationStrategy(conf.disk_optimization_page_cross_chance);
                break;
            case spinning:
                diskOptimizationStrategy = new SpinningDiskOptimizationStrategy();
                break;
        }

        try
        {
            ParameterizedClass strategy = conf.back_pressure_strategy != null ? conf.back_pressure_strategy : RateBasedBackPressure.withDefaultParams();
            Class<?> clazz = Class.forName(strategy.class_name);
            if (!BackPressureStrategy.class.isAssignableFrom(clazz))
                throw new ConfigurationException(strategy + " is not an instance of " + BackPressureStrategy.class.getCanonicalName(), false);

            Constructor<?> ctor = clazz.getConstructor(Map.class);
            BackPressureStrategy instance = (BackPressureStrategy) ctor.newInstance(strategy.parameters);
            logger.info("Back-pressure is {} with strategy {}.", backPressureEnabled() ? "enabled" : "disabled", conf.back_pressure_strategy);
            backPressureStrategy = instance;
        }
        catch (ConfigurationException ex)
        {
            throw ex;
        }
        catch (Exception ex)
        {
            throw new ConfigurationException("Error configuring back-pressure strategy: " + conf.back_pressure_strategy, ex);
        }

        if (conf.otc_coalescing_enough_coalesced_messages > 128)
            throw new ConfigurationException("otc_coalescing_enough_coalesced_messages must be smaller than 128", false);

        if (conf.otc_coalescing_enough_coalesced_messages <= 0)
            throw new ConfigurationException("otc_coalescing_enough_coalesced_messages must be positive", false);

        validateMaxConcurrentAutoUpgradeTasksConf(conf.max_concurrent_automatic_sstable_upgrades);
    }

    private static String storagedirFor(String type)
    {
        return storagedir(type + "_directory") + File.separator + type;
    }

    private static String storagedir(String errMsgType)
    {
        String storagedir = System.getProperty(Config.PROPERTY_PREFIX + "storagedir", null);
        if (storagedir == null)
            throw new ConfigurationException(errMsgType + " is missing and -Dcassandra.storagedir is not set", false);
        return storagedir;
    }

    public static void applyAddressConfig() throws ConfigurationException
    {
        applyAddressConfig(conf);
    }

    public static void applyAddressConfig(Config config) throws ConfigurationException
    {
        listenAddress = null;
        rpcAddress = null;
        broadcastAddress = null;
        broadcastRpcAddress = null;

        /* Local IP, hostname or interface to bind services to */
        if (config.listen_address != null && config.listen_interface != null)
        {
            throw new ConfigurationException("Set listen_address OR listen_interface, not both", false);
        }
        else if (config.listen_address != null)
        {
            try
            {
                listenAddress = InetAddress.getByName(config.listen_address);
            }
            catch (UnknownHostException e)
            {
                throw new ConfigurationException("Unknown listen_address '" + config.listen_address + "'", false);
            }

            if (listenAddress.isAnyLocalAddress())
                throw new ConfigurationException("listen_address cannot be a wildcard address (" + config.listen_address + ")!", false);
        }
        else if (config.listen_interface != null)
        {
            listenAddress = getNetworkInterfaceAddress(config.listen_interface, "listen_interface", config.listen_interface_prefer_ipv6);
        }

        /* Gossip Address to broadcast */
        if (config.broadcast_address != null)
        {
            try
            {
                broadcastAddress = InetAddress.getByName(config.broadcast_address);
            }
            catch (UnknownHostException e)
            {
                throw new ConfigurationException("Unknown broadcast_address '" + config.broadcast_address + "'", false);
            }

            if (broadcastAddress.isAnyLocalAddress())
                throw new ConfigurationException("broadcast_address cannot be a wildcard address (" + config.broadcast_address + ")!", false);
        }

        /* Local IP, hostname or interface to bind RPC server to */
        if (config.rpc_address != null && config.rpc_interface != null)
        {
            throw new ConfigurationException("Set rpc_address OR rpc_interface, not both", false);
        }
        else if (config.rpc_address != null)
        {
            try
            {
                rpcAddress = InetAddress.getByName(config.rpc_address);
            }
            catch (UnknownHostException e)
            {
                throw new ConfigurationException("Unknown host in rpc_address " + config.rpc_address, false);
            }
        }
        else if (config.rpc_interface != null)
        {
            rpcAddress = getNetworkInterfaceAddress(config.rpc_interface, "rpc_interface", config.rpc_interface_prefer_ipv6);
        }
        else
        {
            rpcAddress = FBUtilities.getJustLocalAddress();
        }

        /* RPC address to broadcast */
        if (config.broadcast_rpc_address != null)
        {
            try
            {
                broadcastRpcAddress = InetAddress.getByName(config.broadcast_rpc_address);
            }
            catch (UnknownHostException e)
            {
                throw new ConfigurationException("Unknown broadcast_rpc_address '" + config.broadcast_rpc_address + "'", false);
            }

            if (broadcastRpcAddress.isAnyLocalAddress())
                throw new ConfigurationException("broadcast_rpc_address cannot be a wildcard address (" + config.broadcast_rpc_address + ")!", false);
        }
        else
        {
            if (rpcAddress.isAnyLocalAddress())
                throw new ConfigurationException("If rpc_address is set to a wildcard address (" + config.rpc_address + "), then " +
                                                 "you must set broadcast_rpc_address to a value other than " + config.rpc_address, false);
        }
    }

    public static void applyEncryptionContext()
    {
        // always attempt to load the cipher factory, as we could be in the situation where the user has disabled encryption,
        // but has existing commitlogs and sstables on disk that are still encrypted (and still need to be read)
        encryptionContext = new EncryptionContext(conf.transparent_data_encryption_options);
    }

    public static void applySslContextHotReload()
    {
        try
        {
            SSLFactory.initHotReloading(conf.server_encryption_options, conf.client_encryption_options, false);
        }
        catch(IOException e)
        {
            throw new ConfigurationException("Failed to initialize SSL hot reloading", e);
        }
    }

    public static void applySeedProvider()
    {
        // load the seeds for node contact points
        if (conf.seed_provider == null)
        {
            throw new ConfigurationException("seeds configuration is missing; a minimum of one seed is required.", false);
        }
        try
        {
            Class<?> seedProviderClass = Class.forName(conf.seed_provider.class_name);
            seedProvider = (SeedProvider)seedProviderClass.getConstructor(Map.class).newInstance(conf.seed_provider.parameters);
        }
        // there are about 5 checked exceptions that could be thrown here.
        catch (Exception e)
        {
            throw new ConfigurationException(e.getMessage() + "\nFatal configuration error; unable to start server.  See log for stacktrace.", true);
        }
        if (seedProvider.getSeeds().size() == 0)
            throw new ConfigurationException("The seed provider lists no seeds.", false);
    }

    @VisibleForTesting
    static void checkForLowestAcceptedTimeouts(Config conf)
    {
        if(conf.read_request_timeout_in_ms < LOWEST_ACCEPTED_TIMEOUT)
        {
           logInfo("read_request_timeout_in_ms", conf.read_request_timeout_in_ms, LOWEST_ACCEPTED_TIMEOUT);
           conf.read_request_timeout_in_ms = LOWEST_ACCEPTED_TIMEOUT;
        }

        if(conf.range_request_timeout_in_ms < LOWEST_ACCEPTED_TIMEOUT)
        {
           logInfo("range_request_timeout_in_ms", conf.range_request_timeout_in_ms, LOWEST_ACCEPTED_TIMEOUT);
           conf.range_request_timeout_in_ms = LOWEST_ACCEPTED_TIMEOUT;
        }

        if(conf.request_timeout_in_ms < LOWEST_ACCEPTED_TIMEOUT)
        {
           logInfo("request_timeout_in_ms", conf.request_timeout_in_ms, LOWEST_ACCEPTED_TIMEOUT);
           conf.request_timeout_in_ms = LOWEST_ACCEPTED_TIMEOUT;
        }

        if(conf.write_request_timeout_in_ms < LOWEST_ACCEPTED_TIMEOUT)
        {
           logInfo("write_request_timeout_in_ms", conf.write_request_timeout_in_ms, LOWEST_ACCEPTED_TIMEOUT);
           conf.write_request_timeout_in_ms = LOWEST_ACCEPTED_TIMEOUT;
        }

        if(conf.cas_contention_timeout_in_ms < LOWEST_ACCEPTED_TIMEOUT)
        {
           logInfo("cas_contention_timeout_in_ms", conf.cas_contention_timeout_in_ms, LOWEST_ACCEPTED_TIMEOUT);
           conf.cas_contention_timeout_in_ms = LOWEST_ACCEPTED_TIMEOUT;
        }

        if(conf.counter_write_request_timeout_in_ms < LOWEST_ACCEPTED_TIMEOUT)
        {
           logInfo("counter_write_request_timeout_in_ms", conf.counter_write_request_timeout_in_ms, LOWEST_ACCEPTED_TIMEOUT);
           conf.counter_write_request_timeout_in_ms = LOWEST_ACCEPTED_TIMEOUT;
        }

        if(conf.truncate_request_timeout_in_ms < LOWEST_ACCEPTED_TIMEOUT)
        {
           logInfo("truncate_request_timeout_in_ms", conf.truncate_request_timeout_in_ms, LOWEST_ACCEPTED_TIMEOUT);
           conf.truncate_request_timeout_in_ms = LOWEST_ACCEPTED_TIMEOUT;
        }
    }

    private static void logInfo(String property, long actualValue, long lowestAcceptedValue)
    {
        logger.info("found {}::{} less than lowest acceptable value {}, continuing with {}", property, actualValue, lowestAcceptedValue, lowestAcceptedValue);
    }

    public static void applyInitialTokens()
    {
        if (conf.initial_token != null)
        {
            Collection<String> tokens = tokensFromString(conf.initial_token);
            if (tokens.size() != conf.num_tokens)
                throw new ConfigurationException("The number of initial tokens (by initial_token) specified is different from num_tokens value", false);

            for (String token : tokens)
                partitioner.getTokenFactory().validate(token);
        }
    }

    // definitely not safe for tools + clients - implicitly instantiates StorageService
    public static void applySnitch()
    {
        /* end point snitch */
        if (conf.endpoint_snitch == null)
        {
            throw new ConfigurationException("Missing endpoint_snitch directive", false);
        }
        snitch = createEndpointSnitch(conf.dynamic_snitch, conf.endpoint_snitch);
        EndpointSnitchInfo.create();

        localDC = snitch.getLocalDatacenter();
        localComparator = (replica1, replica2) -> {
            boolean local1 = localDC.equals(snitch.getDatacenter(replica1));
            boolean local2 = localDC.equals(snitch.getDatacenter(replica2));
            if (local1 && !local2)
                return -1;
            if (local2 && !local1)
                return 1;
            return 0;
        };
    }

    // definitely not safe for tools + clients - implicitly instantiates schema
    public static void applyPartitioner()
    {
        /* Hashing strategy */
        if (conf.partitioner == null)
        {
            throw new ConfigurationException("Missing directive: partitioner", false);
        }
        try
        {
            partitioner = FBUtilities.newPartitioner(System.getProperty(Config.PROPERTY_PREFIX + "partitioner", conf.partitioner));
        }
        catch (Exception e)
        {
            throw new ConfigurationException("Invalid partitioner class " + conf.partitioner, false);
        }

        paritionerName = partitioner.getClass().getCanonicalName();
    }

    /**
     * Computes the sum of the 2 specified positive values returning {@code Long.MAX_VALUE} if the sum overflow.
     *
     * @param left the left operand
     * @param right the right operand
     * @return the sum of the 2 specified positive values of {@code Long.MAX_VALUE} if the sum overflow.
     */
    private static long saturatedSum(long left, long right)
    {
        assert left >= 0 && right >= 0;
        long sum = left + right;
        return sum < 0 ? Long.MAX_VALUE : sum;
    }

    private static FileStore guessFileStore(String dir) throws IOException
    {
        Path path = Paths.get(dir);
        while (true)
        {
            try
            {
                return FileUtils.getFileStore(path);
            }
            catch (IOException e)
            {
                if (e instanceof NoSuchFileException)
                    path = path.getParent();
                else
                    throw e;
            }
        }
    }

    public static IEndpointSnitch createEndpointSnitch(boolean dynamic, String snitchClassName) throws ConfigurationException
    {
        if (!snitchClassName.contains("."))
            snitchClassName = "org.apache.cassandra.locator." + snitchClassName;
        IEndpointSnitch snitch = FBUtilities.construct(snitchClassName, "snitch");
        return dynamic ? new DynamicEndpointSnitch(snitch) : snitch;
    }

    public static IAuthenticator getAuthenticator()
    {
        return authenticator;
    }

    public static void setAuthenticator(IAuthenticator authenticator)
    {
        DatabaseDescriptor.authenticator = authenticator;
    }

    public static IAuthorizer getAuthorizer()
    {
        return authorizer;
    }

    public static void setAuthorizer(IAuthorizer authorizer)
    {
        DatabaseDescriptor.authorizer = authorizer;
    }

    public static INetworkAuthorizer getNetworkAuthorizer()
    {
        return networkAuthorizer;
    }

    public static void setNetworkAuthorizer(INetworkAuthorizer networkAuthorizer)
    {
        DatabaseDescriptor.networkAuthorizer = networkAuthorizer;
    }

    public static IRoleManager getRoleManager()
    {
        return roleManager;
    }

    public static void setRoleManager(IRoleManager roleManager)
    {
        DatabaseDescriptor.roleManager = roleManager;
    }

    public static int getPermissionsValidity()
    {
        return conf.permissions_validity_in_ms;
    }

    public static void setPermissionsValidity(int timeout)
    {
        conf.permissions_validity_in_ms = timeout;
    }

    public static int getPermissionsUpdateInterval()
    {
        return conf.permissions_update_interval_in_ms == -1
             ? conf.permissions_validity_in_ms
             : conf.permissions_update_interval_in_ms;
    }

    public static void setPermissionsUpdateInterval(int updateInterval)
    {
        conf.permissions_update_interval_in_ms = updateInterval;
    }

    public static int getPermissionsCacheMaxEntries()
    {
        return conf.permissions_cache_max_entries;
    }

    public static int setPermissionsCacheMaxEntries(int maxEntries)
    {
        return conf.permissions_cache_max_entries = maxEntries;
    }

    public static int getRolesValidity()
    {
        return conf.roles_validity_in_ms;
    }

    public static void setRolesValidity(int validity)
    {
        conf.roles_validity_in_ms = validity;
    }

    public static int getRolesUpdateInterval()
    {
        return conf.roles_update_interval_in_ms == -1
             ? conf.roles_validity_in_ms
             : conf.roles_update_interval_in_ms;
    }

    public static void setRolesUpdateInterval(int interval)
    {
        conf.roles_update_interval_in_ms = interval;
    }

    public static int getRolesCacheMaxEntries()
    {
        return conf.roles_cache_max_entries;
    }

    public static int setRolesCacheMaxEntries(int maxEntries)
    {
        return conf.roles_cache_max_entries = maxEntries;
    }

    public static int getCredentialsValidity()
    {
        return conf.credentials_validity_in_ms;
    }

    public static void setCredentialsValidity(int timeout)
    {
        conf.credentials_validity_in_ms = timeout;
    }

    public static int getCredentialsUpdateInterval()
    {
        return conf.credentials_update_interval_in_ms == -1
               ? conf.credentials_validity_in_ms
               : conf.credentials_update_interval_in_ms;
    }

    public static void setCredentialsUpdateInterval(int updateInterval)
    {
        conf.credentials_update_interval_in_ms = updateInterval;
    }

    public static int getCredentialsCacheMaxEntries()
    {
        return conf.credentials_cache_max_entries;
    }

    public static int setCredentialsCacheMaxEntries(int maxEntries)
    {
        return conf.credentials_cache_max_entries = maxEntries;
    }

    public static int getMaxValueSize()
    {
        return conf.max_value_size_in_mb * 1024 * 1024;
    }

    public static void setMaxValueSize(int maxValueSizeInBytes)
    {
        conf.max_value_size_in_mb = maxValueSizeInBytes / 1024 / 1024;
    }

    /**
     * Creates all storage-related directories.
     */
    public static void createAllDirectories()
    {
        try
        {
            if (conf.data_file_directories.length == 0)
                throw new ConfigurationException("At least one DataFileDirectory must be specified", false);

            for (String dataFileDirectory : conf.data_file_directories)
                FileUtils.createDirectory(dataFileDirectory);

            if (conf.commitlog_directory == null)
                throw new ConfigurationException("commitlog_directory must be specified", false);
            FileUtils.createDirectory(conf.commitlog_directory);

            if (conf.hints_directory == null)
                throw new ConfigurationException("hints_directory must be specified", false);
            FileUtils.createDirectory(conf.hints_directory);

            if (conf.saved_caches_directory == null)
                throw new ConfigurationException("saved_caches_directory must be specified", false);
            FileUtils.createDirectory(conf.saved_caches_directory);

            if (conf.cdc_enabled)
            {
                if (conf.cdc_raw_directory == null)
                    throw new ConfigurationException("cdc_raw_directory must be specified", false);
                FileUtils.createDirectory(conf.cdc_raw_directory);
            }
        }
        catch (ConfigurationException e)
        {
            throw new IllegalArgumentException("Bad configuration; unable to start server: "+e.getMessage());
        }
        catch (FSWriteError e)
        {
            throw new IllegalStateException(e.getCause().getMessage() + "; unable to start server");
        }
    }

    public static IPartitioner getPartitioner()
    {
        return partitioner;
    }

    public static String getPartitionerName()
    {
        return paritionerName;
    }

    /* For tests ONLY, don't use otherwise or all hell will break loose. Tests should restore value at the end. */
    public static IPartitioner setPartitionerUnsafe(IPartitioner newPartitioner)
    {
        IPartitioner old = partitioner;
        partitioner = newPartitioner;
        return old;
    }

    public static IEndpointSnitch getEndpointSnitch()
    {
        return snitch;
    }
    public static void setEndpointSnitch(IEndpointSnitch eps)
    {
        snitch = eps;
    }

    public static int getColumnIndexSize()
    {
        return conf.column_index_size_in_kb * 1024;
    }

    @VisibleForTesting
    public static void setColumnIndexSize(int val)
    {
        conf.column_index_size_in_kb = val;
    }

    public static int getColumnIndexCacheSize()
    {
        return conf.column_index_cache_size_in_kb * 1024;
    }

    @VisibleForTesting
    public static void setColumnIndexCacheSize(int val)
    {
        conf.column_index_cache_size_in_kb = val;
    }

    public static int getBatchSizeWarnThreshold()
    {
        return conf.batch_size_warn_threshold_in_kb * 1024;
    }

    public static int getBatchSizeWarnThresholdInKB()
    {
        return conf.batch_size_warn_threshold_in_kb;
    }

    public static long getBatchSizeFailThreshold()
    {
        return conf.batch_size_fail_threshold_in_kb * 1024L;
    }

    public static int getBatchSizeFailThresholdInKB()
    {
        return conf.batch_size_fail_threshold_in_kb;
    }

    public static int getUnloggedBatchAcrossPartitionsWarnThreshold()
    {
        return conf.unlogged_batch_across_partitions_warn_threshold;
    }

    public static void setBatchSizeWarnThresholdInKB(int threshold)
    {
        conf.batch_size_warn_threshold_in_kb = threshold;
    }

    public static void setBatchSizeFailThresholdInKB(int threshold)
    {
        conf.batch_size_fail_threshold_in_kb = threshold;
    }

    public static Collection<String> getInitialTokens()
    {
        return tokensFromString(System.getProperty(Config.PROPERTY_PREFIX + "initial_token", conf.initial_token));
    }

    public static String getAllocateTokensForKeyspace()
    {
        return System.getProperty(Config.PROPERTY_PREFIX + "allocate_tokens_for_keyspace", conf.allocate_tokens_for_keyspace);
    }

    public static Collection<String> tokensFromString(String tokenString)
    {
        List<String> tokens = new ArrayList<String>();
        if (tokenString != null)
            for (String token : StringUtils.split(tokenString, ','))
                tokens.add(token.trim());
        return tokens;
    }

    public static int getNumTokens()
    {
        return conf.num_tokens;
    }

    public static InetAddressAndPort getReplaceAddress()
    {
        try
        {
            if (System.getProperty(Config.PROPERTY_PREFIX + "replace_address", null) != null)
                return InetAddressAndPort.getByName(System.getProperty(Config.PROPERTY_PREFIX + "replace_address", null));
            else if (System.getProperty(Config.PROPERTY_PREFIX + "replace_address_first_boot", null) != null)
                return InetAddressAndPort.getByName(System.getProperty(Config.PROPERTY_PREFIX + "replace_address_first_boot", null));
            return null;
        }
        catch (UnknownHostException e)
        {
            throw new RuntimeException("Replacement host name could not be resolved or scope_id was specified for a global IPv6 address", e);
        }
    }

    public static Collection<String> getReplaceTokens()
    {
        return tokensFromString(System.getProperty(Config.PROPERTY_PREFIX + "replace_token", null));
    }

    public static UUID getReplaceNode()
    {
        try
        {
            return UUID.fromString(System.getProperty(Config.PROPERTY_PREFIX + "replace_node", null));
        } catch (NullPointerException e)
        {
            return null;
        }
    }

    public static String getClusterName()
    {
        return conf.cluster_name;
    }

    public static int getStoragePort()
    {
        return Integer.parseInt(System.getProperty(Config.PROPERTY_PREFIX + "storage_port", Integer.toString(conf.storage_port)));
    }

    public static int getSSLStoragePort()
    {
        return Integer.parseInt(System.getProperty(Config.PROPERTY_PREFIX + "ssl_storage_port", Integer.toString(conf.ssl_storage_port)));
    }

    public static long getRpcTimeout()
    {
        return conf.request_timeout_in_ms;
    }

    public static void setRpcTimeout(long timeOutInMillis)
    {
        conf.request_timeout_in_ms = timeOutInMillis;
    }

    public static long getReadRpcTimeout()
    {
        return conf.read_request_timeout_in_ms;
    }

    public static void setReadRpcTimeout(long timeOutInMillis)
    {
        conf.read_request_timeout_in_ms = timeOutInMillis;
    }

    public static long getRangeRpcTimeout()
    {
        return conf.range_request_timeout_in_ms;
    }

    public static void setRangeRpcTimeout(long timeOutInMillis)
    {
        conf.range_request_timeout_in_ms = timeOutInMillis;
    }

    public static long getWriteRpcTimeout()
    {
        return conf.write_request_timeout_in_ms;
    }

    public static void setWriteRpcTimeout(long timeOutInMillis)
    {
        conf.write_request_timeout_in_ms = timeOutInMillis;
    }

    public static long getCounterWriteRpcTimeout()
    {
        return conf.counter_write_request_timeout_in_ms;
    }

    public static void setCounterWriteRpcTimeout(long timeOutInMillis)
    {
        conf.counter_write_request_timeout_in_ms = timeOutInMillis;
    }

    public static long getCasContentionTimeout()
    {
        return conf.cas_contention_timeout_in_ms;
    }

    public static void setCasContentionTimeout(long timeOutInMillis)
    {
        conf.cas_contention_timeout_in_ms = timeOutInMillis;
    }

    public static long getTruncateRpcTimeout()
    {
        return conf.truncate_request_timeout_in_ms;
    }

    public static void setTruncateRpcTimeout(long timeOutInMillis)
    {
        conf.truncate_request_timeout_in_ms = timeOutInMillis;
    }

    public static boolean hasCrossNodeTimeout()
    {
        return conf.cross_node_timeout;
    }

    public static long getSlowQueryTimeout()
    {
        return conf.slow_query_log_timeout_in_ms;
    }

    /**
     * @return the minimum configured {read, write, range, truncate, misc} timeout
     */
    public static long getMinRpcTimeout()
    {
        return Longs.min(getRpcTimeout(),
                         getReadRpcTimeout(),
                         getRangeRpcTimeout(),
                         getWriteRpcTimeout(),
                         getCounterWriteRpcTimeout(),
                         getTruncateRpcTimeout());
    }

    public static long getPingTimeout()
    {
        return TimeUnit.SECONDS.toMillis(getBlockForPeersTimeoutInSeconds());
    }

    public static double getPhiConvictThreshold()
    {
        return conf.phi_convict_threshold;
    }

    public static void setPhiConvictThreshold(double phiConvictThreshold)
    {
        conf.phi_convict_threshold = phiConvictThreshold;
    }

    public static int getConcurrentReaders()
    {
        return conf.concurrent_reads;
    }

    public static int getConcurrentWriters()
    {
        return conf.concurrent_writes;
    }

    public static int getConcurrentCounterWriters()
    {
        return conf.concurrent_counter_writes;
    }

    public static int getConcurrentViewWriters()
    {
        return conf.concurrent_materialized_view_writes;
    }

    public static int getFlushWriters()
    {
            return conf.memtable_flush_writers;
    }

    public static int getConcurrentCompactors()
    {
        return conf.concurrent_compactors;
    }

    public static void setConcurrentCompactors(int value)
    {
        conf.concurrent_compactors = value;
    }

    public static int getCompactionThroughputMbPerSec()
    {
        return conf.compaction_throughput_mb_per_sec;
    }

    public static void setCompactionThroughputMbPerSec(int value)
    {
        conf.compaction_throughput_mb_per_sec = value;
    }

    public static long getCompactionLargePartitionWarningThreshold() { return conf.compaction_large_partition_warning_threshold_mb * 1024L * 1024L; }

    public static int getConcurrentValidations()
    {
        return conf.concurrent_validations;
    }

    public static void setConcurrentValidations(int value)
    {
        value = value > 0 ? value : Integer.MAX_VALUE;
        conf.concurrent_validations = value;
    }

    public static int getConcurrentViewBuilders()
    {
        return conf.concurrent_materialized_view_builders;
    }

    public static void setConcurrentViewBuilders(int value)
    {
        conf.concurrent_materialized_view_builders = value;
    }

    public static long getMinFreeSpacePerDriveInBytes()
    {
        return conf.min_free_space_per_drive_in_mb * 1024L * 1024L;
    }

    public static boolean getDisableSTCSInL0()
    {
        return disableSTCSInL0;
    }

    public static int getStreamThroughputOutboundMegabitsPerSec()
    {
        return conf.stream_throughput_outbound_megabits_per_sec;
    }

    public static void setStreamThroughputOutboundMegabitsPerSec(int value)
    {
        conf.stream_throughput_outbound_megabits_per_sec = value;
    }

    public static int getInterDCStreamThroughputOutboundMegabitsPerSec()
    {
        return conf.inter_dc_stream_throughput_outbound_megabits_per_sec;
    }

    public static void setInterDCStreamThroughputOutboundMegabitsPerSec(int value)
    {
        conf.inter_dc_stream_throughput_outbound_megabits_per_sec = value;
    }

    public static String[] getAllDataFileLocations()
    {
        return conf.data_file_directories;
    }

    public static String getCommitLogLocation()
    {
        return conf.commitlog_directory;
    }

    @VisibleForTesting
    public static void setCommitLogLocation(String value)
    {
        conf.commitlog_directory = value;
    }

    public static ParameterizedClass getCommitLogCompression()
    {
        return conf.commitlog_compression;
    }

    public static void setCommitLogCompression(ParameterizedClass compressor)
    {
        conf.commitlog_compression = compressor;
    }

   /**
    * Maximum number of buffers in the compression pool. The default value is 3, it should not be set lower than that
    * (one segment in compression, one written to, one in reserve); delays in compression may cause the log to use
    * more, depending on how soon the sync policy stops all writing threads.
    */
    public static int getCommitLogMaxCompressionBuffersInPool()
    {
        return conf.commitlog_max_compression_buffers_in_pool;
    }

    public static void setCommitLogMaxCompressionBuffersPerPool(int buffers)
    {
        conf.commitlog_max_compression_buffers_in_pool = buffers;
    }

    public static int getMaxMutationSize()
    {
        return conf.max_mutation_size_in_kb * 1024;
    }

    public static int getTombstoneWarnThreshold()
    {
        return conf.tombstone_warn_threshold;
    }

    public static void setTombstoneWarnThreshold(int threshold)
    {
        conf.tombstone_warn_threshold = threshold;
    }

    public static int getTombstoneFailureThreshold()
    {
        return conf.tombstone_failure_threshold;
    }

    public static void setTombstoneFailureThreshold(int threshold)
    {
        conf.tombstone_failure_threshold = threshold;
    }

    /**
     * size of commitlog segments to allocate
     */
    public static int getCommitLogSegmentSize()
    {
        return conf.commitlog_segment_size_in_mb * 1024 * 1024;
    }

    public static void setCommitLogSegmentSize(int sizeMegabytes)
    {
        conf.commitlog_segment_size_in_mb = sizeMegabytes;
    }

    public static String getSavedCachesLocation()
    {
        return conf.saved_caches_directory;
    }

    public static Set<InetAddressAndPort> getSeeds()
    {
        return ImmutableSet.<InetAddressAndPort>builder().addAll(seedProvider.getSeeds()).build();
    }

    public static SeedProvider getSeedProvider()
    {
        return seedProvider;
    }

    public static void setSeedProvider(SeedProvider newSeedProvider)
    {
        seedProvider = newSeedProvider;
    }

    public static InetAddress getListenAddress()
    {
        return listenAddress;
    }

    public static void setListenAddress(InetAddress newlistenAddress)
    {
        listenAddress = newlistenAddress;
    }

    public static InetAddress getBroadcastAddress()
    {
        return broadcastAddress;
    }

    public static boolean shouldListenOnBroadcastAddress()
    {
        return conf.listen_on_broadcast_address;
    }

    public static void setShouldListenOnBroadcastAddress(boolean shouldListenOnBroadcastAddress)
    {
        conf.listen_on_broadcast_address = shouldListenOnBroadcastAddress;
    }

    public static void setListenOnBroadcastAddress(boolean listen_on_broadcast_address)
    {
        conf.listen_on_broadcast_address = listen_on_broadcast_address;
    }

    public static IInternodeAuthenticator getInternodeAuthenticator()
    {
        return internodeAuthenticator;
    }

    public static void setInternodeAuthenticator(IInternodeAuthenticator internodeAuthenticator)
    {
        Preconditions.checkNotNull(internodeAuthenticator);
        DatabaseDescriptor.internodeAuthenticator = internodeAuthenticator;
    }

    public static void setBroadcastAddress(InetAddress broadcastAdd)
    {
        broadcastAddress = broadcastAdd;
    }

    /**
     * This is the address used to bind for the native protocol to communicate with clients. Most usages in the code
     * refer to it as native address although some places still call it RPC address. It's not thrift RPC anymore
     * so native is more appropriate. The address alone is not enough to uniquely identify this instance because
     * multiple instances might use the same interface with different ports.
     */
    public static InetAddress getRpcAddress()
    {
        return rpcAddress;
    }

    public static void setBroadcastRpcAddress(InetAddress broadcastRPCAddr)
    {
        broadcastRpcAddress = broadcastRPCAddr;
    }

    /**
     * This is the address used to reach this instance for the native protocol to communicate with clients. Most usages in the code
     * refer to it as native address although some places still call it RPC address. It's not thrift RPC anymore
     * so native is more appropriate. The address alone is not enough to uniquely identify this instance because
     * multiple instances might use the same interface with different ports.
     *
     * May be null, please use {@link FBUtilities#getBroadcastNativeAddressAndPort()} instead.
     */
    public static InetAddress getBroadcastRpcAddress()
    {
        return broadcastRpcAddress;
    }

    public static boolean getRpcKeepAlive()
    {
        return conf.rpc_keepalive;
    }

    public static int getInternodeSendBufferSize()
    {
        return conf.internode_send_buff_size_in_bytes;
    }

    public static int getInternodeRecvBufferSize()
    {
        return conf.internode_recv_buff_size_in_bytes;
    }

    public static int getInternodeTcpConnectTimeoutInMS()
    {
        return conf.internode_tcp_connect_timeout_in_ms;
    }

    public static void setInternodeTcpConnectTimeoutInMS(int value)
    {
        conf.internode_tcp_connect_timeout_in_ms = value;
    }

    public static int getInternodeTcpUserTimeoutInMS()
    {
        return conf.internode_tcp_user_timeout_in_ms;
    }

    public static void setInternodeTcpUserTimeoutInMS(int value)
    {
        conf.internode_tcp_user_timeout_in_ms = value;
    }

    public static boolean startNativeTransport()
    {
        return conf.start_native_transport;
    }

    /**
     *  This is the port used with RPC address for the native protocol to communicate with clients. Now that thrift RPC
     *  is no longer in use there is no RPC port.
     */
    public static int getNativeTransportPort()
    {
        return Integer.parseInt(System.getProperty(Config.PROPERTY_PREFIX + "native_transport_port", Integer.toString(conf.native_transport_port)));
    }

    @VisibleForTesting
    public static void setNativeTransportPort(int port)
    {
        conf.native_transport_port = port;
    }

    public static int getNativeTransportPortSSL()
    {
        return conf.native_transport_port_ssl == null ? getNativeTransportPort() : conf.native_transport_port_ssl;
    }

    @VisibleForTesting
    public static void setNativeTransportPortSSL(Integer port)
    {
        conf.native_transport_port_ssl = port;
    }

    public static int getNativeTransportMaxThreads()
    {
        return conf.native_transport_max_threads;
    }

    public static int getNativeTransportMaxFrameSize()
    {
        return conf.native_transport_max_frame_size_in_mb * 1024 * 1024;
    }

    public static long getNativeTransportMaxConcurrentConnections()
    {
        return conf.native_transport_max_concurrent_connections;
    }

    public static void setNativeTransportMaxConcurrentConnections(long nativeTransportMaxConcurrentConnections)
    {
        conf.native_transport_max_concurrent_connections = nativeTransportMaxConcurrentConnections;
    }

    public static long getNativeTransportMaxConcurrentConnectionsPerIp()
    {
        return conf.native_transport_max_concurrent_connections_per_ip;
    }

    public static void setNativeTransportMaxConcurrentConnectionsPerIp(long native_transport_max_concurrent_connections_per_ip)
    {
        conf.native_transport_max_concurrent_connections_per_ip = native_transport_max_concurrent_connections_per_ip;
    }

    public static boolean useNativeTransportLegacyFlusher()
    {
        return conf.native_transport_flush_in_batches_legacy;
    }

    public static boolean getNativeTransportAllowOlderProtocols()
    {
        return conf.native_transport_allow_older_protocols;
    }

    public static void setNativeTransportAllowOlderProtocols(boolean isEnabled)
    {
        conf.native_transport_allow_older_protocols = isEnabled;
    }

    public static int getNativeTransportFrameBlockSize()
    {
        return conf.native_transport_frame_block_size_in_kb * 1024;
    }

    public static double getCommitLogSyncGroupWindow()
    {
        return conf.commitlog_sync_group_window_in_ms;
    }

    public static void setCommitLogSyncGroupWindow(double windowMillis)
    {
        conf.commitlog_sync_group_window_in_ms = windowMillis;
    }

    public static int getCommitLogSyncPeriod()
    {
        return conf.commitlog_sync_period_in_ms;
    }

    public static long getPeriodicCommitLogSyncBlock()
    {
        Integer blockMillis = conf.periodic_commitlog_sync_lag_block_in_ms;
        return blockMillis == null
               ? (long)(getCommitLogSyncPeriod() * 1.5)
               : blockMillis;
    }

    public static void setCommitLogSyncPeriod(int periodMillis)
    {
        conf.commitlog_sync_period_in_ms = periodMillis;
    }

    public static Config.CommitLogSync getCommitLogSync()
    {
        return conf.commitlog_sync;
    }

    public static void setCommitLogSync(CommitLogSync sync)
    {
        conf.commitlog_sync = sync;
    }

    public static Config.DiskAccessMode getDiskAccessMode()
    {
        return conf.disk_access_mode;
    }

    // Do not use outside unit tests.
    @VisibleForTesting
    public static void setDiskAccessMode(Config.DiskAccessMode mode)
    {
        conf.disk_access_mode = mode;
    }

    public static Config.DiskAccessMode getIndexAccessMode()
    {
        return indexAccessMode;
    }

    // Do not use outside unit tests.
    @VisibleForTesting
    public static void setIndexAccessMode(Config.DiskAccessMode mode)
    {
        indexAccessMode = mode;
    }

    public static void setDiskFailurePolicy(Config.DiskFailurePolicy policy)
    {
        conf.disk_failure_policy = policy;
    }

    public static Config.DiskFailurePolicy getDiskFailurePolicy()
    {
        return conf.disk_failure_policy;
    }

    public static void setCommitFailurePolicy(Config.CommitFailurePolicy policy)
    {
        conf.commit_failure_policy = policy;
    }

    public static Config.CommitFailurePolicy getCommitFailurePolicy()
    {
        return conf.commit_failure_policy;
    }

    public static boolean isSnapshotBeforeCompaction()
    {
        return conf.snapshot_before_compaction;
    }

    public static boolean isAutoSnapshot()
    {
        return conf.auto_snapshot;
    }

    @VisibleForTesting
    public static void setAutoSnapshot(boolean autoSnapshot)
    {
        conf.auto_snapshot = autoSnapshot;
    }
    @VisibleForTesting
    public static boolean getAutoSnapshot()
    {
        return conf.auto_snapshot;
    }

    public static boolean isAutoBootstrap()
    {
        return Boolean.parseBoolean(System.getProperty(Config.PROPERTY_PREFIX + "auto_bootstrap", Boolean.toString(conf.auto_bootstrap)));
    }

    public static void setHintedHandoffEnabled(boolean hintedHandoffEnabled)
    {
        conf.hinted_handoff_enabled = hintedHandoffEnabled;
    }

    public static boolean hintedHandoffEnabled()
    {
        return conf.hinted_handoff_enabled;
    }

    public static Set<String> hintedHandoffDisabledDCs()
    {
        return conf.hinted_handoff_disabled_datacenters;
    }

    public static void enableHintsForDC(String dc)
    {
        conf.hinted_handoff_disabled_datacenters.remove(dc);
    }

    public static void disableHintsForDC(String dc)
    {
        conf.hinted_handoff_disabled_datacenters.add(dc);
    }

    public static void setMaxHintWindow(int ms)
    {
        conf.max_hint_window_in_ms = ms;
    }

    public static int getMaxHintWindow()
    {
        return conf.max_hint_window_in_ms;
    }

    public static File getHintsDirectory()
    {
        return new File(conf.hints_directory);
    }

    public static File getSerializedCachePath(CacheType cacheType, String version, String extension)
    {
        String name = cacheType.toString()
                + (version == null ? "" : "-" + version + "." + extension);
        return new File(conf.saved_caches_directory, name);
    }

    public static int getDynamicUpdateInterval()
    {
        return conf.dynamic_snitch_update_interval_in_ms;
    }
    public static void setDynamicUpdateInterval(int dynamicUpdateInterval)
    {
        conf.dynamic_snitch_update_interval_in_ms = dynamicUpdateInterval;
    }

    public static int getDynamicResetInterval()
    {
        return conf.dynamic_snitch_reset_interval_in_ms;
    }
    public static void setDynamicResetInterval(int dynamicResetInterval)
    {
        conf.dynamic_snitch_reset_interval_in_ms = dynamicResetInterval;
    }

    public static double getDynamicBadnessThreshold()
    {
        return conf.dynamic_snitch_badness_threshold;
    }

    public static void setDynamicBadnessThreshold(double dynamicBadnessThreshold)
    {
        conf.dynamic_snitch_badness_threshold = dynamicBadnessThreshold;
    }

    public static EncryptionOptions.ServerEncryptionOptions getInternodeMessagingEncyptionOptions()
    {
        return conf.server_encryption_options;
    }

    public static void setInternodeMessagingEncyptionOptions(EncryptionOptions.ServerEncryptionOptions encryptionOptions)
    {
        conf.server_encryption_options = encryptionOptions;
    }

    public static EncryptionOptions getNativeProtocolEncryptionOptions()
    {
        return conf.client_encryption_options;
    }

    public static int getHintedHandoffThrottleInKB()
    {
        return conf.hinted_handoff_throttle_in_kb;
    }

    public static void setHintedHandoffThrottleInKB(int throttleInKB)
    {
        conf.hinted_handoff_throttle_in_kb = throttleInKB;
    }

    public static int getBatchlogReplayThrottleInKB()
    {
        return conf.batchlog_replay_throttle_in_kb;
    }

    public static void setBatchlogReplayThrottleInKB(int throttleInKB)
    {
        conf.batchlog_replay_throttle_in_kb = throttleInKB;
    }

    public static int getMaxHintsDeliveryThreads()
    {
        return conf.max_hints_delivery_threads;
    }

    public static int getHintsFlushPeriodInMS()
    {
        return conf.hints_flush_period_in_ms;
    }

    public static long getMaxHintsFileSize()
    {
        return conf.max_hints_file_size_in_mb * 1024L * 1024L;
    }

    public static ParameterizedClass getHintsCompression()
    {
        return conf.hints_compression;
    }

    public static void setHintsCompression(ParameterizedClass parameterizedClass)
    {
        conf.hints_compression = parameterizedClass;
    }

    public static boolean isIncrementalBackupsEnabled()
    {
        return conf.incremental_backups;
    }

    public static void setIncrementalBackupsEnabled(boolean value)
    {
        conf.incremental_backups = value;
    }

    public static int getFileCacheSizeInMB()
    {
        if (conf.file_cache_size_in_mb == null)
        {
            // In client mode the value is not set.
            assert DatabaseDescriptor.isClientInitialized();
            return 0;
        }

        return conf.file_cache_size_in_mb;
    }

    public static boolean getFileCacheRoundUp()
    {
        if (conf.file_cache_round_up == null)
        {
            // In client mode the value is not set.
            assert DatabaseDescriptor.isClientInitialized();
            return false;
        }

        return conf.file_cache_round_up;
    }

    public static boolean getBufferPoolUseHeapIfExhausted()
    {
        return conf.buffer_pool_use_heap_if_exhausted;
    }

    public static DiskOptimizationStrategy getDiskOptimizationStrategy()
    {
        return diskOptimizationStrategy;
    }

    public static double getDiskOptimizationEstimatePercentile()
    {
        return conf.disk_optimization_estimate_percentile;
    }

    public static long getTotalCommitlogSpaceInMB()
    {
        return conf.commitlog_total_space_in_mb;
    }

    public static int getSSTablePreempiveOpenIntervalInMB()
    {
        return FBUtilities.isWindows ? -1 : conf.sstable_preemptive_open_interval_in_mb;
    }
    public static void setSSTablePreempiveOpenIntervalInMB(int mb)
    {
        conf.sstable_preemptive_open_interval_in_mb = mb;
    }

    public static boolean getTrickleFsync()
    {
        return conf.trickle_fsync;
    }

    public static int getTrickleFsyncIntervalInKb()
    {
        return conf.trickle_fsync_interval_in_kb;
    }

    public static long getKeyCacheSizeInMB()
    {
        return keyCacheSizeInMB;
    }

    public static long getIndexSummaryCapacityInMB()
    {
        return indexSummaryCapacityInMB;
    }

    public static int getKeyCacheSavePeriod()
    {
        return conf.key_cache_save_period;
    }

    public static void setKeyCacheSavePeriod(int keyCacheSavePeriod)
    {
        conf.key_cache_save_period = keyCacheSavePeriod;
    }

    public static int getKeyCacheKeysToSave()
    {
        return conf.key_cache_keys_to_save;
    }

    public static void setKeyCacheKeysToSave(int keyCacheKeysToSave)
    {
        conf.key_cache_keys_to_save = keyCacheKeysToSave;
    }

    public static String getRowCacheClassName()
    {
        return conf.row_cache_class_name;
    }

    public static long getRowCacheSizeInMB()
    {
        return conf.row_cache_size_in_mb;
    }

    @VisibleForTesting
    public static void setRowCacheSizeInMB(long val)
    {
        conf.row_cache_size_in_mb = val;
    }

    public static int getRowCacheSavePeriod()
    {
        return conf.row_cache_save_period;
    }

    public static void setRowCacheSavePeriod(int rowCacheSavePeriod)
    {
        conf.row_cache_save_period = rowCacheSavePeriod;
    }

    public static int getRowCacheKeysToSave()
    {
        return conf.row_cache_keys_to_save;
    }

    public static long getCounterCacheSizeInMB()
    {
        return counterCacheSizeInMB;
    }

    public static void setRowCacheKeysToSave(int rowCacheKeysToSave)
    {
        conf.row_cache_keys_to_save = rowCacheKeysToSave;
    }

    public static int getCounterCacheSavePeriod()
    {
        return conf.counter_cache_save_period;
    }

    public static void setCounterCacheSavePeriod(int counterCacheSavePeriod)
    {
        conf.counter_cache_save_period = counterCacheSavePeriod;
    }

    public static int getCounterCacheKeysToSave()
    {
        return conf.counter_cache_keys_to_save;
    }

    public static void setCounterCacheKeysToSave(int counterCacheKeysToSave)
    {
        conf.counter_cache_keys_to_save = counterCacheKeysToSave;
    }

    public static int getStreamingKeepAlivePeriod()
    {
        return conf.streaming_keep_alive_period_in_secs;
    }

    public static int getStreamingConnectionsPerHost()
    {
        return conf.streaming_connections_per_host;
    }

    public static boolean streamEntireSSTables()
    {
        return conf.stream_entire_sstables;
    }

    public static String getLocalDataCenter()
    {
        return localDC;
    }

    public static Comparator<Replica> getLocalComparator()
    {
        return localComparator;
    }

    public static Config.InternodeCompression internodeCompression()
    {
        return conf.internode_compression;
    }

    public static void setInternodeCompression(Config.InternodeCompression compression)
    {
        conf.internode_compression = compression;
    }

    public static boolean getInterDCTcpNoDelay()
    {
        return conf.inter_dc_tcp_nodelay;
    }

    public static long getMemtableHeapSpaceInMb()
    {
        return conf.memtable_heap_space_in_mb;
    }

    public static long getMemtableOffheapSpaceInMb()
    {
        return conf.memtable_offheap_space_in_mb;
    }

    public static Config.MemtableAllocationType getMemtableAllocationType()
    {
        return conf.memtable_allocation_type;
    }

    public static Float getMemtableCleanupThreshold()
    {
        return conf.memtable_cleanup_threshold;
    }

    public static int getRepairSessionMaxTreeDepth()
    {
        return conf.repair_session_max_tree_depth;
    }

    public static void setRepairSessionMaxTreeDepth(int depth)
    {
        if (depth < 10)
            throw new ConfigurationException("Cannot set repair_session_max_tree_depth to " + depth +
                                             " which is < 10, doing nothing");
        else if (depth > 20)
            logger.warn("repair_session_max_tree_depth of " + depth + " > 20 could lead to excessive memory usage");

        conf.repair_session_max_tree_depth = depth;
    }

    public static int getIndexSummaryResizeIntervalInMinutes()
    {
        return conf.index_summary_resize_interval_in_minutes;
    }

    public static boolean hasLargeAddressSpace()
    {
        // currently we just check if it's a 64bit arch, but any we only really care if the address space is large
        String datamodel = System.getProperty("sun.arch.data.model");
        if (datamodel != null)
        {
            switch (datamodel)
            {
                case "64": return true;
                case "32": return false;
            }
        }
        String arch = System.getProperty("os.arch");
        return arch.contains("64") || arch.contains("sparcv9");
    }

    public static int getTracetypeRepairTTL()
    {
        return conf.tracetype_repair_ttl;
    }

    public static int getTracetypeQueryTTL()
    {
        return conf.tracetype_query_ttl;
    }

    public static String getOtcCoalescingStrategy()
    {
        return conf.otc_coalescing_strategy;
    }

    public static void setOtcCoalescingStrategy(String strategy)
    {
        conf.otc_coalescing_strategy = strategy;
    }

    public static int getOtcCoalescingWindow()
    {
        return conf.otc_coalescing_window_us;
    }

    public static int getOtcCoalescingEnoughCoalescedMessages()
    {
        return conf.otc_coalescing_enough_coalesced_messages;
    }

    public static void setOtcCoalescingEnoughCoalescedMessages(int otc_coalescing_enough_coalesced_messages)
    {
        conf.otc_coalescing_enough_coalesced_messages = otc_coalescing_enough_coalesced_messages;
    }

    public static int getOtcBacklogExpirationInterval()
    {
        return conf.otc_backlog_expiration_interval_ms;
    }

    public static void setOtcBacklogExpirationInterval(int intervalInMillis)
    {
        conf.otc_backlog_expiration_interval_ms = intervalInMillis;
    }
 
    public static int getWindowsTimerInterval()
    {
        return conf.windows_timer_interval;
    }

    public static long getPreparedStatementsCacheSizeMB()
    {
        return preparedStatementsCacheSizeInMB;
    }

    public static boolean enableUserDefinedFunctions()
    {
        return conf.enable_user_defined_functions;
    }

    public static boolean enableScriptedUserDefinedFunctions()
    {
        return conf.enable_scripted_user_defined_functions;
    }

    public static void enableScriptedUserDefinedFunctions(boolean enableScriptedUserDefinedFunctions)
    {
        conf.enable_scripted_user_defined_functions = enableScriptedUserDefinedFunctions;
    }

    public static boolean enableUserDefinedFunctionsThreads()
    {
        return conf.enable_user_defined_functions_threads;
    }

    public static long getUserDefinedFunctionWarnTimeout()
    {
        return conf.user_defined_function_warn_timeout;
    }

    public static void setUserDefinedFunctionWarnTimeout(long userDefinedFunctionWarnTimeout)
    {
        conf.user_defined_function_warn_timeout = userDefinedFunctionWarnTimeout;
    }

    public static boolean enableMaterializedViews()
    {
        return conf.enable_materialized_views;
    }

    public static boolean isTransientReplicationEnabled()
    {
        return conf.enable_transient_replication;
    }

    public static void setTransientReplicationEnabledUnsafe(boolean enabled)
    {
        conf.enable_transient_replication = enabled;
    }

    public static long getUserDefinedFunctionFailTimeout()
    {
        return conf.user_defined_function_fail_timeout;
    }

    public static void setUserDefinedFunctionFailTimeout(long userDefinedFunctionFailTimeout)
    {
        conf.user_defined_function_fail_timeout = userDefinedFunctionFailTimeout;
    }

    public static Config.UserFunctionTimeoutPolicy getUserFunctionTimeoutPolicy()
    {
        return conf.user_function_timeout_policy;
    }

    public static void setUserFunctionTimeoutPolicy(Config.UserFunctionTimeoutPolicy userFunctionTimeoutPolicy)
    {
        conf.user_function_timeout_policy = userFunctionTimeoutPolicy;
    }

    public static long getGCLogThreshold()
    {
        return conf.gc_log_threshold_in_ms;
    }

    public static EncryptionContext getEncryptionContext()
    {
        return encryptionContext;
    }

    public static long getGCWarnThreshold()
    {
        return conf.gc_warn_threshold_in_ms;
    }

    public static boolean isCDCEnabled()
    {
        return conf.cdc_enabled;
    }

    public static void setCDCEnabled(boolean cdc_enabled)
    {
        conf.cdc_enabled = cdc_enabled;
    }

    public static String getCDCLogLocation()
    {
        return conf.cdc_raw_directory;
    }

    public static int getCDCSpaceInMB()
    {
        return conf.cdc_total_space_in_mb;
    }

    @VisibleForTesting
    public static void setCDCSpaceInMB(int input)
    {
        conf.cdc_total_space_in_mb = input;
    }

    public static int getCDCDiskCheckInterval()
    {
        return conf.cdc_free_space_check_interval_ms;
    }

    @VisibleForTesting
    public static void setEncryptionContext(EncryptionContext ec)
    {
        encryptionContext = ec;
    }

    public static int searchConcurrencyFactor()
    {
        return searchConcurrencyFactor;
    }

    public static boolean isUnsafeSystem()
    {
        return unsafeSystem;
    }

    public static void setBackPressureEnabled(boolean backPressureEnabled)
    {
        conf.back_pressure_enabled = backPressureEnabled;
    }

    public static boolean backPressureEnabled()
    {
        return conf.back_pressure_enabled;
    }

    public static boolean diagnosticEventsEnabled()
    {
        return conf.diagnostic_events_enabled;
    }

    public static void setDiagnosticEventsEnabled(boolean enabled)
    {
        conf.diagnostic_events_enabled = enabled;
    }

    @VisibleForTesting
    public static void setBackPressureStrategy(BackPressureStrategy strategy)
    {
        backPressureStrategy = strategy;
    }

    public static BackPressureStrategy getBackPressureStrategy()
    {
        return backPressureStrategy;
    }

    public static ConsistencyLevel getIdealConsistencyLevel()
    {
        return conf.ideal_consistency_level;
    }

    public static void setIdealConsistencyLevel(ConsistencyLevel cl)
    {
        conf.ideal_consistency_level = cl;
    }

    public static int getRepairCommandPoolSize()
    {
        return conf.repair_command_pool_size;
    }

    public static Config.RepairCommandPoolFullStrategy getRepairCommandPoolFullStrategy()
    {
        return conf.repair_command_pool_full_strategy;
    }

    public static FullQueryLoggerOptions getFullQueryLogOptions()
    {
        return  conf.full_query_logging_options;
    }

    public static boolean getBlockForPeersInRemoteDatacenters()
    {
        return conf.block_for_peers_in_remote_dcs;
    }

    public static int getBlockForPeersTimeoutInSeconds()
    {
        return conf.block_for_peers_timeout_in_secs;
    }

    public static boolean automaticSSTableUpgrade()
    {
        return conf.automatic_sstable_upgrade;
    }

    public static void setAutomaticSSTableUpgradeEnabled(boolean enabled)
    {
        if (conf.automatic_sstable_upgrade != enabled)
            logger.debug("Changing automatic_sstable_upgrade to {}", enabled);
        conf.automatic_sstable_upgrade = enabled;
    }

    public static int maxConcurrentAutoUpgradeTasks()
    {
        return conf.max_concurrent_automatic_sstable_upgrades;
    }

    public static void setMaxConcurrentAutoUpgradeTasks(int value)
    {
        if (conf.max_concurrent_automatic_sstable_upgrades != value)
            logger.debug("Changing max_concurrent_automatic_sstable_upgrades to {}", value);
        validateMaxConcurrentAutoUpgradeTasksConf(value);
        conf.max_concurrent_automatic_sstable_upgrades = value;
    }

    private static void validateMaxConcurrentAutoUpgradeTasksConf(int value)
    {
        if (value < 0)
            throw new ConfigurationException("max_concurrent_automatic_sstable_upgrades can't be negative");
        if (value > getConcurrentCompactors())
            logger.warn("max_concurrent_automatic_sstable_upgrades ({}) is larger than concurrent_compactors ({})", value, getConcurrentCompactors());
    }
    
    public static AuditLogOptions getAuditLoggingOptions()
    {
        return conf.audit_logging_options;
    }

    public static void setAuditLoggingOptions(AuditLogOptions auditLoggingOptions)
    {
        conf.audit_logging_options = auditLoggingOptions;
    }

    public static Config.CorruptedTombstoneStrategy getCorruptedTombstoneStrategy()
    {
        return conf.corrupted_tombstone_strategy;
    }

    public static void setCorruptedTombstoneStrategy(Config.CorruptedTombstoneStrategy strategy)
    {
        conf.corrupted_tombstone_strategy = strategy;
    }

    public static boolean getRepairedDataTrackingForRangeReadsEnabled()
    {
        return conf.repaired_data_tracking_for_range_reads_enabled;
    }

    public static void setRepairedDataTrackingForRangeReadsEnabled(boolean enabled)
    {
        conf.repaired_data_tracking_for_range_reads_enabled = enabled;
    }

    public static boolean getRepairedDataTrackingForPartitionReadsEnabled()
    {
        return conf.repaired_data_tracking_for_partition_reads_enabled;
    }

    public static void setRepairedDataTrackingForPartitionReadsEnabled(boolean enabled)
    {
        conf.repaired_data_tracking_for_partition_reads_enabled = enabled;
    }

    public static boolean reportUnconfirmedRepairedDataMismatches()
    {
        return conf.report_unconfirmed_repaired_data_mismatches;
    }

    public static void reportUnconfirmedRepairedDataMismatches(boolean enabled)
    {
        conf.report_unconfirmed_repaired_data_mismatches = enabled;
    }
}<|MERGE_RESOLUTION|>--- conflicted
+++ resolved
@@ -461,17 +461,28 @@
         else
             logger.info("Global memtable off-heap threshold is enabled at {}MB", conf.memtable_offheap_space_in_mb);
 
-<<<<<<< HEAD
+        if (conf.repair_session_max_tree_depth != null)
+        {
+            logger.warn("repair_session_max_tree_depth has been deprecated and should be removed from cassandra.yaml. Use repair_session_space_in_mb instead");
+            if (conf.repair_session_max_tree_depth < 10)
+                throw new ConfigurationException("repair_session_max_tree_depth should not be < 10, but was " + conf.repair_session_max_tree_depth);
+            if (conf.repair_session_max_tree_depth > 20)
+                logger.warn("repair_session_max_tree_depth of " + conf.repair_session_max_tree_depth + " > 20 could lead to excessive memory usage");
+        }
+        else
+        {
+            conf.repair_session_max_tree_depth = 20;
+        }
+
+        if (conf.repair_session_space_in_mb == null)
+            conf.repair_session_space_in_mb = Math.max(1, (int) (Runtime.getRuntime().maxMemory() / (16 * 1048576)));
+
+        if (conf.repair_session_space_in_mb < 1)
+            throw new ConfigurationException("repair_session_space_in_mb must be > 0, but was " + conf.repair_session_space_in_mb);
+        else if (conf.repair_session_space_in_mb > (int) (Runtime.getRuntime().maxMemory() / (4 * 1048576)))
+            logger.warn("A repair_session_space_in_mb of " + conf.repair_session_space_in_mb + " megabytes is likely to cause heap pressure");
+
         checkForLowestAcceptedTimeouts(conf);
-=======
-        if (conf.repair_session_max_tree_depth < 10)
-            throw new ConfigurationException("repair_session_max_tree_depth should not be < 10, but was " + conf.repair_session_max_tree_depth);
-        if (conf.repair_session_max_tree_depth > 20)
-            logger.warn("repair_session_max_tree_depth of " + conf.repair_session_max_tree_depth + " > 20 could lead to excessive memory usage");
-
-        if (conf.thrift_framed_transport_size_in_mb <= 0)
-            throw new ConfigurationException("thrift_framed_transport_size_in_mb must be positive, but was " + conf.thrift_framed_transport_size_in_mb, false);
->>>>>>> 12685306
 
         if (conf.native_transport_max_frame_size_in_mb <= 0)
             throw new ConfigurationException("native_transport_max_frame_size_in_mb must be positive, but was " + conf.native_transport_max_frame_size_in_mb, false);
@@ -2392,11 +2403,6 @@
         return conf.memtable_allocation_type;
     }
 
-    public static Float getMemtableCleanupThreshold()
-    {
-        return conf.memtable_cleanup_threshold;
-    }
-
     public static int getRepairSessionMaxTreeDepth()
     {
         return conf.repair_session_max_tree_depth;
@@ -2413,6 +2419,28 @@
         conf.repair_session_max_tree_depth = depth;
     }
 
+    public static int getRepairSessionSpaceInMegabytes()
+    {
+        return conf.repair_session_space_in_mb;
+    }
+
+    public static void setRepairSessionSpaceInMegabytes(int sizeInMegabytes)
+    {
+        if (sizeInMegabytes < 1)
+            throw new ConfigurationException("Cannot set repair_session_space_in_mb to " + sizeInMegabytes +
+                                             " < 1 megabyte");
+        else if (sizeInMegabytes > (int) (Runtime.getRuntime().maxMemory() / (4 * 1048576)))
+            logger.warn("A repair_session_space_in_mb of " + conf.repair_session_space_in_mb +
+                        " megabytes is likely to cause heap pressure.");
+
+        conf.repair_session_space_in_mb = sizeInMegabytes;
+    }
+
+    public static Float getMemtableCleanupThreshold()
+    {
+        return conf.memtable_cleanup_threshold;
+    }
+
     public static int getIndexSummaryResizeIntervalInMinutes()
     {
         return conf.index_summary_resize_interval_in_minutes;
