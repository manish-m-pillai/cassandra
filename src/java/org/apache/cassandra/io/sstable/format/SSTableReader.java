--- conflicted
+++ resolved
@@ -2246,12 +2246,8 @@
 
             // Don't track read rates for tables in the system keyspace and don't bother trying to load or persist
             // the read meter when in client mode.
-<<<<<<< HEAD
             // Also, do not track read rates when running in client or tools mode (syncExecuter isn't available in these modes)
-            if (SchemaConstants.isSystemKeyspace(desc.ksname) || DatabaseDescriptor.isClientOrToolInitialized())
-=======
-            if (Schema.isLocalSystemKeyspace(desc.ksname) || !DatabaseDescriptor.isDaemonInitialized())
->>>>>>> 9e37967e
+            if (SchemaConstants.isLocalSystemKeyspace(desc.ksname) || DatabaseDescriptor.isClientOrToolInitialized())
             {
                 readMeter = null;
                 readMeterSyncFuture = NULL;
