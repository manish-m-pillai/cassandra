--- conflicted
+++ resolved
@@ -29,12 +29,8 @@
 import org.apache.cassandra.config.Schema;
 import org.apache.cassandra.db.RowIndexEntry;
 import org.apache.cassandra.db.SerializationHeader;
-<<<<<<< HEAD
 import org.apache.cassandra.db.compaction.OperationType;
-import org.apache.cassandra.db.lifecycle.LifecycleTransaction;
-=======
 import org.apache.cassandra.db.lifecycle.LifecycleNewTracker;
->>>>>>> 3539a078
 import org.apache.cassandra.db.rows.UnfilteredRowIterator;
 import org.apache.cassandra.index.Index;
 import org.apache.cassandra.io.FSWriteError;
@@ -99,12 +95,11 @@
                                        CFMetaData metadata,
                                        MetadataCollector metadataCollector,
                                        SerializationHeader header,
-<<<<<<< HEAD
-                                       Collection<Index> indexes,
-                                       LifecycleTransaction txn)
+                                       Collection<Index> indexes,
+                                       LifecycleNewTracker lifecycleNewTracker)
     {
         Factory writerFactory = descriptor.getFormat().getWriterFactory();
-        return writerFactory.open(descriptor, keyCount, repairedAt, metadata, metadataCollector, header, observers(descriptor, indexes, txn.opType()), txn);
+        return writerFactory.open(descriptor, keyCount, repairedAt, metadata, metadataCollector, header, observers(descriptor, indexes, lifecycleNewTracker.opType()), lifecycleNewTracker);
     }
 
     public static SSTableWriter create(Descriptor descriptor,
@@ -113,22 +108,10 @@
                                        int sstableLevel,
                                        SerializationHeader header,
                                        Collection<Index> indexes,
-                                       LifecycleTransaction txn)
+                                       LifecycleNewTracker lifecycleNewTracker)
     {
         CFMetaData metadata = Schema.instance.getCFMetaData(descriptor);
-        return create(metadata, descriptor, keyCount, repairedAt, sstableLevel, header, indexes, txn);
-=======
-                                       LifecycleNewTracker lifecycleNewTracker)
-    {
-        Factory writerFactory = descriptor.getFormat().getWriterFactory();
-        return writerFactory.open(descriptor, keyCount, repairedAt, metadata, metadataCollector, header, lifecycleNewTracker);
-    }
-
-    public static SSTableWriter create(Descriptor descriptor, long keyCount, long repairedAt, int sstableLevel, SerializationHeader header, LifecycleNewTracker lifecycleNewTracker)
-    {
-        CFMetaData metadata = Schema.instance.getCFMetaData(descriptor);
-        return create(metadata, descriptor, keyCount, repairedAt, sstableLevel, header, lifecycleNewTracker);
->>>>>>> 3539a078
+        return create(metadata, descriptor, keyCount, repairedAt, sstableLevel, header, indexes, lifecycleNewTracker);
     }
 
     public static SSTableWriter create(CFMetaData metadata,
@@ -137,12 +120,11 @@
                                        long repairedAt,
                                        int sstableLevel,
                                        SerializationHeader header,
-<<<<<<< HEAD
-                                       Collection<Index> indexes,
-                                       LifecycleTransaction txn)
+                                       Collection<Index> indexes,
+                                       LifecycleNewTracker lifecycleNewTracker)
     {
         MetadataCollector collector = new MetadataCollector(metadata.comparator).sstableLevel(sstableLevel);
-        return create(descriptor, keyCount, repairedAt, metadata, collector, header, indexes, txn);
+        return create(descriptor, keyCount, repairedAt, metadata, collector, header, indexes, lifecycleNewTracker);
     }
 
     public static SSTableWriter create(String filename,
@@ -151,9 +133,9 @@
                                        int sstableLevel,
                                        SerializationHeader header,
                                        Collection<Index> indexes,
-                                       LifecycleTransaction txn)
-    {
-        return create(Descriptor.fromFilename(filename), keyCount, repairedAt, sstableLevel, header, indexes, txn);
+                                       LifecycleNewTracker lifecycleNewTracker)
+    {
+        return create(Descriptor.fromFilename(filename), keyCount, repairedAt, sstableLevel, header, indexes, lifecycleNewTracker);
     }
 
     @VisibleForTesting
@@ -162,27 +144,10 @@
                                        long repairedAt,
                                        SerializationHeader header,
                                        Collection<Index> indexes,
-                                       LifecycleTransaction txn)
+                                       LifecycleNewTracker lifecycleNewTracker)
     {
         Descriptor descriptor = Descriptor.fromFilename(filename);
-        return create(descriptor, keyCount, repairedAt, 0, header, indexes, txn);
-=======
-                                       LifecycleNewTracker lifecycleNewTracker)
-    {
-        MetadataCollector collector = new MetadataCollector(metadata.comparator).sstableLevel(sstableLevel);
-        return create(descriptor, keyCount, repairedAt, metadata, collector, header, lifecycleNewTracker);
-    }
-
-    public static SSTableWriter create(String filename, long keyCount, long repairedAt, int sstableLevel, SerializationHeader header, LifecycleNewTracker lifecycleNewTracker)
-    {
-        return create(Descriptor.fromFilename(filename), keyCount, repairedAt, sstableLevel, header, lifecycleNewTracker);
-    }
-
-    @VisibleForTesting
-    public static SSTableWriter create(String filename, long keyCount, long repairedAt, SerializationHeader header, LifecycleNewTracker lifecycleNewTracker)
-    {
-        return create(Descriptor.fromFilename(filename), keyCount, repairedAt, 0, header, lifecycleNewTracker);
->>>>>>> 3539a078
+        return create(descriptor, keyCount, repairedAt, 0, header, indexes, lifecycleNewTracker);
     }
 
     private static Set<Component> components(CFMetaData metadata)
@@ -379,11 +344,7 @@
                                            CFMetaData metadata,
                                            MetadataCollector metadataCollector,
                                            SerializationHeader header,
-<<<<<<< HEAD
                                            Collection<SSTableFlushObserver> observers,
-                                           LifecycleTransaction txn);
-=======
                                            LifecycleNewTracker lifecycleNewTracker);
->>>>>>> 3539a078
     }
 }