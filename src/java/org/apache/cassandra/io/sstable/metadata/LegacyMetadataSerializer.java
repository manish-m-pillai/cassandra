--- conflicted
+++ resolved
@@ -28,10 +28,7 @@
 import org.apache.cassandra.io.sstable.Component;
 import org.apache.cassandra.io.sstable.Descriptor;
 import org.apache.cassandra.io.sstable.format.Version;
-<<<<<<< HEAD
 import org.apache.cassandra.io.util.DataInputPlus.DataInputStreamPlus;
-=======
->>>>>>> 849a4386
 import org.apache.cassandra.io.util.DataOutputPlus;
 import org.apache.cassandra.service.ActiveRepairService;
 import org.apache.cassandra.utils.ByteBufferUtil;
@@ -48,11 +45,7 @@
      * Legacy serialization is only used for SSTable level reset.
      */
     @Override
-<<<<<<< HEAD
     public void serialize(Map<MetadataType, MetadataComponent> components, DataOutputPlus out, Version version) throws IOException
-=======
-    public void serialize(Map<MetadataType, MetadataComponent> components, Version version, DataOutputPlus out) throws IOException
->>>>>>> 849a4386
     {
         ValidationMetadata validation = (ValidationMetadata) components.get(MetadataType.VALIDATION);
         StatsMetadata stats = (StatsMetadata) components.get(MetadataType.STATS);
@@ -72,23 +65,14 @@
         out.writeInt(0); // compaction ancestors
         StreamingHistogram.serializer.serialize(stats.estimatedTombstoneDropTime, out);
         out.writeInt(stats.sstableLevel);
-<<<<<<< HEAD
         out.writeInt(stats.minClusteringValues.size());
         for (ByteBuffer value : stats.minClusteringValues)
             ByteBufferUtil.writeWithShortLength(value, out);
         out.writeInt(stats.maxClusteringValues.size());
         for (ByteBuffer value : stats.maxClusteringValues)
             ByteBufferUtil.writeWithShortLength(value, out);
-=======
-        out.writeInt(stats.minColumnNames.size());
-        for (ByteBuffer columnName : stats.minColumnNames)
-            ByteBufferUtil.writeWithShortLength(columnName, out);
-        out.writeInt(stats.maxColumnNames.size());
-        for (ByteBuffer columnName : stats.maxColumnNames)
-            ByteBufferUtil.writeWithShortLength(columnName, out);
         if (version.hasCommitLogLowerBound())
             ReplayPosition.serializer.serialize(stats.commitLogLowerBound, out);
->>>>>>> 849a4386
     }
 
     /**
@@ -134,6 +118,7 @@
                 List<ByteBuffer> maxColumnNames = new ArrayList<>(colCount);
                 for (int i = 0; i < colCount; i++)
                     maxColumnNames.add(ByteBufferUtil.readWithShortLength(in));
+
                 if (descriptor.version.hasCommitLogLowerBound())
                     commitLogLowerBound = ReplayPosition.serializer.deserialize(in);
 
