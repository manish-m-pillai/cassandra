/**
 * Licensed to the Apache Software Foundation (ASF) under one
 * or more contributor license agreements.  See the NOTICE file
 * distributed with this work for additional information
 * regarding copyright ownership.  The ASF licenses this file
 * to you under the Apache License, Version 2.0 (the
 * "License"); you may not use this file except in compliance
 * with the License.  You may obtain a copy of the License at
 *
 *   http://www.apache.org/licenses/LICENSE-2.0
 *
 * Unless required by applicable law or agreed to in writing,
 * software distributed under the License is distributed on an
 * "AS IS" BASIS, WITHOUT WARRANTIES OR CONDITIONS OF ANY
 * KIND, either express or implied.  See the License for the
 * specific language governing permissions and limitations
 * under the License.
 */
package org.apache.cassandra.io.sstable;

import java.io.File;
import java.io.IOException;
import java.util.Map;
import java.util.TreeMap;
import java.util.concurrent.BlockingQueue;
import java.util.concurrent.SynchronousQueue;
import org.apache.cassandra.config.CFMetaData;
import org.apache.cassandra.db.*;
import org.apache.cassandra.db.marshal.AbstractType;
import org.apache.cassandra.dht.IPartitioner;
import org.apache.cassandra.io.compress.CompressionParameters;

/**
 * A SSTable writer that doesn't assume rows are in sorted order.
 * This writer buffers rows in memory and then write them all in sorted order.
 * To avoid loading the entire data set in memory, the amount of rows buffered
 * is configurable. Each time the threshold is met, one SSTable will be
 * created (and the buffer be reseted).
 *
 * @see AbstractSSTableSimpleWriter
 */
public class SSTableSimpleUnsortedWriter extends AbstractSSTableSimpleWriter
{
    private static final Buffer SENTINEL = new Buffer();

    private Buffer buffer = new Buffer();
    private final long bufferSize;
    private long currentSize;

    private final BlockingQueue<Buffer> writeQueue = new SynchronousQueue<Buffer>();
    private final DiskWriter diskWriter = new DiskWriter();

    /**
     * Create a new buffering writer.
     * @param directory the directory where to write the sstables
     * @param partitioner  the partitioner
     * @param keyspace the keyspace name
     * @param columnFamily the column family name
     * @param comparator the column family comparator
     * @param subComparator the column family subComparator or null if not a Super column family.
     * @param bufferSizeInMB the data size in MB before which a sstable is written and the buffer reseted. This correspond roughly to the written
     * data size (i.e. the size of the create sstable). The actual size used in memory will be higher (by how much depends on the size of the
     * columns you add). For 1GB of heap, a 128 bufferSizeInMB is probably a reasonable choice. If you experience OOM, this value should be lowered.
     */
    public SSTableSimpleUnsortedWriter(File directory,
                                       IPartitioner partitioner,
                                       String keyspace,
                                       String columnFamily,
                                       AbstractType<?> comparator,
                                       AbstractType<?> subComparator,
                                       int bufferSizeInMB,
                                       CompressionParameters compressParameters) throws IOException
    {
        super(directory, new CFMetaData(keyspace, columnFamily, subComparator == null ? ColumnFamilyType.Standard : ColumnFamilyType.Super, comparator, subComparator).compressionParameters(compressParameters), partitioner);
        this.bufferSize = bufferSizeInMB * 1024L * 1024L;
        this.diskWriter.start();
    }

    public SSTableSimpleUnsortedWriter(File directory,
                                       IPartitioner partitioner,
                                       String keyspace,
                                       String columnFamily,
                                       AbstractType<?> comparator,
                                       AbstractType<?> subComparator,
                                       int bufferSizeInMB) throws IOException
    {
        this(directory, partitioner, keyspace, columnFamily, comparator, subComparator, bufferSizeInMB, new CompressionParameters(null));
    }

    protected void writeRow(DecoratedKey key, ColumnFamily columnFamily) throws IOException
    {
        currentSize += key.key.remaining() + columnFamily.serializedSize() * 1.2;

        if (currentSize > bufferSize)
            sync();
    }

    protected ColumnFamily getColumnFamily()
    {
        ColumnFamily previous = buffer.get(currentKey);
        // If the CF already exist in memory, we'll just continue adding to it
        if (previous == null)
        {
            previous = ColumnFamily.create(metadata, TreeMapBackedSortedColumns.factory());
            buffer.put(currentKey, previous);
        }
        else
        {
            // We will reuse a CF that we have counted already. But because it will be easier to add the full size
            // of the CF in the next writeRow call than to find out the delta, we just remove the size until that next call
            currentSize -= currentKey.key.remaining() + previous.serializedSize() * 1.2;
        }
        return previous;
    }

    public void close() throws IOException
    {
        sync();
        try
        {
            writeQueue.put(SENTINEL);
            diskWriter.join();
        }
        catch (InterruptedException e)
        {
            throw new RuntimeException(e);
        }

        checkForWriterException();
    }

    private void sync() throws IOException
    {
        if (buffer.isEmpty())
            return;

<<<<<<< HEAD
        checkForWriterException();

        try
        {
            writeQueue.put(buffer);
        }
        catch (InterruptedException e)
        {
            throw new RuntimeException(e);
        }
        buffer = new Buffer();
=======
        SSTableWriter writer = null;
        try
        {
            writer = getWriter();
            for (Map.Entry<DecoratedKey, ColumnFamily> entry : keys.entrySet())
            {
                writer.append(entry.getKey(), entry.getValue());
            }
            writer.closeAndOpenReader();
        }
        catch (IOException e)
        {
            if (writer != null)
                writer.abort();
            throw e;
        }
>>>>>>> 10a64bd6
        currentSize = 0;
    }

    private void checkForWriterException() throws IOException
    {
        // slightly lame way to report exception from the writer, but that should be good enough
        if (diskWriter.exception != null)
        {
            if (diskWriter.exception instanceof IOException)
                throw (IOException) diskWriter.exception;
            else
                throw new RuntimeException(diskWriter.exception);
        }
    }

    // typedef
    private static class Buffer extends TreeMap<DecoratedKey, ColumnFamily> {}

    private class DiskWriter extends Thread
    {
        volatile Exception exception = null;

        public void run()
        {
            try
            {
                while (true)
                {
                    Buffer b = writeQueue.take();
                    if (b == SENTINEL)
                        return;

                    SSTableWriter writer = getWriter();
                    for (Map.Entry<DecoratedKey, ColumnFamily> entry : b.entrySet())
                        writer.append(entry.getKey(), entry.getValue());
                    writer.closeAndOpenReader();
                }
            }
            catch (Exception e)
            {
                exception = e;
            }
        }
    }
}<|MERGE_RESOLUTION|>--- conflicted
+++ resolved
@@ -134,7 +134,6 @@
         if (buffer.isEmpty())
             return;
 
-<<<<<<< HEAD
         checkForWriterException();
 
         try
@@ -146,24 +145,6 @@
             throw new RuntimeException(e);
         }
         buffer = new Buffer();
-=======
-        SSTableWriter writer = null;
-        try
-        {
-            writer = getWriter();
-            for (Map.Entry<DecoratedKey, ColumnFamily> entry : keys.entrySet())
-            {
-                writer.append(entry.getKey(), entry.getValue());
-            }
-            writer.closeAndOpenReader();
-        }
-        catch (IOException e)
-        {
-            if (writer != null)
-                writer.abort();
-            throw e;
-        }
->>>>>>> 10a64bd6
         currentSize = 0;
     }
 
@@ -188,6 +169,7 @@
 
         public void run()
         {
+            SSTableWriter writer = null;
             try
             {
                 while (true)
@@ -196,7 +178,7 @@
                     if (b == SENTINEL)
                         return;
 
-                    SSTableWriter writer = getWriter();
+                    writer = getWriter();
                     for (Map.Entry<DecoratedKey, ColumnFamily> entry : b.entrySet())
                         writer.append(entry.getKey(), entry.getValue());
                     writer.closeAndOpenReader();
@@ -204,6 +186,8 @@
             }
             catch (Exception e)
             {
+                if (writer != null)
+                    writer.abort();
                 exception = e;
             }
         }
