--- conflicted
+++ resolved
@@ -17,13 +17,25 @@
  */
 package org.apache.cassandra.tools;
 
-import java.io.*;
+import java.io.DataInputStream;
+import java.io.File;
+import java.io.FileInputStream;
+import java.io.IOException;
+import java.io.PrintStream;
 import java.nio.ByteBuffer;
 import java.util.Arrays;
 import java.util.EnumSet;
 import java.util.List;
 import java.util.Map;
 import java.util.stream.Collectors;
+
+import org.apache.commons.cli.CommandLine;
+import org.apache.commons.cli.CommandLineParser;
+import org.apache.commons.cli.HelpFormatter;
+import org.apache.commons.cli.Option;
+import org.apache.commons.cli.Options;
+import org.apache.commons.cli.ParseException;
+import org.apache.commons.cli.PosixParser;
 
 import org.apache.cassandra.db.DecoratedKey;
 import org.apache.cassandra.db.SerializationHeader;
@@ -35,27 +47,14 @@
 import org.apache.cassandra.io.sstable.Component;
 import org.apache.cassandra.io.sstable.Descriptor;
 import org.apache.cassandra.io.sstable.IndexSummary;
-import org.apache.cassandra.io.sstable.metadata.*;
-import org.apache.cassandra.utils.FBUtilities;
-import org.apache.cassandra.utils.Pair;
-import org.apache.commons.cli.CommandLine;
-import org.apache.commons.cli.CommandLineParser;
-import org.apache.commons.cli.HelpFormatter;
-import org.apache.commons.cli.Option;
-import org.apache.commons.cli.Options;
-import org.apache.commons.cli.ParseException;
-import org.apache.commons.cli.PosixParser;
-
-<<<<<<< HEAD
-=======
-import org.apache.cassandra.io.sstable.Descriptor;
 import org.apache.cassandra.io.sstable.metadata.CompactionMetadata;
 import org.apache.cassandra.io.sstable.metadata.MetadataComponent;
 import org.apache.cassandra.io.sstable.metadata.MetadataType;
 import org.apache.cassandra.io.sstable.metadata.StatsMetadata;
 import org.apache.cassandra.io.sstable.metadata.ValidationMetadata;
-
->>>>>>> f96659c5
+import org.apache.cassandra.utils.FBUtilities;
+import org.apache.cassandra.utils.Pair;
+
 /**
  * Shows the contents of sstable metadata
  */
@@ -145,14 +144,10 @@
                     out.printf("Estimated droppable tombstones: %s%n", stats.getEstimatedDroppableTombstoneRatio((int) (System.currentTimeMillis() / 1000) - gcgs));
                     out.printf("SSTable Level: %d%n", stats.sstableLevel);
                     out.printf("Repaired at: %d%n", stats.repairedAt);
-<<<<<<< HEAD
+                    out.printf("Originating host id: %s%n", stats.originatingHostId);
                     out.printf("Replay positions covered: %s%n", stats.commitLogIntervals);
                     out.printf("totalColumnsSet: %s%n", stats.totalColumnsSet);
                     out.printf("totalRows: %s%n", stats.totalRows);
-=======
-                    out.printf("Originating host id: %s%n", stats.originatingHostId);
-                    out.printf("Replay positions covered: %s\n", stats.commitLogIntervals);
->>>>>>> f96659c5
                     out.println("Estimated tombstone drop times:");
 
                     for (Map.Entry<Number, long[]> entry : stats.estimatedTombstoneDropTime.getAsMap().entrySet())
