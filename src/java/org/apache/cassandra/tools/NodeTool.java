/*
 * Licensed to the Apache Software Foundation (ASF) under one
 * or more contributor license agreements.  See the NOTICE file
 * distributed with this work for additional information
 * regarding copyright ownership.  The ASF licenses this file
 * to you under the Apache License, Version 2.0 (the
 * "License"); you may not use this file except in compliance
 * with the License.  You may obtain a copy of the License at
 *
 *     http://www.apache.org/licenses/LICENSE-2.0
 *
 * Unless required by applicable law or agreed to in writing, software
 * distributed under the License is distributed on an "AS IS" BASIS,
 * WITHOUT WARRANTIES OR CONDITIONS OF ANY KIND, either express or implied.
 * See the License for the specific language governing permissions and
 * limitations under the License.
 */
package org.apache.cassandra.tools;

import static com.google.common.base.Throwables.getStackTraceAsString;
import static com.google.common.collect.Iterables.toArray;
import static com.google.common.collect.Lists.newArrayList;
import static java.lang.Integer.parseInt;
import static java.lang.String.format;
import static org.apache.cassandra.io.util.File.WriteMode.APPEND;
import static org.apache.commons.lang3.ArrayUtils.EMPTY_STRING_ARRAY;
import static org.apache.commons.lang3.StringUtils.EMPTY;
import static org.apache.commons.lang3.StringUtils.isEmpty;
import static org.apache.commons.lang3.StringUtils.isNotEmpty;

import java.io.Console;
import org.apache.cassandra.io.util.File;
import org.apache.cassandra.io.util.FileWriter;
import java.io.FileNotFoundException;
import java.io.IOError;
import java.io.IOException;
import java.net.UnknownHostException;
import java.text.SimpleDateFormat;
import java.util.ArrayList;
import java.util.Collections;
import java.util.Date;
import java.util.List;
import java.util.Map;
import java.util.Map.Entry;
import java.util.Scanner;
import java.util.SortedMap;

import javax.management.InstanceNotFoundException;

import com.google.common.base.Joiner;
import com.google.common.base.Throwables;

import org.apache.cassandra.locator.EndpointSnitchInfoMBean;
import org.apache.cassandra.tools.nodetool.*;
import org.apache.cassandra.utils.FBUtilities;

import com.google.common.collect.Maps;

import io.airlift.airline.Cli;
import io.airlift.airline.Help;
import io.airlift.airline.Option;
import io.airlift.airline.OptionType;
import io.airlift.airline.ParseArgumentsMissingException;
import io.airlift.airline.ParseArgumentsUnexpectedException;
import io.airlift.airline.ParseCommandMissingException;
import io.airlift.airline.ParseCommandUnrecognizedException;
import io.airlift.airline.ParseOptionConversionException;
import io.airlift.airline.ParseOptionMissingException;
import io.airlift.airline.ParseOptionMissingValueException;

public class NodeTool
{
    static
    {
        FBUtilities.preventIllegalAccessWarnings();
    }

    private static final String HISTORYFILE = "nodetool.history";

    private final INodeProbeFactory nodeProbeFactory;
    private final Output output;

    public static void main(String... args)
    {
        System.exit(new NodeTool(new NodeProbeFactory(), Output.CONSOLE).execute(args));
    }

    public NodeTool(INodeProbeFactory nodeProbeFactory, Output output)
    {
        this.nodeProbeFactory = nodeProbeFactory;
        this.output = output;
    }

    public int execute(String... args)
    {
        List<Class<? extends NodeToolCmdRunnable>> commands = newArrayList(
                Assassinate.class,
                CassHelp.class,
<<<<<<< HEAD
                CIDRFilteringStats.class,
=======
                CfHistograms.class,
                CfStats.class,
                CheckTokenMetadata.class,
>>>>>>> e5c919f2
                Cleanup.class,
                ClearSnapshot.class,
                ClientStats.class,
                Compact.class,
                CompactionHistory.class,
                CompactionStats.class,
                DataPaths.class,
                Decommission.class,
                DescribeCluster.class,
                DescribeRing.class,
                DisableAuditLog.class,
                DisableAutoCompaction.class,
                DisableBackup.class,
                DisableBinary.class,
                DisableFullQueryLog.class,
                DisableGossip.class,
                DisableHandoff.class,
                DisableHintsForDC.class,
                DisableOldProtocolVersions.class,
                Drain.class,
                DropCIDRGroup.class,
                EnableAuditLog.class,
                EnableAutoCompaction.class,
                EnableBackup.class,
                EnableBinary.class,
                EnableFullQueryLog.class,
                EnableGossip.class,
                EnableHandoff.class,
                EnableHintsForDC.class,
                EnableOldProtocolVersions.class,
                FailureDetectorInfo.class,
                Flush.class,
                GarbageCollect.class,
                GcStats.class,
                GetAuditLog.class,
                GetAuthCacheConfig.class,
                GetBatchlogReplayTrottle.class,
                GetCIDRGroupsOfIP.class,
                GetColumnIndexSize.class,
                GetCompactionThreshold.class,
                GetCompactionThroughput.class,
                GetConcurrency.class,
                GetConcurrentCompactors.class,
                GetConcurrentViewBuilders.class,
                GetDefaultKeyspaceRF.class,
                GetEndpoints.class,
                GetFullQueryLog.class,
                GetInterDCStreamThroughput.class,
                GetLoggingLevels.class,
                GetMaxHintWindow.class,
                GetSSTables.class,
                GetSeeds.class,
                GetSnapshotThrottle.class,
                GetStreamThroughput.class,
                GetTimeout.class,
                GetTraceProbability.class,
                GossipInfo.class,
                Import.class,
                Info.class,
                InvalidateCIDRPermissionsCache.class,
                InvalidateCounterCache.class,
                InvalidateCredentialsCache.class,
                InvalidateJmxPermissionsCache.class,
                ReloadCIDRGroupsCache.class,
                InvalidateKeyCache.class,
                InvalidateNetworkPermissionsCache.class,
                InvalidatePermissionsCache.class,
                InvalidateRolesCache.class,
                InvalidateRowCache.class,
                Join.class,
                ListCIDRGroups.class,
                ListPendingHints.class,
                ListSnapshots.class,
                Move.class,
                NetStats.class,
                PauseHandoff.class,
                ProfileLoad.class,
                ProxyHistograms.class,
                RangeKeySample.class,
                Rebuild.class,
                RebuildIndex.class,
                RecompressSSTables.class,
                Refresh.class,
                RefreshSizeEstimates.class,
                ReloadLocalSchema.class,
                ReloadSeeds.class,
                ReloadSslCertificates.class,
                ReloadTriggers.class,
                RelocateSSTables.class,
                RemoveNode.class,
                Repair.class,
                ReplayBatchlog.class,
                ResetFullQueryLog.class,
                ResetLocalSchema.class,
                ResumeHandoff.class,
                Ring.class,
                Scrub.class,
                SetAuthCacheConfig.class,
                SetBatchlogReplayThrottle.class,
                SetCacheCapacity.class,
                SetCacheKeysToSave.class,
                SetColumnIndexSize.class,
                SetCompactionThreshold.class,
                SetCompactionThroughput.class,
                SetConcurrency.class,
                SetConcurrentCompactors.class,
                SetConcurrentViewBuilders.class,
                SetDefaultKeyspaceRF.class,
                SetHintedHandoffThrottleInKB.class,
                SetInterDCStreamThroughput.class,
                SetLoggingLevel.class,
                SetMaxHintWindow.class,
                SetSnapshotThrottle.class,
                SetStreamThroughput.class,
                SetTimeout.class,
                SetTraceProbability.class,
                Sjk.class,
                Snapshot.class,
                Status.class,
                StatusAutoCompaction.class,
                StatusBackup.class,
                StatusBinary.class,
                StatusGossip.class,
                StatusHandoff.class,
                Stop.class,
                StopDaemon.class,
                TableHistograms.class,
                TableStats.class,
                TopPartitions.class,
                TpStats.class,
                TruncateHints.class,
                UpdateCIDRGroup.class,
                UpgradeSSTable.class,
                Verify.class,
                Version.class,
                ViewBuildStatus.class,
                ForceCompact.class
        );

        Cli.CliBuilder<NodeToolCmdRunnable> builder = Cli.builder("nodetool");

        builder.withDescription("Manage your Cassandra cluster")
                 .withDefaultCommand(CassHelp.class)
                 .withCommands(commands);

        // bootstrap commands
        builder.withGroup("bootstrap")
                .withDescription("Monitor/manage node's bootstrap process")
                .withDefaultCommand(CassHelp.class)
                .withCommand(BootstrapResume.class);

        builder.withGroup("repair_admin")
               .withDescription("list and fail incremental repair sessions")
               .withDefaultCommand(RepairAdmin.ListCmd.class)
               .withCommand(RepairAdmin.ListCmd.class)
               .withCommand(RepairAdmin.CancelCmd.class)
               .withCommand(RepairAdmin.CleanupDataCmd.class)
               .withCommand(RepairAdmin.SummarizePendingCmd.class)
               .withCommand(RepairAdmin.SummarizeRepairedCmd.class);

        Cli<NodeToolCmdRunnable> parser = builder.build();

        int status = 0;
        try
        {
            NodeToolCmdRunnable parse = parser.parse(args);
            printHistory(args);
            parse.run(nodeProbeFactory, output);
        } catch (IllegalArgumentException |
                IllegalStateException |
                ParseArgumentsMissingException |
                ParseArgumentsUnexpectedException |
                ParseOptionConversionException |
                ParseOptionMissingException |
                ParseOptionMissingValueException |
                ParseCommandMissingException |
                ParseCommandUnrecognizedException e)
        {
            badUse(e);
            status = 1;
        } catch (Throwable throwable)
        {
            err(Throwables.getRootCause(throwable));
            status = 2;
        }

        return status;
    }

    private static void printHistory(String... args)
    {
        //don't bother to print if no args passed (meaning, nodetool is just printing out the sub-commands list)
        if (args.length == 0)
            return;

        String cmdLine = Joiner.on(" ").skipNulls().join(args);
        cmdLine = cmdLine.replaceFirst("(?<=(-pw|--password))\\s+\\S+", " <hidden>");

        try (FileWriter writer = new File(FBUtilities.getToolsOutputDirectory(), HISTORYFILE).newWriter(APPEND))
        {
            SimpleDateFormat sdf = new SimpleDateFormat("yyyy-MM-dd HH:mm:ss,SSS");
            writer.append(sdf.format(new Date())).append(": ").append(cmdLine).append(System.lineSeparator());
        }
        catch (IOException | IOError ioe)
        {
            //quietly ignore any errors about not being able to write out history
        }
    }

    protected void badUse(Exception e)
    {
        output.out.println("nodetool: " + e.getMessage());
        output.out.println("See 'nodetool help' or 'nodetool help <command>'.");
    }

    protected void err(Throwable e)
    {
        // CASSANDRA-11537: friendly error message when server is not ready
        if (e instanceof InstanceNotFoundException)
            throw new IllegalArgumentException("Server is not initialized yet, cannot run nodetool.");

        output.err.println("error: " + e.getMessage());
        output.err.println("-- StackTrace --");
        output.err.println(getStackTraceAsString(e));
    }

    public static class CassHelp extends Help implements NodeToolCmdRunnable
    {
        public void run(INodeProbeFactory nodeProbeFactory, Output output)
        {
            run();
        }
    }

    interface NodeToolCmdRunnable
    {
        void run(INodeProbeFactory nodeProbeFactory, Output output);
    }

    public static abstract class NodeToolCmd implements NodeToolCmdRunnable
    {

        @Option(type = OptionType.GLOBAL, name = {"-h", "--host"}, description = "Node hostname or ip address")
        private String host = "127.0.0.1";

        @Option(type = OptionType.GLOBAL, name = {"-p", "--port"}, description = "Remote jmx agent port number")
        private String port = "7199";

        @Option(type = OptionType.GLOBAL, name = {"-u", "--username"}, description = "Remote jmx agent username")
        private String username = EMPTY;

        @Option(type = OptionType.GLOBAL, name = {"-pw", "--password"}, description = "Remote jmx agent password")
        private String password = EMPTY;

        @Option(type = OptionType.GLOBAL, name = {"-pwf", "--password-file"}, description = "Path to the JMX password file")
        private String passwordFilePath = EMPTY;

        @Option(type = OptionType.GLOBAL, name = { "-pp", "--print-port"}, description = "Operate in 4.0 mode with hosts disambiguated by port number", arity = 0)
        protected boolean printPort = false;

        private INodeProbeFactory nodeProbeFactory;
        protected Output output;

        @Override
        public void run(INodeProbeFactory nodeProbeFactory, Output output)
        {
            this.nodeProbeFactory = nodeProbeFactory;
            this.output = output;
            runInternal();
        }

        public void runInternal()
        {
            if (isNotEmpty(username)) {
                if (isNotEmpty(passwordFilePath))
                    password = readUserPasswordFromFile(username, passwordFilePath);

                if (isEmpty(password))
                    password = promptAndReadPassword();
            }

            try (NodeProbe probe = connect())
            {
                execute(probe);
                if (probe.isFailed())
                    throw new RuntimeException("nodetool failed, check server logs");
            }
            catch (IOException e)
            {
                throw new RuntimeException("Error while closing JMX connection", e);
            }

        }

        private String readUserPasswordFromFile(String username, String passwordFilePath) {
            String password = EMPTY;

            File passwordFile = new File(passwordFilePath);
            try (Scanner scanner = new Scanner(passwordFile.toJavaIOFile()).useDelimiter("\\s+"))
            {
                while (scanner.hasNextLine())
                {
                    if (scanner.hasNext())
                    {
                        String jmxRole = scanner.next();
                        if (jmxRole.equals(username) && scanner.hasNext())
                        {
                            password = scanner.next();
                            break;
                        }
                    }
                    scanner.nextLine();
                }
            }
            catch (FileNotFoundException e)
            {
                throw new RuntimeException(e);
            }

            return password;
        }

        private String promptAndReadPassword()
        {
            String password = EMPTY;

            Console console = System.console();
            if (console != null)
                password = String.valueOf(console.readPassword("Password:"));

            return password;
        }

        protected abstract void execute(NodeProbe probe);

        private NodeProbe connect()
        {
            NodeProbe nodeClient = null;

            try
            {
                if (username.isEmpty())
                    nodeClient = nodeProbeFactory.create(host, parseInt(port));
                else
                    nodeClient = nodeProbeFactory.create(host, parseInt(port), username, password);

                nodeClient.setOutput(output);
            } catch (IOException | SecurityException e)
            {
                Throwable rootCause = Throwables.getRootCause(e);
                output.err.println(format("nodetool: Failed to connect to '%s:%s' - %s: '%s'.", host, port, rootCause.getClass().getSimpleName(), rootCause.getMessage()));
                System.exit(1);
            }

            return nodeClient;
        }

        protected enum KeyspaceSet
        {
            ALL, NON_SYSTEM, NON_LOCAL_STRATEGY
        }

        protected List<String> parseOptionalKeyspace(List<String> cmdArgs, NodeProbe nodeProbe)
        {
            return parseOptionalKeyspace(cmdArgs, nodeProbe, KeyspaceSet.ALL);
        }

        protected List<String> parseOptionalKeyspace(List<String> cmdArgs, NodeProbe nodeProbe, KeyspaceSet defaultKeyspaceSet)
        {
            List<String> keyspaces = new ArrayList<>();


            if (cmdArgs == null || cmdArgs.isEmpty())
            {
                if (defaultKeyspaceSet == KeyspaceSet.NON_LOCAL_STRATEGY)
                    keyspaces.addAll(keyspaces = nodeProbe.getNonLocalStrategyKeyspaces());
                else if (defaultKeyspaceSet == KeyspaceSet.NON_SYSTEM)
                    keyspaces.addAll(keyspaces = nodeProbe.getNonSystemKeyspaces());
                else
                    keyspaces.addAll(nodeProbe.getKeyspaces());
            }
            else
            {
                keyspaces.add(cmdArgs.get(0));
            }

            for (String keyspace : keyspaces)
            {
                if (!nodeProbe.getKeyspaces().contains(keyspace))
                    throw new IllegalArgumentException("Keyspace [" + keyspace + "] does not exist.");
            }

            return Collections.unmodifiableList(keyspaces);
        }

        protected String[] parseOptionalTables(List<String> cmdArgs)
        {
            return cmdArgs.size() <= 1 ? EMPTY_STRING_ARRAY : toArray(cmdArgs.subList(1, cmdArgs.size()), String.class);
        }

        protected String[] parsePartitionKeys(List<String> cmdArgs)
        {
            return cmdArgs.size() <= 2 ? EMPTY_STRING_ARRAY : toArray(cmdArgs.subList(2, cmdArgs.size()), String.class);
        }
    }

    public static SortedMap<String, SetHostStatWithPort> getOwnershipByDcWithPort(NodeProbe probe, boolean resolveIp,
                                                                  Map<String, String> tokenToEndpoint,
                                                                  Map<String, Float> ownerships)
    {
        SortedMap<String, SetHostStatWithPort> ownershipByDc = Maps.newTreeMap();
        EndpointSnitchInfoMBean epSnitchInfo = probe.getEndpointSnitchInfoProxy();
        try
        {
            for (Entry<String, String> tokenAndEndPoint : tokenToEndpoint.entrySet())
            {
                String dc = epSnitchInfo.getDatacenter(tokenAndEndPoint.getValue());
                if (!ownershipByDc.containsKey(dc))
                    ownershipByDc.put(dc, new SetHostStatWithPort(resolveIp));
                ownershipByDc.get(dc).add(tokenAndEndPoint.getKey(), tokenAndEndPoint.getValue(), ownerships);
            }
        }
        catch (UnknownHostException e)
        {
            throw new RuntimeException(e);
        }
        return ownershipByDc;
    }
}<|MERGE_RESOLUTION|>--- conflicted
+++ resolved
@@ -96,13 +96,8 @@
         List<Class<? extends NodeToolCmdRunnable>> commands = newArrayList(
                 Assassinate.class,
                 CassHelp.class,
-<<<<<<< HEAD
                 CIDRFilteringStats.class,
-=======
-                CfHistograms.class,
-                CfStats.class,
                 CheckTokenMetadata.class,
->>>>>>> e5c919f2
                 Cleanup.class,
                 ClearSnapshot.class,
                 ClientStats.class,
