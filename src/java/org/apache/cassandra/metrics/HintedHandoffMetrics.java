/*
 * Licensed to the Apache Software Foundation (ASF) under one
 * or more contributor license agreements.  See the NOTICE file
 * distributed with this work for additional information
 * regarding copyright ownership.  The ASF licenses this file
 * to you under the Apache License, Version 2.0 (the
 * "License"); you may not use this file except in compliance
 * with the License.  You may obtain a copy of the License at
 *
 *     http://www.apache.org/licenses/LICENSE-2.0
 *
 * Unless required by applicable law or agreed to in writing, software
 * distributed under the License is distributed on an "AS IS" BASIS,
 * WITHOUT WARRANTIES OR CONDITIONS OF ANY KIND, either express or implied.
 * See the License for the specific language governing permissions and
 * limitations under the License.
 */
package org.apache.cassandra.metrics;

import java.net.InetAddress;
import java.util.Map.Entry;

import com.codahale.metrics.Counter;
import org.apache.cassandra.db.HintedHandOffManager;
import org.apache.cassandra.db.SystemKeyspace;
import org.apache.cassandra.utils.UUIDGen;
import org.slf4j.Logger;
import org.slf4j.LoggerFactory;

import com.google.common.cache.CacheBuilder;
import com.google.common.cache.CacheLoader;
import com.google.common.cache.LoadingCache;

import static org.apache.cassandra.metrics.CassandraMetricsRegistry.Metrics;

/**
 * Metrics for {@link HintedHandOffManager}.
 */
public class HintedHandoffMetrics
{
    private static final Logger logger = LoggerFactory.getLogger(HintedHandoffMetrics.class);

    private static final MetricNameFactory factory = new DefaultNameFactory("HintedHandOffManager");

    /** Total number of hints which are not stored, This is not a cache. */
    private final LoadingCache<InetAddress, DifferencingCounter> notStored = CacheBuilder.newBuilder().build(new CacheLoader<InetAddress, DifferencingCounter>()
    {
        public DifferencingCounter load(InetAddress address)
        {
            return new DifferencingCounter(address);
        }
    });

    /** Total number of hints that have been created, This is not a cache. */
    private final LoadingCache<InetAddress, Counter> createdHintCounts = CacheBuilder.newBuilder().build(new CacheLoader<InetAddress, Counter>()
    {
        public Counter load(InetAddress address)
        {
<<<<<<< HEAD
            return Metrics.counter(factory.createMetricName("Hints_created-" + address.getHostAddress()));
=======
            return Metrics.newCounter(factory.createMetricName("Hints_created-" + address.getHostAddress().replace(':', '.')));
>>>>>>> 86a38029
        }
    });

    public void incrCreatedHints(InetAddress address)
    {
        createdHintCounts.getUnchecked(address).inc();
    }

    public void incrPastWindow(InetAddress address)
    {
        notStored.getUnchecked(address).mark();
    }

    public void log()
    {
        for (Entry<InetAddress, DifferencingCounter> entry : notStored.asMap().entrySet())
        {
            long difference = entry.getValue().difference();
            if (difference == 0)
                continue;
            logger.warn("{} has {} dropped hints, because node is down past configured hint window.", entry.getKey(), difference);
            SystemKeyspace.updateHintsDropped(entry.getKey(), UUIDGen.getTimeUUID(), (int) difference);
        }
    }

    public static class DifferencingCounter
    {
        private final Counter meter;
        private long reported = 0;

        public DifferencingCounter(InetAddress address)
        {
<<<<<<< HEAD
            this.meter = Metrics.counter(factory.createMetricName("Hints_not_stored-" + address.getHostAddress()));
=======
            this.meter = Metrics.newCounter(factory.createMetricName("Hints_not_stored-" + address.getHostAddress().replace(':', '.')));
>>>>>>> 86a38029
        }

        public long difference()
        {
            long current = meter.getCount();
            long difference = current - reported;
            this.reported = current;
            return difference;
        }

        public long count()
        {
            return meter.getCount();
        }

        public void mark()
        {
            meter.inc();
        }
    }
}<|MERGE_RESOLUTION|>--- conflicted
+++ resolved
@@ -56,11 +56,7 @@
     {
         public Counter load(InetAddress address)
         {
-<<<<<<< HEAD
-            return Metrics.counter(factory.createMetricName("Hints_created-" + address.getHostAddress()));
-=======
-            return Metrics.newCounter(factory.createMetricName("Hints_created-" + address.getHostAddress().replace(':', '.')));
->>>>>>> 86a38029
+            return Metrics.counter(factory.createMetricName("Hints_created-" + address.getHostAddress().replace(':', '.')));
         }
     });
 
@@ -93,11 +89,7 @@
 
         public DifferencingCounter(InetAddress address)
         {
-<<<<<<< HEAD
-            this.meter = Metrics.counter(factory.createMetricName("Hints_not_stored-" + address.getHostAddress()));
-=======
-            this.meter = Metrics.newCounter(factory.createMetricName("Hints_not_stored-" + address.getHostAddress().replace(':', '.')));
->>>>>>> 86a38029
+            this.meter = Metrics.counter(factory.createMetricName("Hints_not_stored-" + address.getHostAddress().replace(':', '.')));
         }
 
         public long difference()
