--- conflicted
+++ resolved
@@ -56,10 +56,9 @@
 
 public class LongBTreeTest
 {
-    private static final int ITERATIONS = 10000;
 
     private static final boolean DEBUG = false;
-    private static int perThreadTrees = 10000;
+    private static int perThreadTrees = 100;
     private static int minTreeSize = 4;
     private static int maxTreeSize = 10000;
     private static int threads = DEBUG ? 1 : Runtime.getRuntime().availableProcessors() * 8;
@@ -80,7 +79,6 @@
     @Test
     public void testSearchIterator() throws InterruptedException
     {
-<<<<<<< HEAD
         final int perTreeSelections = 100;
         testRandomSelection(perThreadTrees, perTreeSelections,
         (test) -> {
@@ -113,23 +111,11 @@
                     Assert.assertNull(iter2.next(key));
             };
         });
-=======
-        TreeSet<Integer> canon = new TreeSet<>();
-        for (int i = 0 ; i < ITERATIONS ; i++)
-            canon.add(i);
-        Object[] btree = BTree.build(Arrays.asList(Integer.MIN_VALUE, Integer.MAX_VALUE), ICMP, true, null);
-        btree = BTree.update(btree, ICMP, canon, true);
-        canon.add(Integer.MIN_VALUE);
-        canon.add(Integer.MAX_VALUE);
-        Assert.assertTrue(BTree.isWellFormed(btree, ICMP));
-        testEqual("Oversize", BTree.<Integer>slice(btree, true), canon.iterator());
->>>>>>> ca8469ec
     }
 
     @Test
     public void testInequalityLookups() throws InterruptedException
     {
-<<<<<<< HEAD
         final int perTreeSelections = 2;
         testRandomSelectionOfSet(perThreadTrees, perTreeSelections,
                                  (test, canonical) -> {
@@ -147,15 +133,11 @@
                                          Assert.assertEquals(test.lower(key), canonical.lower(key));
                                      };
                                  });
-=======
-        testInsertions(ITERATIONS, 50, 1, 1, true);
->>>>>>> ca8469ec
     }
 
     @Test
     public void testListIndexes() throws InterruptedException
     {
-<<<<<<< HEAD
         testRandomSelectionOfList(perThreadTrees, 4,
                                   (test, canonical, cmp) ->
                                   (key) ->
@@ -167,15 +149,11 @@
                                           Assert.assertEquals(canonical.get(javaIndex), test.get(btreeIndex));
                                   }
         );
-=======
-        testInsertions(ITERATIONS, 50, 1, 5, true);
->>>>>>> ca8469ec
     }
 
     @Test
     public void testToArray() throws InterruptedException
     {
-<<<<<<< HEAD
         testRandomSelection(perThreadTrees, 4,
                             (selection) ->
                             {
@@ -185,14 +163,10 @@
                                 for (int j = 0; j < selection.canonicalList.size(); j++)
                                     Assert.assertEquals(selection.canonicalList.get(j), array[j + 1]);
                             });
-=======
-        testInsertions(ITERATIONS, 500, 10, 1, true);
->>>>>>> ca8469ec
     }
 
     private static final class CountingFunction implements Function<Integer, Integer>
     {
-<<<<<<< HEAD
         final Function<Integer, Integer> wrapped;
         int count = 0;
         protected CountingFunction(Function<Integer, Integer> wrapped)
@@ -204,15 +178,11 @@
             count++;
             return wrapped.apply(integer);
         }
-=======
-        testInsertions(ITERATIONS, 500, 10, 10, true);
->>>>>>> ca8469ec
     }
 
     @Test
     public void testTransformAndFilter() throws InterruptedException
     {
-<<<<<<< HEAD
         testRandomSelection(perThreadTrees, 4, false, false, false,
                             (selection) ->
                             {
@@ -248,9 +218,6 @@
                                 Assert.assertEquals(BTree.size(original), function.count);
                                 assertSame(filter(transform(selection.canonicalList, function.wrapped), notNull()), iterable(transformed));
                             });
-=======
-        testInsertions(ITERATIONS * 10, 5000, 3, 100, true);
->>>>>>> ca8469ec
     }
 
     private static void assertSame(Iterable<Integer> i1, Iterable<Integer> i2)
