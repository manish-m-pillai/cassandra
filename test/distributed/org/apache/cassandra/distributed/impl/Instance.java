--- conflicted
+++ resolved
@@ -35,12 +35,10 @@
 import java.util.concurrent.CopyOnWriteArrayList;
 import java.util.concurrent.ExecutorService;
 import java.util.concurrent.Future;
+import java.util.concurrent.TimeUnit;
 import java.util.concurrent.TimeoutException;
-<<<<<<< HEAD
+import java.util.concurrent.atomic.AtomicLong;
 import java.util.stream.Stream;
-=======
-import java.util.concurrent.atomic.AtomicLong;
->>>>>>> ce6a65cb
 import javax.management.ListenerNotFoundException;
 import javax.management.Notification;
 import javax.management.NotificationListener;
@@ -108,10 +106,7 @@
 import org.apache.cassandra.net.MessagingService;
 import org.apache.cassandra.net.NoPayload;
 import org.apache.cassandra.net.Verb;
-<<<<<<< HEAD
-=======
 import org.apache.cassandra.schema.MigrationCoordinator;
->>>>>>> ce6a65cb
 import org.apache.cassandra.schema.Schema;
 import org.apache.cassandra.schema.SchemaConstants;
 import org.apache.cassandra.service.ActiveRepairService;
@@ -167,11 +162,7 @@
 {
     public final IInstanceConfig config;
     private volatile boolean initialized = false;
-<<<<<<< HEAD
-    private final long startedAt;
-=======
     private final AtomicLong startedAt = new AtomicLong();
->>>>>>> ce6a65cb
 
     @Deprecated
     Instance(IInstanceConfig config, ClassLoader classLoader)
@@ -193,11 +184,6 @@
         Object clusterId = Objects.requireNonNull(config.get(Constants.KEY_DTEST_API_CLUSTER_ID), "cluster_id is not defined");
         ClusterIDDefiner.setId("cluster-" + clusterId);
         InstanceIDDefiner.setInstanceId(config.num());
-        // Defer initialisation of Clock.Global until cluster/instance identifiers are set.
-        // Otherwise, the instance classloader's logging classes are setup ahead of time and
-        // the patterns/file paths are not set correctly. This will be addressed in a subsequent
-        // commit to extend the functionality of the @Shared annotation to app classes.
-        startedAt = nanoTime();
         FBUtilities.setBroadcastInetAddressAndPort(InetAddressAndPort.getByAddressOverrideDefaults(config.broadcastAddress().getAddress(),
                                                                                                    config.broadcastAddress().getPort()));
 
@@ -550,6 +536,10 @@
     @Override
     public void startup(ICluster cluster)
     {
+        // Defer initialisation of Clock.Global until cluster/instance identifiers are set.
+        // Otherwise, the instance classloader's logging classes are setup ahead of time and
+        // the patterns/file paths are not set correctly. This will be addressed in a subsequent
+        // commit to extend the functionality of the @Shared annotation to app classes.
         assert startedAt.compareAndSet(0L, System.nanoTime()) : "startedAt uninitialized";
 
         sync(() -> {
@@ -645,7 +635,7 @@
                 StorageService.instance.registerDaemon(CassandraDaemon.getInstanceForTesting());
                 if (config.has(GOSSIP))
                 {
-<<<<<<< HEAD
+                    MigrationCoordinator.setUptimeFn(() -> TimeUnit.NANOSECONDS.toMillis(nanoTime() - startedAt.get()));
                     try
                     {
                         StorageService.instance.initServer();
@@ -658,10 +648,6 @@
                             throw new RuntimeException("Unable to bind, run the following in a termanl and try again:\nfor subnet in $(seq 0 5); do for id in $(seq 0 5); do sudo ifconfig lo0 alias \"127.0.$subnet.$id\"; done; done;", e);
                         throw e;
                     }
-=======
-                    MigrationCoordinator.setUptimeFn(() -> TimeUnit.NANOSECONDS.toMillis(System.nanoTime() - startedAt.get()));
-                    StorageService.instance.initServer();
->>>>>>> ce6a65cb
                     StorageService.instance.removeShutdownHook();
 
                     Gossiper.waitToSettle();
@@ -822,7 +808,6 @@
             Throwables.maybeFail(error);
         }).apply(isolatedExecutor);
 
-<<<<<<< HEAD
         return isolatedExecutor.submit(() -> {
             try
             {
@@ -832,13 +817,9 @@
             finally
             {
                 super.shutdown();
+                startedAt.set(0L);
             }
         });
-=======
-        return CompletableFuture.runAsync(ThrowingRunnable.toRunnable(future::get), isolatedExecutor)
-                                .thenRun(super::shutdown)
-                                .thenRun(() -> startedAt.set(0L));
->>>>>>> ce6a65cb
     }
 
     @Override
