/*
 * Licensed to the Apache Software Foundation (ASF) under one
 * or more contributor license agreements.  See the NOTICE file
 * distributed with this work for additional information
 * regarding copyright ownership.  The ASF licenses this file
 * to you under the Apache License, Version 2.0 (the
 * "License"); you may not use this file except in compliance
 * with the License.  You may obtain a copy of the License at
 *
 *     http://www.apache.org/licenses/LICENSE-2.0
 *
 * Unless required by applicable law or agreed to in writing, software
 * distributed under the License is distributed on an "AS IS" BASIS,
 * WITHOUT WARRANTIES OR CONDITIONS OF ANY KIND, either express or implied.
 * See the License for the specific language governing permissions and
 * limitations under the License.
 */

package org.apache.cassandra.distributed.test;

import org.junit.Assert;
import org.junit.Test;

import com.datastax.driver.core.ConsistencyLevel;
import com.datastax.driver.core.ResultSet;
import com.datastax.driver.core.Session;
import com.datastax.driver.core.SimpleStatement;
import com.datastax.driver.core.Statement;
import com.datastax.driver.core.exceptions.DriverInternalError;
import com.datastax.driver.core.policies.LoadBalancingPolicy;
import net.bytebuddy.ByteBuddy;
import net.bytebuddy.dynamic.loading.ClassLoadingStrategy;
import net.bytebuddy.implementation.MethodDelegation;
import org.apache.cassandra.cql3.CQLStatement;
import org.apache.cassandra.cql3.QueryHandler;
import org.apache.cassandra.cql3.QueryProcessor;
import org.apache.cassandra.distributed.Cluster;
import org.apache.cassandra.distributed.api.ICluster;
import org.apache.cassandra.distributed.api.IInstanceConfig;
import org.apache.cassandra.distributed.api.IInvokableInstance;
import org.apache.cassandra.distributed.api.IIsolatedExecutor;
import org.apache.cassandra.distributed.impl.RowUtil;
import org.apache.cassandra.service.StorageService;
import org.apache.cassandra.utils.FBUtilities;

import static org.apache.cassandra.distributed.action.GossipHelper.withProperty;
import static org.apache.cassandra.distributed.api.Feature.GOSSIP;
import static org.apache.cassandra.distributed.api.Feature.NATIVE_PROTOCOL;
import static org.apache.cassandra.distributed.api.Feature.NETWORK;
import static org.apache.cassandra.distributed.api.TokenSupplier.evenlyDistributedTokens;
import static org.apache.cassandra.distributed.shared.AssertUtils.assertRows;
import static org.apache.cassandra.distributed.shared.AssertUtils.row;
import static org.apache.cassandra.distributed.shared.NetworkTopology.singleDcNetworkTopology;
import static org.junit.Assert.assertFalse;
import static org.junit.Assert.assertTrue;

// TODO: this test should be removed after running in-jvm dtests is set up via the shared API repository
public class NativeProtocolTest extends TestBaseImpl
{
    @Test
    public void withClientRequests() throws Throwable
    {
        try (ICluster ignored = init(builder().withNodes(3)
                                              .withConfig(config -> config.with(GOSSIP, NETWORK, NATIVE_PROTOCOL))
                                              .start()))
        {

            try (com.datastax.driver.core.Cluster cluster = com.datastax.driver.core.Cluster.builder().addContactPoint("127.0.0.1").build();
                 Session session = cluster.connect())
            {
                session.execute("CREATE TABLE " + KEYSPACE + ".tbl (pk int, ck int, v int, PRIMARY KEY (pk, ck));");
                session.execute("INSERT INTO " + KEYSPACE + ".tbl (pk, ck, v) values (1,1,1);");
                Statement select = new SimpleStatement("select * from " + KEYSPACE + ".tbl;").setConsistencyLevel(ConsistencyLevel.ALL);
                final ResultSet resultSet = session.execute(select);
                assertRows(RowUtil.toObjects(resultSet), row(1, 1, 1));
                Assert.assertEquals(3, cluster.getMetadata().getAllHosts().size());
            }
        }
    }

    @Test
    public void withCounters() throws Throwable
    {
        try (ICluster ignored = init(builder().withNodes(3)
                                              .withConfig(config -> config.with(GOSSIP, NETWORK, NATIVE_PROTOCOL))
                                              .start()))
        {
            final com.datastax.driver.core.Cluster cluster = com.datastax.driver.core.Cluster.builder().addContactPoint("127.0.0.1").build();
            Session session = cluster.connect();
            session.execute("CREATE TABLE " + KEYSPACE + ".tbl (pk int, ck counter, PRIMARY KEY (pk));");
            session.execute("UPDATE " + KEYSPACE + ".tbl set ck = ck + 10 where pk = 1;");
            Statement select = new SimpleStatement("select * from " + KEYSPACE + ".tbl;").setConsistencyLevel(ConsistencyLevel.ALL);
            final ResultSet resultSet = session.execute(select);
            assertRows(RowUtil.toObjects(resultSet), row(1, 10L));
            Assert.assertEquals(3, cluster.getMetadata().getAllHosts().size());
            session.close();
            cluster.close();
        }
    }

    @Test
    public void restartTransportOnGossippingOnlyMember() throws Throwable
    {
        int originalNodeCount = 1;
        int expandedNodeCount = originalNodeCount + 1;

        try (Cluster cluster = builder().withNodes(originalNodeCount)
                                        .withTokenSupplier(evenlyDistributedTokens(expandedNodeCount, 1))
                                        .withNodeIdTopology(singleDcNetworkTopology(expandedNodeCount, "dc0", "rack0"))
                                        .withConfig(config -> config.with(NETWORK, GOSSIP, NATIVE_PROTOCOL))
                                        .start())
        {
            IInstanceConfig config = cluster.newInstanceConfig();
            IInvokableInstance gossippingOnlyMember = cluster.bootstrap(config);
            withProperty("cassandra.join_ring", Boolean.toString(false), () -> gossippingOnlyMember.startup(cluster));

            assertTrue(gossippingOnlyMember.callOnInstance((IIsolatedExecutor.SerializableCallable<Boolean>)
                                                           () -> StorageService.instance.isNativeTransportRunning()));

            gossippingOnlyMember.runOnInstance((IIsolatedExecutor.SerializableRunnable) () -> StorageService.instance.stopNativeTransport());

            assertFalse(gossippingOnlyMember.callOnInstance((IIsolatedExecutor.SerializableCallable<Boolean>)
                                                            () -> StorageService.instance.isNativeTransportRunning()));

            gossippingOnlyMember.runOnInstance((IIsolatedExecutor.SerializableRunnable) () -> StorageService.instance.startNativeTransport());

            assertTrue(gossippingOnlyMember.callOnInstance((IIsolatedExecutor.SerializableCallable<Boolean>)
                                                           () -> StorageService.instance.isNativeTransportRunning()));
        }
    }

    @Test
    public void testBinaryReflectsRpcReadiness() throws Throwable
    {
        try (Cluster cluster = builder().withNodes(1)
                                        .withConfig(config -> config.with(NETWORK, GOSSIP, NATIVE_PROTOCOL)
                                                                    .set("start_native_transport", "false"))
                                        .start())
        {
            IInvokableInstance i = cluster.get(1);

            // rpc is false when native transport is not enabled
            assertFalse(i.callOnInstance((IIsolatedExecutor.SerializableCallable<Boolean>) () -> StorageService.instance.isNativeTransportRunning()));
            assertFalse(i.callOnInstance((IIsolatedExecutor.SerializableCallable<Boolean>) () -> StorageService.instance.isRpcReady(FBUtilities.getBroadcastAddressAndPort())));

            // but if we enable it, e.g. by nodetool enablebinary, rpc will be enabled
            i.runOnInstance((IIsolatedExecutor.SerializableRunnable) () -> StorageService.instance.startNativeTransport());
            assertTrue(i.callOnInstance((IIsolatedExecutor.SerializableCallable<Boolean>) () -> StorageService.instance.isRpcReady(FBUtilities.getBroadcastAddressAndPort())));

            // by calling e.g. nodetool disablebinary, rpc will NOT be set to false again
            // please read CASSANDRA-18935 for in-depth explanation why it is so
            i.runOnInstance((IIsolatedExecutor.SerializableRunnable) () -> StorageService.instance.stopNativeTransport());
<<<<<<< HEAD
            assertFalse(i.callOnInstance((IIsolatedExecutor.SerializableCallable<Boolean>) () -> StorageService.instance.isRpcReady(FBUtilities.getBroadcastAddressAndPort())));
=======
            assertTrue(i.callOnInstance((IIsolatedExecutor.SerializableCallable<Boolean>) () -> StorageService.instance.isRpcReady(FBUtilities.getBroadcastAddress())));
>>>>>>> 6d7cd614
        }
    }
}<|MERGE_RESOLUTION|>--- conflicted
+++ resolved
@@ -150,11 +150,7 @@
             // by calling e.g. nodetool disablebinary, rpc will NOT be set to false again
             // please read CASSANDRA-18935 for in-depth explanation why it is so
             i.runOnInstance((IIsolatedExecutor.SerializableRunnable) () -> StorageService.instance.stopNativeTransport());
-<<<<<<< HEAD
-            assertFalse(i.callOnInstance((IIsolatedExecutor.SerializableCallable<Boolean>) () -> StorageService.instance.isRpcReady(FBUtilities.getBroadcastAddressAndPort())));
-=======
-            assertTrue(i.callOnInstance((IIsolatedExecutor.SerializableCallable<Boolean>) () -> StorageService.instance.isRpcReady(FBUtilities.getBroadcastAddress())));
->>>>>>> 6d7cd614
+            assertTrue(i.callOnInstance((IIsolatedExecutor.SerializableCallable<Boolean>) () -> StorageService.instance.isRpcReady(FBUtilities.getBroadcastAddressAndPort())));
         }
     }
 }