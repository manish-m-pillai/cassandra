/*
 * Licensed to the Apache Software Foundation (ASF) under one
 * or more contributor license agreements.  See the NOTICE file
 * distributed with this work for additional information
 * regarding copyright ownership.  The ASF licenses this file
 * to you under the Apache License, Version 2.0 (the
 * "License"); you may not use this file except in compliance
 * with the License.  You may obtain a copy of the License at
 *
 *     http://www.apache.org/licenses/LICENSE-2.0
 *
 * Unless required by applicable law or agreed to in writing, software
 * distributed under the License is distributed on an "AS IS" BASIS,
 * WITHOUT WARRANTIES OR CONDITIONS OF ANY KIND, either express or implied.
 * See the License for the specific language governing permissions and
 * limitations under the License.
 */

package org.apache.cassandra.distributed.test.jmx;

import java.util.HashSet;
import java.util.Set;
import javax.management.MBeanServerConnection;
import javax.management.remote.JMXConnector;

import org.junit.Assert;
import org.junit.Test;

import org.apache.cassandra.distributed.Cluster;
import org.apache.cassandra.distributed.api.Feature;
import org.apache.cassandra.distributed.api.IInstanceConfig;
import org.apache.cassandra.distributed.api.IInvokableInstance;
<<<<<<< HEAD
import org.apache.cassandra.distributed.impl.INodeProvisionStrategy;
=======
import org.apache.cassandra.distributed.api.NodeToolResult;
import org.apache.cassandra.distributed.shared.ClusterUtils;
>>>>>>> c6d7d070
import org.apache.cassandra.distributed.shared.JMXUtil;
import org.apache.cassandra.distributed.test.TestBaseImpl;

import static org.apache.cassandra.distributed.test.jmx.JMXGetterCheckTest.testAllValidGetters;
import static org.hamcrest.Matchers.blankOrNullString;
import static org.hamcrest.Matchers.containsString;
import static org.hamcrest.Matchers.is;
import static org.hamcrest.Matchers.startsWith;

public class JMXFeatureTest extends TestBaseImpl
{

    /**
     * Test the in-jvm dtest JMX feature.
     * - Create a cluster with multiple JMX servers, one per instance
     * - Test that when connecting, we get the correct MBeanServer by checking the default domain, which is set to the IP of the instance
     * - Run the test multiple times to ensure cleanup of the JMX servers is complete so the next test can run successfully using the same host/port.
     *
     * @throws Exception it's a test that calls JMX endpoints - lots of different Jmx exceptions are possible
     */
    @Test
    public void testMultipleNetworkInterfacesProvisioning() throws Exception
    {
        int iterations = 2; // Make sure the JMX infrastructure all cleans up properly by running this multiple times.
        Set<String> allInstances = new HashSet<>();
        for (int i = 0; i < iterations; i++)
        {
            try (Cluster cluster = Cluster.build(2)
                                          .withNodeProvisionStrategy(INodeProvisionStrategy.Strategy.MultipleNetworkInterfaces)
                                          .withConfig(c -> c.with(Feature.values())).start())
            {
                Set<String> instancesContacted = new HashSet<>();
                for (IInvokableInstance instance : cluster.get(1, 2))
                {
                    testInstance(instancesContacted, instance);
                }
                Assert.assertEquals("Should have connected with both JMX instances.", 2, instancesContacted.size());
                allInstances.addAll(instancesContacted);
            }
        }
        Assert.assertEquals("Each instance from each cluster should have been unique", iterations * 2, allInstances.size());
    }

    @Test
    public void testOneNetworkInterfaceProvisioning() throws Exception
    {
        int iterations = 2; // Make sure the JMX infrastructure all cleans up properly by running this multiple times.
        Set<String> allInstances = new HashSet<>();
        for (int i = 0; i < iterations; i++)
        {
            try (Cluster cluster = Cluster.build(2)
                                          .withNodeProvisionStrategy(INodeProvisionStrategy.Strategy.OneNetworkInterface)
                                          .withConfig(c -> c.with(Feature.values())).start())
            {
                Set<String> instancesContacted = new HashSet<>();
                for (IInvokableInstance instance : cluster)
                {
                    testInstance(instancesContacted, instance);
                }
                Assert.assertEquals("Should have connected with both JMX instances.", 2, instancesContacted.size());
                allInstances.addAll(instancesContacted);
                // Make sure we actually exercise the mbeans by testing a bunch of getters.
                // Without this it's possible for the test to pass as we don't touch any mBeans that we register.
                testAllValidGetters(cluster);
            }
        }
        Assert.assertEquals("Each instance from each cluster should have been unique", iterations * 2, allInstances.size());
    }

    @Test
    public void testShutDownAndRestartInstances() throws Exception
    {
        HashSet<String> instances = new HashSet<>();
        try (Cluster cluster = Cluster.build(2).withConfig(c -> c.with(Feature.values())).start())
        {
            IInvokableInstance instanceToStop = cluster.get(1);
            IInvokableInstance otherInstance = cluster.get(2);
            testInstance(instances, cluster.get(1));
            testAllValidGetters(cluster);
            ClusterUtils.stopUnchecked(instanceToStop);
            // NOTE: This would previously fail because we cleared everything from the TCPEndpoint map in IsolatedJmx.
            // Now, we only clear the endpoints related to that instance, which prevents this code from
            // breaking with a `java.net.BindException: Address already in use (Bind failed)`
            ClusterUtils.awaitRingStatus(otherInstance, instanceToStop, "Down");
            NodeToolResult statusResult = cluster.get(2).nodetoolResult("status");
            Assert.assertEquals(0, statusResult.getRc());
            Assert.assertThat(statusResult.getStderr(), is(blankOrNullString()));
            Assert.assertThat(statusResult.getStdout(), containsString("DN  127.0.0.1"));
            testInstance(instances, cluster.get(2));
            ClusterUtils.start(instanceToStop, props -> {});
            ClusterUtils.awaitRingState(otherInstance, instanceToStop, "Normal");
            ClusterUtils.awaitRingStatus(otherInstance, instanceToStop, "Up");
            statusResult = cluster.get(1).nodetoolResult("status");
            Assert.assertEquals(0, statusResult.getRc());
            Assert.assertThat(statusResult.getStderr(), is(blankOrNullString()));
            Assert.assertThat(statusResult.getStdout(), containsString("UN  127.0.0.1"));
            statusResult = cluster.get(2).nodetoolResult("status");
            Assert.assertEquals(0, statusResult.getRc());
            Assert.assertThat(statusResult.getStderr(), is(blankOrNullString()));
            Assert.assertThat(statusResult.getStdout(), containsString("UN  127.0.0.1"));
            testInstance(instances, cluster.get(1));
            testAllValidGetters(cluster);
        }
    }

    private void testInstance(Set<String> instancesContacted, IInvokableInstance instance)
    {
        // NOTE: At some point, the hostname of the broadcastAddress can be resolved
        // and then the `getHostString`, which would otherwise return the IP address,
        // starts returning `localhost` - use `.getAddress().getHostAddress()` to work around this.
        IInstanceConfig config = instance.config();
        try (JMXConnector jmxc = JMXUtil.getJmxConnector(config))
        {
            MBeanServerConnection mbsc = jmxc.getMBeanServerConnection();
            // instances get their default domain set to their IP address, so us it
            // to check that we are actually connecting to the correct instance
            String defaultDomain = mbsc.getDefaultDomain();
            instancesContacted.add(defaultDomain);
            Assert.assertThat(defaultDomain, startsWith(JMXUtil.getJmxHost(config) + ":" + config.jmxPort()));
        }
        catch (Throwable t)
        {
            throw new RuntimeException("Could not connect to JMX", t);
        }
    }
}<|MERGE_RESOLUTION|>--- conflicted
+++ resolved
@@ -30,12 +30,9 @@
 import org.apache.cassandra.distributed.api.Feature;
 import org.apache.cassandra.distributed.api.IInstanceConfig;
 import org.apache.cassandra.distributed.api.IInvokableInstance;
-<<<<<<< HEAD
+import org.apache.cassandra.distributed.api.NodeToolResult;
 import org.apache.cassandra.distributed.impl.INodeProvisionStrategy;
-=======
-import org.apache.cassandra.distributed.api.NodeToolResult;
 import org.apache.cassandra.distributed.shared.ClusterUtils;
->>>>>>> c6d7d070
 import org.apache.cassandra.distributed.shared.JMXUtil;
 import org.apache.cassandra.distributed.test.TestBaseImpl;
 
@@ -59,35 +56,23 @@
     @Test
     public void testMultipleNetworkInterfacesProvisioning() throws Exception
     {
-        int iterations = 2; // Make sure the JMX infrastructure all cleans up properly by running this multiple times.
-        Set<String> allInstances = new HashSet<>();
-        for (int i = 0; i < iterations; i++)
-        {
-            try (Cluster cluster = Cluster.build(2)
-                                          .withNodeProvisionStrategy(INodeProvisionStrategy.Strategy.MultipleNetworkInterfaces)
-                                          .withConfig(c -> c.with(Feature.values())).start())
-            {
-                Set<String> instancesContacted = new HashSet<>();
-                for (IInvokableInstance instance : cluster.get(1, 2))
-                {
-                    testInstance(instancesContacted, instance);
-                }
-                Assert.assertEquals("Should have connected with both JMX instances.", 2, instancesContacted.size());
-                allInstances.addAll(instancesContacted);
-            }
-        }
-        Assert.assertEquals("Each instance from each cluster should have been unique", iterations * 2, allInstances.size());
+        testJmxFeatures(INodeProvisionStrategy.Strategy.MultipleNetworkInterfaces);
     }
 
     @Test
     public void testOneNetworkInterfaceProvisioning() throws Exception
     {
+        testJmxFeatures(INodeProvisionStrategy.Strategy.OneNetworkInterface);
+    }
+
+    private void testJmxFeatures(INodeProvisionStrategy.Strategy provisionStrategy) throws Exception
+    {
+        Set<String> allInstances = new HashSet<>();
         int iterations = 2; // Make sure the JMX infrastructure all cleans up properly by running this multiple times.
-        Set<String> allInstances = new HashSet<>();
         for (int i = 0; i < iterations; i++)
         {
             try (Cluster cluster = Cluster.build(2)
-                                          .withNodeProvisionStrategy(INodeProvisionStrategy.Strategy.OneNetworkInterface)
+                                          .withNodeProvisionStrategy(provisionStrategy)
                                           .withConfig(c -> c.with(Feature.values())).start())
             {
                 Set<String> instancesContacted = new HashSet<>();
@@ -114,7 +99,6 @@
             IInvokableInstance instanceToStop = cluster.get(1);
             IInvokableInstance otherInstance = cluster.get(2);
             testInstance(instances, cluster.get(1));
-            testAllValidGetters(cluster);
             ClusterUtils.stopUnchecked(instanceToStop);
             // NOTE: This would previously fail because we cleared everything from the TCPEndpoint map in IsolatedJmx.
             // Now, we only clear the endpoints related to that instance, which prevents this code from
@@ -125,7 +109,8 @@
             Assert.assertThat(statusResult.getStderr(), is(blankOrNullString()));
             Assert.assertThat(statusResult.getStdout(), containsString("DN  127.0.0.1"));
             testInstance(instances, cluster.get(2));
-            ClusterUtils.start(instanceToStop, props -> {});
+            ClusterUtils.start(instanceToStop, props -> {
+            });
             ClusterUtils.awaitRingState(otherInstance, instanceToStop, "Normal");
             ClusterUtils.awaitRingStatus(otherInstance, instanceToStop, "Up");
             statusResult = cluster.get(1).nodetoolResult("status");
@@ -143,9 +128,6 @@
 
     private void testInstance(Set<String> instancesContacted, IInvokableInstance instance)
     {
-        // NOTE: At some point, the hostname of the broadcastAddress can be resolved
-        // and then the `getHostString`, which would otherwise return the IP address,
-        // starts returning `localhost` - use `.getAddress().getHostAddress()` to work around this.
         IInstanceConfig config = instance.config();
         try (JMXConnector jmxc = JMXUtil.getJmxConnector(config))
         {
