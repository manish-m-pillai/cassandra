/*
* Licensed to the Apache Software Foundation (ASF) under one
* or more contributor license agreements.  See the NOTICE file
* distributed with this work for additional information
* regarding copyright ownership.  The ASF licenses this file
* to you under the Apache License, Version 2.0 (the
* "License"); you may not use this file except in compliance
* with the License.  You may obtain a copy of the License at
*
*    http://www.apache.org/licenses/LICENSE-2.0
*
* Unless required by applicable law or agreed to in writing,
* software distributed under the License is distributed on an
* "AS IS" BASIS, WITHOUT WARRANTIES OR CONDITIONS OF ANY
* KIND, either express or implied.  See the License for the
* specific language governing permissions and limitations
* under the License.
*/
package org.apache.cassandra.service;

import java.net.InetAddress;
import java.util.*;

import com.google.common.collect.Sets;
import org.junit.Before;
import org.junit.BeforeClass;
import org.junit.Test;

import org.apache.cassandra.SchemaLoader;
import org.apache.cassandra.config.DatabaseDescriptor;
import org.apache.cassandra.db.ColumnFamilyStore;
import org.apache.cassandra.db.Keyspace;
import org.apache.cassandra.db.RowUpdateBuilder;
import org.apache.cassandra.db.compaction.OperationType;
import org.apache.cassandra.dht.Range;
import org.apache.cassandra.dht.Token;
import org.apache.cassandra.exceptions.ConfigurationException;
import org.apache.cassandra.io.sstable.format.SSTableReader;
import org.apache.cassandra.locator.AbstractReplicationStrategy;
import org.apache.cassandra.locator.TokenMetadata;
import org.apache.cassandra.schema.KeyspaceParams;
import org.apache.cassandra.utils.FBUtilities;
import org.apache.cassandra.utils.concurrent.Refs;

import static org.junit.Assert.assertEquals;
import static org.junit.Assert.assertFalse;

public class ActiveRepairServiceTest
{
    public static final String KEYSPACE5 = "Keyspace5";
    public static final String CF_STANDARD1 = "Standard1";
    public static final String CF_COUNTER = "Counter1";

    public String cfname;
    public ColumnFamilyStore store;
    public InetAddress LOCAL, REMOTE;

    private boolean initialized;

    @BeforeClass
    public static void defineSchema() throws ConfigurationException
    {
        SchemaLoader.prepareServer();
        SchemaLoader.createKeyspace(KEYSPACE5,
                                    KeyspaceParams.simple(2),
                                    SchemaLoader.standardCFMD(KEYSPACE5, CF_COUNTER),
                                    SchemaLoader.standardCFMD(KEYSPACE5, CF_STANDARD1));
    }

    @Before
    public void prepare() throws Exception
    {
        if (!initialized)
        {
            SchemaLoader.startGossiper();
            initialized = true;

            LOCAL = FBUtilities.getBroadcastAddress();
            // generate a fake endpoint for which we can spoof receiving/sending trees
            REMOTE = InetAddress.getByName("127.0.0.2");
        }

        TokenMetadata tmd = StorageService.instance.getTokenMetadata();
        tmd.clearUnsafe();
        StorageService.instance.setTokens(Collections.singleton(tmd.partitioner.getRandomToken()));
        tmd.updateNormalToken(tmd.partitioner.getMinimumToken(), REMOTE);
        assert tmd.isMember(REMOTE);
    }

    @Test
    public void testGetNeighborsPlusOne() throws Throwable
    {
        // generate rf+1 nodes, and ensure that all nodes are returned
        Set<InetAddress> expected = addTokens(1 + Keyspace.open(KEYSPACE5).getReplicationStrategy().getReplicationFactor());
        expected.remove(FBUtilities.getBroadcastAddress());
        Collection<Range<Token>> ranges = StorageService.instance.getLocalRanges(KEYSPACE5);
        Set<InetAddress> neighbors = new HashSet<>();
        for (Range<Token> range : ranges)
        {
            neighbors.addAll(ActiveRepairService.getNeighbors(KEYSPACE5, range, null, null));
        }
        assertEquals(expected, neighbors);
    }

    @Test
    public void testGetNeighborsTimesTwo() throws Throwable
    {
        TokenMetadata tmd = StorageService.instance.getTokenMetadata();

        // generate rf*2 nodes, and ensure that only neighbors specified by the ARS are returned
        addTokens(2 * Keyspace.open(KEYSPACE5).getReplicationStrategy().getReplicationFactor());
        AbstractReplicationStrategy ars = Keyspace.open(KEYSPACE5).getReplicationStrategy();
        Set<InetAddress> expected = new HashSet<>();
        for (Range<Token> replicaRange : ars.getAddressRanges().get(FBUtilities.getBroadcastAddress()))
        {
            expected.addAll(ars.getRangeAddresses(tmd.cloneOnlyTokenMap()).get(replicaRange));
        }
        expected.remove(FBUtilities.getBroadcastAddress());
        Collection<Range<Token>> ranges = StorageService.instance.getLocalRanges(KEYSPACE5);
        Set<InetAddress> neighbors = new HashSet<>();
        for (Range<Token> range : ranges)
        {
            neighbors.addAll(ActiveRepairService.getNeighbors(KEYSPACE5, range, null, null));
        }
        assertEquals(expected, neighbors);
    }

    @Test
    public void testGetNeighborsPlusOneInLocalDC() throws Throwable
    {
        TokenMetadata tmd = StorageService.instance.getTokenMetadata();

        // generate rf+1 nodes, and ensure that all nodes are returned
        Set<InetAddress> expected = addTokens(1 + Keyspace.open(KEYSPACE5).getReplicationStrategy().getReplicationFactor());
        expected.remove(FBUtilities.getBroadcastAddress());
        // remove remote endpoints
        TokenMetadata.Topology topology = tmd.cloneOnlyTokenMap().getTopology();
        HashSet<InetAddress> localEndpoints = Sets.newHashSet(topology.getDatacenterEndpoints().get(DatabaseDescriptor.getLocalDataCenter()));
        expected = Sets.intersection(expected, localEndpoints);

        Collection<Range<Token>> ranges = StorageService.instance.getLocalRanges(KEYSPACE5);
        Set<InetAddress> neighbors = new HashSet<>();
        for (Range<Token> range : ranges)
        {
            neighbors.addAll(ActiveRepairService.getNeighbors(KEYSPACE5, range, Arrays.asList(DatabaseDescriptor.getLocalDataCenter()), null));
        }
        assertEquals(expected, neighbors);
    }

    @Test
    public void testGetNeighborsTimesTwoInLocalDC() throws Throwable
    {
        TokenMetadata tmd = StorageService.instance.getTokenMetadata();

        // generate rf*2 nodes, and ensure that only neighbors specified by the ARS are returned
        addTokens(2 * Keyspace.open(KEYSPACE5).getReplicationStrategy().getReplicationFactor());
        AbstractReplicationStrategy ars = Keyspace.open(KEYSPACE5).getReplicationStrategy();
        Set<InetAddress> expected = new HashSet<>();
        for (Range<Token> replicaRange : ars.getAddressRanges().get(FBUtilities.getBroadcastAddress()))
        {
            expected.addAll(ars.getRangeAddresses(tmd.cloneOnlyTokenMap()).get(replicaRange));
        }
        expected.remove(FBUtilities.getBroadcastAddress());
        // remove remote endpoints
        TokenMetadata.Topology topology = tmd.cloneOnlyTokenMap().getTopology();
        HashSet<InetAddress> localEndpoints = Sets.newHashSet(topology.getDatacenterEndpoints().get(DatabaseDescriptor.getLocalDataCenter()));
        expected = Sets.intersection(expected, localEndpoints);

        Collection<Range<Token>> ranges = StorageService.instance.getLocalRanges(KEYSPACE5);
        Set<InetAddress> neighbors = new HashSet<>();
        for (Range<Token> range : ranges)
        {
            neighbors.addAll(ActiveRepairService.getNeighbors(KEYSPACE5, range, Arrays.asList(DatabaseDescriptor.getLocalDataCenter()), null));
        }
        assertEquals(expected, neighbors);
    }

    @Test
    public void testGetNeighborsTimesTwoInSpecifiedHosts() throws Throwable
    {
        TokenMetadata tmd = StorageService.instance.getTokenMetadata();

        // generate rf*2 nodes, and ensure that only neighbors specified by the hosts are returned
        addTokens(2 * Keyspace.open(KEYSPACE5).getReplicationStrategy().getReplicationFactor());
        AbstractReplicationStrategy ars = Keyspace.open(KEYSPACE5).getReplicationStrategy();
        List<InetAddress> expected = new ArrayList<>();
        for (Range<Token> replicaRange : ars.getAddressRanges().get(FBUtilities.getBroadcastAddress()))
        {
            expected.addAll(ars.getRangeAddresses(tmd.cloneOnlyTokenMap()).get(replicaRange));
        }

        expected.remove(FBUtilities.getBroadcastAddress());
        Collection<String> hosts = Arrays.asList(FBUtilities.getBroadcastAddress().getCanonicalHostName(),expected.get(0).getCanonicalHostName());

       assertEquals(expected.get(0), ActiveRepairService.getNeighbors(KEYSPACE5,
               StorageService.instance.getLocalRanges(KEYSPACE5).iterator().next(),
               null, hosts).iterator().next());
    }

    @Test(expected = IllegalArgumentException.class)
    public void testGetNeighborsSpecifiedHostsWithNoLocalHost() throws Throwable
    {
        addTokens(2 * Keyspace.open(KEYSPACE5).getReplicationStrategy().getReplicationFactor());
        //Dont give local endpoint
        Collection<String> hosts = Arrays.asList("127.0.0.3");
        ActiveRepairService.getNeighbors(KEYSPACE5, StorageService.instance.getLocalRanges(KEYSPACE5).iterator().next(), null, hosts);
    }

    Set<InetAddress> addTokens(int max) throws Throwable
    {
        TokenMetadata tmd = StorageService.instance.getTokenMetadata();
        Set<InetAddress> endpoints = new HashSet<>();
        for (int i = 1; i <= max; i++)
        {
            InetAddress endpoint = InetAddress.getByName("127.0.0." + i);
            tmd.updateNormalToken(tmd.partitioner.getRandomToken(), endpoint);
            endpoints.add(endpoint);
        }
        return endpoints;
    }

    @Test
    public void testGetActiveRepairedSSTableRefs()
    {
        ColumnFamilyStore store = prepareColumnFamilyStore();
        Set<SSTableReader> original = store.getLiveSSTables();

        UUID prsId = UUID.randomUUID();
<<<<<<< HEAD
        ActiveRepairService.instance.registerParentRepairSession(prsId, Collections.singletonList(store), null, true, 0, false);
=======
        ActiveRepairService.instance.registerParentRepairSession(prsId, FBUtilities.getBroadcastAddress(), Collections.singletonList(store), null, true, false);
>>>>>>> 118bea59
        ActiveRepairService.ParentRepairSession prs = ActiveRepairService.instance.getParentRepairSession(prsId);

        //add all sstables to parent repair session
        prs.addSSTables(store.metadata.cfId, original);

        //retrieve all sstable references from parent repair sessions
        Refs<SSTableReader> refs = prs.getActiveRepairedSSTableRefs(store.metadata.cfId);
        Set<SSTableReader> retrieved = Sets.newHashSet(refs.iterator());
        assertEquals(original, retrieved);
        refs.release();

        //remove 1 sstable from data data tracker
        Set<SSTableReader> newLiveSet = new HashSet<>(original);
        Iterator<SSTableReader> it = newLiveSet.iterator();
        final SSTableReader removed = it.next();
        it.remove();
        store.getTracker().dropSSTables(new com.google.common.base.Predicate<SSTableReader>()
        {
            public boolean apply(SSTableReader reader)
            {
                return removed.equals(reader);
            }
        }, OperationType.COMPACTION, null);

        //retrieve sstable references from parent repair session again - removed sstable must not be present
        refs = prs.getActiveRepairedSSTableRefs(store.metadata.cfId);
        retrieved = Sets.newHashSet(refs.iterator());
        assertEquals(newLiveSet, retrieved);
        assertFalse(retrieved.contains(removed));
        refs.release();
    }

    private ColumnFamilyStore prepareColumnFamilyStore()
    {
        Keyspace keyspace = Keyspace.open(KEYSPACE5);
        ColumnFamilyStore store = keyspace.getColumnFamilyStore(CF_STANDARD1);
        store.disableAutoCompaction();
        for (int i = 0; i < 10; i++)
        {
            new RowUpdateBuilder(store.metadata, System.currentTimeMillis(), Integer.toString(i))
            .clustering("c")
            .add("val", "val")
            .build()
            .applyUnsafe();
        }
        store.forceBlockingFlush();
        return store;
    }
}<|MERGE_RESOLUTION|>--- conflicted
+++ resolved
@@ -226,11 +226,7 @@
         Set<SSTableReader> original = store.getLiveSSTables();
 
         UUID prsId = UUID.randomUUID();
-<<<<<<< HEAD
-        ActiveRepairService.instance.registerParentRepairSession(prsId, Collections.singletonList(store), null, true, 0, false);
-=======
-        ActiveRepairService.instance.registerParentRepairSession(prsId, FBUtilities.getBroadcastAddress(), Collections.singletonList(store), null, true, false);
->>>>>>> 118bea59
+        ActiveRepairService.instance.registerParentRepairSession(prsId, FBUtilities.getBroadcastAddress(), Collections.singletonList(store), null, true, 0, false);
         ActiveRepairService.ParentRepairSession prs = ActiveRepairService.instance.getParentRepairSession(prsId);
 
         //add all sstables to parent repair session
