--- conflicted
+++ resolved
@@ -110,40 +110,6 @@
         assertColumns(resolved);
         assertTrue(resolved.isMarkedForDelete());
         assertEquals(1, resolved.deletionInfo().getTopLevelDeletion().markedForDeleteAt);
-<<<<<<< HEAD
-=======
-
-        ColumnFamily scf1 = ColumnFamily.create("Keyspace1", "Super1");
-        scf1.addColumn(superColumn(scf1, "super-foo", column("one", "A", 0)));
-
-        ColumnFamily scf2 = ColumnFamily.create("Keyspace1", "Super1");
-        scf2.delete(new DeletionInfo(1L, (int) (System.currentTimeMillis() / 1000)));
-
-        ColumnFamily superResolved = RowDataResolver.resolveSuperset(Arrays.asList(scf1, scf2));
-        // no columns in the cf
-        assertColumns(superResolved);
-        assertTrue(superResolved.isMarkedForDelete());
-        assertEquals(1, superResolved.deletionInfo().getTopLevelDeletion().markedForDeleteAt);
-    }
-
-    @Test
-    public void testResolveDeletedSuper()
-    {
-        // subcolumn is newer than a tombstone on its parent, but not newer than the row deletion
-        ColumnFamily scf1 = ColumnFamily.create("Keyspace1", "Super1");
-        SuperColumn sc = superColumn(scf1, "super-foo", column("one", "A", 1));
-        sc.delete(new DeletionInfo(0L, (int) (System.currentTimeMillis() / 1000)));
-        scf1.addColumn(sc);
-
-        ColumnFamily scf2 = ColumnFamily.create("Keyspace1", "Super1");
-        scf2.delete(new DeletionInfo(2L, (int) (System.currentTimeMillis() / 1000)));
-
-        ColumnFamily superResolved = RowDataResolver.resolveSuperset(Arrays.asList(scf1, scf2));
-        // no columns in the cf
-        assertColumns(superResolved);
-        assertTrue(superResolved.isMarkedForDelete());
-        assertEquals(2, superResolved.deletionInfo().getTopLevelDeletion().markedForDeleteAt);
->>>>>>> 3d787b78
     }
 
     @Test
@@ -172,38 +138,5 @@
         assertColumn(resolved, "two", "B", 3);
         assertTrue(resolved.isMarkedForDelete());
         assertEquals(2, resolved.deletionInfo().getTopLevelDeletion().markedForDeleteAt);
-<<<<<<< HEAD
-=======
-
-
-        ColumnFamily scf1 = ColumnFamily.create("Keyspace1", "Super1");
-        scf1.delete(new DeletionInfo(0L, (int) (System.currentTimeMillis() / 1000)));
-
-        // these columns created after the previous deletion
-        ColumnFamily scf2 = ColumnFamily.create("Keyspace1", "Super1");
-        scf2.addColumn(superColumn(scf2, "super1", column("one", "A", 1), column("two", "A", 1)));
-
-        //these columns created after the next delete
-        ColumnFamily scf3 = ColumnFamily.create("Keyspace1", "Super1");
-        scf3.addColumn(superColumn(scf3, "super1", column("two", "B", 3)));
-        scf3.addColumn(superColumn(scf3, "super2", column("three", "A", 3), column("four", "A", 3)));
-
-        ColumnFamily scf4 = ColumnFamily.create("Keyspace1", "Super1");
-        scf4.delete(new DeletionInfo(2L, (int) (System.currentTimeMillis() / 1000)));
-
-        ColumnFamily superResolved = RowDataResolver.resolveSuperset(Arrays.asList(scf1, scf2, scf3, scf4));
-        // will have deleted marker and two super cols
-        assertColumns(superResolved, "super1", "super2");
-
-        assertSubColumns(superResolved, "super1", "two");
-        assertSubColumn(superResolved, "super1", "two", "B", 3);
-
-        assertSubColumns(superResolved, "super2", "four", "three");
-        assertSubColumn(superResolved, "super2", "three", "A", 3);
-        assertSubColumn(superResolved, "super2", "four", "A", 3);
-
-        assertTrue(superResolved.isMarkedForDelete());
-        assertEquals(2, superResolved.deletionInfo().getTopLevelDeletion().markedForDeleteAt);
->>>>>>> 3d787b78
     }
 }