--- conflicted
+++ resolved
@@ -1,4 +1,3 @@
-<<<<<<< HEAD
 3.0.0-rc1
  * Cache selected index in read command to reduce lookups (CASSANDRA-10215)
  * Small optimizations of sstable index serialization (CASSANDRA-10232)
@@ -32,12 +31,8 @@
  * Validate gc_grace_seconds for batchlog writes and MVs (CASSANDRA-9917)
  * Fix sstablerepairedset (CASSANDRA-10132)
 Merged from 2.2:
-=======
-2.2.2
  * Cancel transaction for sstables we wont redistribute index summary
    for (CASSANDRA-10270)
- * Handle missing RoleManager in config after upgrade to 2.2 (CASSANDRA-10209) 
->>>>>>> 813eb235
  * Retry snapshot deletion after compaction and gc on Windows (CASSANDRA-10222)
  * Fix failure to start with space in directory path on Windows (CASSANDRA-10239)
  * Fix repair hang when snapshot failed (CASSANDRA-10057)
