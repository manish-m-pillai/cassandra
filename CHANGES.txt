--- conflicted
+++ resolved
@@ -1,4 +1,3 @@
-<<<<<<< HEAD
 3.0.10
  * Fix for KeyCacheCqlTest flakiness (CASSANDRA-12801)
  * Include SSTable filename in compacting large row message (CASSANDRA-12384)
@@ -26,10 +25,7 @@
  * Correct log message for statistics of offheap memtable flush (CASSANDRA-12776)
  * Explicitly set locale for string validation (CASSANDRA-12541,CASSANDRA-12542,CASSANDRA-12543,CASSANDRA-12545)
 Merged from 2.2:
-=======
-2.2.9
  * Prepare legacy authenticate statement if credentials table initialised after node startup (CASSANDRA-12813)
->>>>>>> 312e21bd
  * Change cassandra.wait_for_tracing_events_timeout_secs default to 0 (CASSANDRA-12754)
  * Clean up permissions when a UDA is dropped (CASSANDRA-12720)
  * Limit colUpdateTimeDelta histogram updates to reasonable deltas (CASSANDRA-11117)
