<<<<<<< HEAD
2.1.1
 * Avoid IOOBE when building SyntaxError message snippet (CASSANDRA-7569)
 * SSTableExport uses correct validator to create string representation of partition
   keys (CASSANDRA-7498)
 * Avoid NPEs when receiving type changes for an unknown keyspace (CASSANDRA-7689)
 * Add support for custom 2i validation (CASSANDRA-7575)
 * Pig support for hadoop CqlInputFormat (CASSANDRA-6454)
 * Add listen_interface and rpc_interface options (CASSANDRA-7417)
 * Improve schema merge performance (CASSANDRA-7444)
 * Adjust MT depth based on # of partition validating (CASSANDRA-5263)
 * Optimise NativeCell comparisons (CASSANDRA-6755)
 * Configurable client timeout for cqlsh (CASSANDRA-7516)
 * Include snippet of CQL query near syntax error in messages (CASSANDRA-7111)
Merged from 2.0:
 * (cqlsh) Add tab-completion for CREATE/DROP USER IF [NOT] EXISTS (CASSANDRA-7611)
 * Catch errors when the JVM pulls the rug out from GCInspector (CASSANDRA-5345)
 * cqlsh fails when version number parts are not int (CASSANDRA-7524)


=======
>>>>>>> cd84cc9e
2.1.0-final
 * cqlsh DESC CLUSTER fails retrieving ring information (CASSANDRA-7687)
 * Fix binding null values inside UDT (CASSANDRA-7685)
 * Fix UDT field selection with empty fields (CASSANDRA-7670)
<<<<<<< HEAD
=======
 * Bogus deserialization of static cells from sstable (CASSANDRA-7684)
>>>>>>> cd84cc9e
Merged from 2.0:
 * Update java driver (for hadoop) (CASSANDRA-7618)
 * Support connecting to ipv6 jmx with nodetool (CASSANDRA-7669)


2.1.0-rc5
 * Reject counters inside user types (CASSANDRA-7672)
 * Switch to notification-based GCInspector (CASSANDRA-7638)
 * (cqlsh) Handle nulls in UDTs and tuples correctly (CASSANDRA-7656)
 * Don't use strict consistency when replacing (CASSANDRA-7568)
 * Fix min/max cell name collection on 2.0 SSTables with range
   tombstones (CASSANDRA-7593)
 * Tolerate min/max cell names of different lengths (CASSANDRA-7651)
 * Filter cached results correctly (CASSANDRA-7636)
 * Fix tracing on the new SEPExecutor (CASSANDRA-7644)
 * Remove shuffle and taketoken (CASSANDRA-7601)
 * Clean up Windows batch scripts (CASSANDRA-7619)
 * Fix native protocol drop user type notification (CASSANDRA-7571)
 * Give read access to system.schema_usertypes to all authenticated users
   (CASSANDRA-7578)
 * (cqlsh) Fix cqlsh display when zero rows are returned (CASSANDRA-7580)
 * Get java version correctly when JAVA_TOOL_OPTIONS is set (CASSANDRA-7572)
 * Fix NPE when dropping index from non-existent keyspace, AssertionError when
   dropping non-existent index with IF EXISTS (CASSANDRA-7590)
 * Fix sstablelevelresetter hang (CASSANDRA-7614)
 * (cqlsh) Fix deserialization of blobs (CASSANDRA-7603)
 * Use "keyspace updated" schema change message for UDT changes in v1 and
   v2 protocols (CASSANDRA-7617)
 * Fix tracing of range slices and secondary index lookups that are local
   to the coordinator (CASSANDRA-7599)
 * Set -Dcassandra.storagedir for all tool shell scripts (CASSANDRA-7587)
 * Don't swap max/min col names when mutating sstable metadata (CASSANDRA-7596)
 * (cqlsh) Correctly handle paged result sets (CASSANDRA-7625)
 * (cqlsh) Improve waiting for a trace to complete (CASSANDRA-7626)
 * Fix tracing of concurrent range slices and 2ary index queries (CASSANDRA-7626)
 * Fix scrub against collection type (CASSANDRA-7665)
Merged from 2.0:
 * Set gc_grace_seconds to seven days for system schema tables (CASSANDRA-7668)
 * SimpleSeedProvider no longer caches seeds forever (CASSANDRA-7663)
 * Always flush on truncate (CASSANDRA-7511)
 * Fix ReversedType(DateType) mapping to native protocol (CASSANDRA-7576)
 * Always merge ranges owned by a single node (CASSANDRA-6930)
 * Track max/min timestamps for range tombstones (CASSANDRA-7647)
 * Fix NPE when listing saved caches dir (CASSANDRA-7632)


2.1.0-rc4
 * Fix word count hadoop example (CASSANDRA-7200)
 * Updated memtable_cleanup_threshold and memtable_flush_writers defaults 
   (CASSANDRA-7551)
 * (Windows) fix startup when WMI memory query fails (CASSANDRA-7505)
 * Anti-compaction proceeds if any part of the repair failed (CASANDRA-7521)
 * Add missing table name to DROP INDEX responses and notifications (CASSANDRA-7539)
 * Bump CQL version to 3.2.0 and update CQL documentation (CASSANDRA-7527)
 * Fix configuration error message when running nodetool ring (CASSANDRA-7508)
 * Support conditional updates, tuple type, and the v3 protocol in cqlsh (CASSANDRA-7509)
 * Handle queries on multiple secondary index types (CASSANDRA-7525)
 * Fix cqlsh authentication with v3 native protocol (CASSANDRA-7564)
 * Fix NPE when unknown prepared statement ID is used (CASSANDRA-7454)
Merged from 2.0:
 * (Windows) force range-based repair to non-sequential mode (CASSANDRA-7541)
 * Fix range merging when DES scores are zero (CASSANDRA-7535)
 * Warn when SSL certificates have expired (CASSANDRA-7528)
 * Fix error when doing reversed queries with static columns (CASSANDRA-7490)
Merged from 1.2:
 * Set correct stream ID on responses when non-Exception Throwables
   are thrown while handling native protocol messages (CASSANDRA-7470)


2.1.0-rc3
 * Consider expiry when reconciling otherwise equal cells (CASSANDRA-7403)
 * Introduce CQL support for stress tool (CASSANDRA-6146)
 * Fix ClassCastException processing expired messages (CASSANDRA-7496)
 * Fix prepared marker for collections inside UDT (CASSANDRA-7472)
 * Remove left-over populate_io_cache_on_flush and replicate_on_write
   uses (CASSANDRA-7493)
 * (Windows) handle spaces in path names (CASSANDRA-7451)
 * Ensure writes have completed after dropping a table, before recycling
   commit log segments (CASSANDRA-7437)
 * Remove left-over rows_per_partition_to_cache (CASSANDRA-7493)
 * Fix error when CONTAINS is used with a bind marker (CASSANDRA-7502)
 * Properly reject unknown UDT field (CASSANDRA-7484)
Merged from 2.0:
 * Fix CC#collectTimeOrderedData() tombstone optimisations (CASSANDRA-7394)
 * Support DISTINCT for static columns and fix behaviour when DISTINC is
   not use (CASSANDRA-7305).
 * Workaround JVM NPE on JMX bind failure (CASSANDRA-7254)
 * Fix race in FileCacheService RemovalListener (CASSANDRA-7278)
 * Fix inconsistent use of consistencyForCommit that allowed LOCAL_QUORUM
   operations to incorrect become full QUORUM (CASSANDRA-7345)
 * Properly handle unrecognized opcodes and flags (CASSANDRA-7440)
 * (Hadoop) close CqlRecordWriter clients when finished (CASSANDRA-7459)
 * Commit disk failure policy (CASSANDRA-7429)
 * Make sure high level sstables get compacted (CASSANDRA-7414)
 * Fix AssertionError when using empty clustering columns and static columns
   (CASSANDRA-7455)
 * Add option to disable STCS in L0 (CASSANDRA-6621)
 * Upgrade to snappy-java 1.0.5.2 (CASSANDRA-7476)


2.1.0-rc2
 * Fix heap size calculation for CompoundSparseCellName and 
   CompoundSparseCellName.WithCollection (CASSANDRA-7421)
 * Allow counter mutations in UNLOGGED batches (CASSANDRA-7351)
 * Modify reconcile logic to always pick a tombstone over a counter cell
   (CASSANDRA-7346)
 * Avoid incremental compaction on Windows (CASSANDRA-7365)
 * Fix exception when querying a composite-keyed table with a collection index
   (CASSANDRA-7372)
 * Use node's host id in place of counter ids (CASSANDRA-7366)
 * Fix error when doing reversed queries with static columns (CASSANDRA-7490)
 * Backport CASSANDRA-6747 (CASSANDRA-7560)
 * Track max/min timestamps for range tombstones (CASSANDRA-7647)
 * Fix NPE when listing saved caches dir (CASSANDRA-7632)


2.1.0-rc1
 * Revert flush directory (CASSANDRA-6357)
 * More efficient executor service for fast operations (CASSANDRA-4718)
 * Move less common tools into a new cassandra-tools package (CASSANDRA-7160)
 * Support more concurrent requests in native protocol (CASSANDRA-7231)
 * Add tab-completion to debian nodetool packaging (CASSANDRA-6421)
 * Change concurrent_compactors defaults (CASSANDRA-7139)
 * Add PowerShell Windows launch scripts (CASSANDRA-7001)
 * Make commitlog archive+restore more robust (CASSANDRA-6974)
 * Fix marking commitlogsegments clean (CASSANDRA-6959)
 * Add snapshot "manifest" describing files included (CASSANDRA-6326)
 * Parallel streaming for sstableloader (CASSANDRA-3668)
 * Fix bugs in supercolumns handling (CASSANDRA-7138)
 * Fix ClassClassException on composite dense tables (CASSANDRA-7112)
 * Cleanup and optimize collation and slice iterators (CASSANDRA-7107)
 * Upgrade NBHM lib (CASSANDRA-7128)
 * Optimize netty server (CASSANDRA-6861)
 * Fix repair hang when given CF does not exist (CASSANDRA-7189)
 * Allow c* to be shutdown in an embedded mode (CASSANDRA-5635)
 * Add server side batching to native transport (CASSANDRA-5663)
 * Make batchlog replay asynchronous (CASSANDRA-6134)
 * remove unused classes (CASSANDRA-7197)
 * Limit user types to the keyspace they are defined in (CASSANDRA-6643)
 * Add validate method to CollectionType (CASSANDRA-7208)
 * New serialization format for UDT values (CASSANDRA-7209, CASSANDRA-7261)
 * Fix nodetool netstats (CASSANDRA-7270)
 * Fix potential ClassCastException in HintedHandoffManager (CASSANDRA-7284)
 * Use prepared statements internally (CASSANDRA-6975)
 * Fix broken paging state with prepared statement (CASSANDRA-7120)
 * Fix IllegalArgumentException in CqlStorage (CASSANDRA-7287)
 * Allow nulls/non-existant fields in UDT (CASSANDRA-7206)
 * Backport Thrift MultiSliceRequest (CASSANDRA-7027)
 * Handle overlapping MultiSlices (CASSANDRA-7279)
 * Fix DataOutputTest on Windows (CASSANDRA-7265)
 * Embedded sets in user defined data-types are not updating (CASSANDRA-7267)
 * Add tuple type to CQL/native protocol (CASSANDRA-7248)
 * Fix CqlPagingRecordReader on tables with few rows (CASSANDRA-7322)
Merged from 2.0:
 * Copy compaction options to make sure they are reloaded (CASSANDRA-7290)
 * Add option to do more aggressive tombstone compactions (CASSANDRA-6563)
 * Don't try to compact already-compacting files in HHOM (CASSANDRA-7288)
 * Always reallocate buffers in HSHA (CASSANDRA-6285)
 * (Hadoop) support authentication in CqlRecordReader (CASSANDRA-7221)
 * (Hadoop) Close java driver Cluster in CQLRR.close (CASSANDRA-7228)
 * Warn when 'USING TIMESTAMP' is used on a CAS BATCH (CASSANDRA-7067)
 * return all cpu values from BackgroundActivityMonitor.readAndCompute (CASSANDRA-7183)
 * Correctly delete scheduled range xfers (CASSANDRA-7143)
 * return all cpu values from BackgroundActivityMonitor.readAndCompute (CASSANDRA-7183)  
 * reduce garbage creation in calculatePendingRanges (CASSANDRA-7191)
 * fix c* launch issues on Russian os's due to output of linux 'free' cmd (CASSANDRA-6162)
 * Fix disabling autocompaction (CASSANDRA-7187)
 * Fix potential NumberFormatException when deserializing IntegerType (CASSANDRA-7088)
 * cqlsh can't tab-complete disabling compaction (CASSANDRA-7185)
 * cqlsh: Accept and execute CQL statement(s) from command-line parameter (CASSANDRA-7172)
 * Fix IllegalStateException in CqlPagingRecordReader (CASSANDRA-7198)
 * Fix the InvertedIndex trigger example (CASSANDRA-7211)
 * Add --resolve-ip option to 'nodetool ring' (CASSANDRA-7210)
 * reduce garbage on codec flag deserialization (CASSANDRA-7244) 
 * Fix duplicated error messages on directory creation error at startup (CASSANDRA-5818)
 * Proper null handle for IF with map element access (CASSANDRA-7155)
 * Improve compaction visibility (CASSANDRA-7242)
 * Correctly delete scheduled range xfers (CASSANDRA-7143)
 * Make batchlog replica selection rack-aware (CASSANDRA-6551)
 * Fix CFMetaData#getColumnDefinitionFromColumnName() (CASSANDRA-7074)
 * Fix writetime/ttl functions for static columns (CASSANDRA-7081)
 * Suggest CTRL-C or semicolon after three blank lines in cqlsh (CASSANDRA-7142)
 * Fix 2ndary index queries with DESC clustering order (CASSANDRA-6950)
 * Invalid key cache entries on DROP (CASSANDRA-6525)
 * Fix flapping RecoveryManagerTest (CASSANDRA-7084)
 * Add missing iso8601 patterns for date strings (CASSANDRA-6973)
 * Support selecting multiple rows in a partition using IN (CASSANDRA-6875)
 * Add authentication support to shuffle (CASSANDRA-6484)
 * Swap local and global default read repair chances (CASSANDRA-7320)
 * Add conditional CREATE/DROP USER support (CASSANDRA-7264)
 * Cqlsh counts non-empty lines for "Blank lines" warning (CASSANDRA-7325)
Merged from 1.2:
 * Add Cloudstack snitch (CASSANDRA-7147)
 * Update system.peers correctly when relocating tokens (CASSANDRA-7126)
 * Add Google Compute Engine snitch (CASSANDRA-7132)
 * remove duplicate query for local tokens (CASSANDRA-7182)
 * exit CQLSH with error status code if script fails (CASSANDRA-6344)
 * Fix bug with some IN queries missig results (CASSANDRA-7105)
 * Fix availability validation for LOCAL_ONE CL (CASSANDRA-7319)
 * Hint streaming can cause decommission to fail (CASSANDRA-7219)


2.1.0-beta2
 * Increase default CL space to 8GB (CASSANDRA-7031)
 * Add range tombstones to read repair digests (CASSANDRA-6863)
 * Fix BTree.clear for large updates (CASSANDRA-6943)
 * Fail write instead of logging a warning when unable to append to CL
   (CASSANDRA-6764)
 * Eliminate possibility of CL segment appearing twice in active list 
   (CASSANDRA-6557)
 * Apply DONTNEED fadvise to commitlog segments (CASSANDRA-6759)
 * Switch CRC component to Adler and include it for compressed sstables 
   (CASSANDRA-4165)
 * Allow cassandra-stress to set compaction strategy options (CASSANDRA-6451)
 * Add broadcast_rpc_address option to cassandra.yaml (CASSANDRA-5899)
 * Auto reload GossipingPropertyFileSnitch config (CASSANDRA-5897)
 * Fix overflow of memtable_total_space_in_mb (CASSANDRA-6573)
 * Fix ABTC NPE and apply update function correctly (CASSANDRA-6692)
 * Allow nodetool to use a file or prompt for password (CASSANDRA-6660)
 * Fix AIOOBE when concurrently accessing ABSC (CASSANDRA-6742)
 * Fix assertion error in ALTER TYPE RENAME (CASSANDRA-6705)
 * Scrub should not always clear out repaired status (CASSANDRA-5351)
 * Improve handling of range tombstone for wide partitions (CASSANDRA-6446)
 * Fix ClassCastException for compact table with composites (CASSANDRA-6738)
 * Fix potentially repairing with wrong nodes (CASSANDRA-6808)
 * Change caching option syntax (CASSANDRA-6745)
 * Fix stress to do proper counter reads (CASSANDRA-6835)
 * Fix help message for stress counter_write (CASSANDRA-6824)
 * Fix stress smart Thrift client to pick servers correctly (CASSANDRA-6848)
 * Add logging levels (minimal, normal or verbose) to stress tool (CASSANDRA-6849)
 * Fix race condition in Batch CLE (CASSANDRA-6860)
 * Improve cleanup/scrub/upgradesstables failure handling (CASSANDRA-6774)
 * ByteBuffer write() methods for serializing sstables (CASSANDRA-6781)
 * Proper compare function for CollectionType (CASSANDRA-6783)
 * Update native server to Netty 4 (CASSANDRA-6236)
 * Fix off-by-one error in stress (CASSANDRA-6883)
 * Make OpOrder AutoCloseable (CASSANDRA-6901)
 * Remove sync repair JMX interface (CASSANDRA-6900)
 * Add multiple memory allocation options for memtables (CASSANDRA-6689, 6694)
 * Remove adjusted op rate from stress output (CASSANDRA-6921)
 * Add optimized CF.hasColumns() implementations (CASSANDRA-6941)
 * Serialize batchlog mutations with the version of the target node
   (CASSANDRA-6931)
 * Optimize CounterColumn#reconcile() (CASSANDRA-6953)
 * Properly remove 1.2 sstable support in 2.1 (CASSANDRA-6869)
 * Lock counter cells, not partitions (CASSANDRA-6880)
 * Track presence of legacy counter shards in sstables (CASSANDRA-6888)
 * Ensure safe resource cleanup when replacing sstables (CASSANDRA-6912)
 * Add failure handler to async callback (CASSANDRA-6747)
 * Fix AE when closing SSTable without releasing reference (CASSANDRA-7000)
 * Clean up IndexInfo on keyspace/table drops (CASSANDRA-6924)
 * Only snapshot relative SSTables when sequential repair (CASSANDRA-7024)
 * Require nodetool rebuild_index to specify index names (CASSANDRA-7038)
 * fix cassandra stress errors on reads with native protocol (CASSANDRA-7033)
 * Use OpOrder to guard sstable references for reads (CASSANDRA-6919)
 * Preemptive opening of compaction result (CASSANDRA-6916)
 * Multi-threaded scrub/cleanup/upgradesstables (CASSANDRA-5547)
 * Optimize cellname comparison (CASSANDRA-6934)
 * Native protocol v3 (CASSANDRA-6855)
 * Optimize Cell liveness checks and clean up Cell (CASSANDRA-7119)
 * Support consistent range movements (CASSANDRA-2434)
Merged from 2.0:
 * Avoid race-prone second "scrub" of system keyspace (CASSANDRA-6797)
 * Pool CqlRecordWriter clients by inetaddress rather than Range
   (CASSANDRA-6665)
 * Fix compaction_history timestamps (CASSANDRA-6784)
 * Compare scores of full replica ordering in DES (CASSANDRA-6683)
 * fix CME in SessionInfo updateProgress affecting netstats (CASSANDRA-6577)
 * Allow repairing between specific replicas (CASSANDRA-6440)
 * Allow per-dc enabling of hints (CASSANDRA-6157)
 * Add compatibility for Hadoop 0.2.x (CASSANDRA-5201)
 * Fix EstimatedHistogram races (CASSANDRA-6682)
 * Failure detector correctly converts initial value to nanos (CASSANDRA-6658)
 * Add nodetool taketoken to relocate vnodes (CASSANDRA-4445)
 * Expose bulk loading progress over JMX (CASSANDRA-4757)
 * Correctly handle null with IF conditions and TTL (CASSANDRA-6623)
 * Account for range/row tombstones in tombstone drop
   time histogram (CASSANDRA-6522)
 * Stop CommitLogSegment.close() from calling sync() (CASSANDRA-6652)
 * Make commitlog failure handling configurable (CASSANDRA-6364)
 * Avoid overlaps in LCS (CASSANDRA-6688)
 * Improve support for paginating over composites (CASSANDRA-4851)
 * Fix count(*) queries in a mixed cluster (CASSANDRA-6707)
 * Improve repair tasks(snapshot, differencing) concurrency (CASSANDRA-6566)
 * Fix replaying pre-2.0 commit logs (CASSANDRA-6714)
 * Add static columns to CQL3 (CASSANDRA-6561)
 * Optimize single partition batch statements (CASSANDRA-6737)
 * Disallow post-query re-ordering when paging (CASSANDRA-6722)
 * Fix potential paging bug with deleted columns (CASSANDRA-6748)
 * Fix NPE on BulkLoader caused by losing StreamEvent (CASSANDRA-6636)
 * Fix truncating compression metadata (CASSANDRA-6791)
 * Add CMSClassUnloadingEnabled JVM option (CASSANDRA-6541)
 * Catch memtable flush exceptions during shutdown (CASSANDRA-6735)
 * Fix upgradesstables NPE for non-CF-based indexes (CASSANDRA-6645)
 * Fix UPDATE updating PRIMARY KEY columns implicitly (CASSANDRA-6782)
 * Fix IllegalArgumentException when updating from 1.2 with SuperColumns
   (CASSANDRA-6733)
 * FBUtilities.singleton() should use the CF comparator (CASSANDRA-6778)
 * Fix CQLSStableWriter.addRow(Map<String, Object>) (CASSANDRA-6526)
 * Fix HSHA server introducing corrupt data (CASSANDRA-6285)
 * Fix CAS conditions for COMPACT STORAGE tables (CASSANDRA-6813)
 * Starting threads in OutboundTcpConnectionPool constructor causes race conditions (CASSANDRA-7177)
 * Allow overriding cassandra-rackdc.properties file (CASSANDRA-7072)
 * Set JMX RMI port to 7199 (CASSANDRA-7087)
 * Use LOCAL_QUORUM for data reads at LOCAL_SERIAL (CASSANDRA-6939)
 * Log a warning for large batches (CASSANDRA-6487)
 * Put nodes in hibernate when join_ring is false (CASSANDRA-6961)
 * Avoid early loading of non-system keyspaces before compaction-leftovers 
   cleanup at startup (CASSANDRA-6913)
 * Restrict Windows to parallel repairs (CASSANDRA-6907)
 * (Hadoop) Allow manually specifying start/end tokens in CFIF (CASSANDRA-6436)
 * Fix NPE in MeteredFlusher (CASSANDRA-6820)
 * Fix race processing range scan responses (CASSANDRA-6820)
 * Allow deleting snapshots from dropped keyspaces (CASSANDRA-6821)
 * Add uuid() function (CASSANDRA-6473)
 * Omit tombstones from schema digests (CASSANDRA-6862)
 * Include correct consistencyLevel in LWT timeout (CASSANDRA-6884)
 * Lower chances for losing new SSTables during nodetool refresh and
   ColumnFamilyStore.loadNewSSTables (CASSANDRA-6514)
 * Add support for DELETE ... IF EXISTS to CQL3 (CASSANDRA-5708)
 * Update hadoop_cql3_word_count example (CASSANDRA-6793)
 * Fix handling of RejectedExecution in sync Thrift server (CASSANDRA-6788)
 * Log more information when exceeding tombstone_warn_threshold (CASSANDRA-6865)
 * Fix truncate to not abort due to unreachable fat clients (CASSANDRA-6864)
 * Fix schema concurrency exceptions (CASSANDRA-6841)
 * Fix leaking validator FH in StreamWriter (CASSANDRA-6832)
 * Fix saving triggers to schema (CASSANDRA-6789)
 * Fix trigger mutations when base mutation list is immutable (CASSANDRA-6790)
 * Fix accounting in FileCacheService to allow re-using RAR (CASSANDRA-6838)
 * Fix static counter columns (CASSANDRA-6827)
 * Restore expiring->deleted (cell) compaction optimization (CASSANDRA-6844)
 * Fix CompactionManager.needsCleanup (CASSANDRA-6845)
 * Correctly compare BooleanType values other than 0 and 1 (CASSANDRA-6779)
 * Read message id as string from earlier versions (CASSANDRA-6840)
 * Properly use the Paxos consistency for (non-protocol) batch (CASSANDRA-6837)
 * Add paranoid disk failure option (CASSANDRA-6646)
 * Improve PerRowSecondaryIndex performance (CASSANDRA-6876)
 * Extend triggers to support CAS updates (CASSANDRA-6882)
 * Static columns with IF NOT EXISTS don't always work as expected (CASSANDRA-6873)
 * Fix paging with SELECT DISTINCT (CASSANDRA-6857)
 * Fix UnsupportedOperationException on CAS timeout (CASSANDRA-6923)
 * Improve MeteredFlusher handling of MF-unaffected column families
   (CASSANDRA-6867)
 * Add CqlRecordReader using native pagination (CASSANDRA-6311)
 * Add QueryHandler interface (CASSANDRA-6659)
 * Track liveRatio per-memtable, not per-CF (CASSANDRA-6945)
 * Make sure upgradesstables keeps sstable level (CASSANDRA-6958)
 * Fix LIMIT with static columns (CASSANDRA-6956)
 * Fix clash with CQL column name in thrift validation (CASSANDRA-6892)
 * Fix error with super columns in mixed 1.2-2.0 clusters (CASSANDRA-6966)
 * Fix bad skip of sstables on slice query with composite start/finish (CASSANDRA-6825)
 * Fix unintended update with conditional statement (CASSANDRA-6893)
 * Fix map element access in IF (CASSANDRA-6914)
 * Avoid costly range calculations for range queries on system keyspaces
   (CASSANDRA-6906)
 * Fix SSTable not released if stream session fails (CASSANDRA-6818)
 * Avoid build failure due to ANTLR timeout (CASSANDRA-6991)
 * Queries on compact tables can return more rows that requested (CASSANDRA-7052)
 * USING TIMESTAMP for batches does not work (CASSANDRA-7053)
 * Fix performance regression from CASSANDRA-5614 (CASSANDRA-6949)
 * Ensure that batchlog and hint timeouts do not produce hints (CASSANDRA-7058)
 * Merge groupable mutations in TriggerExecutor#execute() (CASSANDRA-7047)
 * Plug holes in resource release when wiring up StreamSession (CASSANDRA-7073)
 * Re-add parameter columns to tracing session (CASSANDRA-6942)
 * Preserves CQL metadata when updating table from thrift (CASSANDRA-6831)
Merged from 1.2:
 * Fix nodetool display with vnodes (CASSANDRA-7082)
 * Add UNLOGGED, COUNTER options to BATCH documentation (CASSANDRA-6816)
 * add extra SSL cipher suites (CASSANDRA-6613)
 * fix nodetool getsstables for blob PK (CASSANDRA-6803)
 * Fix BatchlogManager#deleteBatch() use of millisecond timestamps
   (CASSANDRA-6822)
 * Continue assassinating even if the endpoint vanishes (CASSANDRA-6787)
 * Schedule schema pulls on change (CASSANDRA-6971)
 * Non-droppable verbs shouldn't be dropped from OTC (CASSANDRA-6980)
 * Shutdown batchlog executor in SS#drain() (CASSANDRA-7025)
 * Fix batchlog to account for CF truncation records (CASSANDRA-6999)
 * Fix CQLSH parsing of functions and BLOB literals (CASSANDRA-7018)
 * Properly load trustore in the native protocol (CASSANDRA-6847)
 * Always clean up references in SerializingCache (CASSANDRA-6994)
 * Don't shut MessagingService down when replacing a node (CASSANDRA-6476)
 * fix npe when doing -Dcassandra.fd_initial_value_ms (CASSANDRA-6751)


2.1.0-beta1
 * Add flush directory distinct from compaction directories (CASSANDRA-6357)
 * Require JNA by default (CASSANDRA-6575)
 * add listsnapshots command to nodetool (CASSANDRA-5742)
 * Introduce AtomicBTreeColumns (CASSANDRA-6271, 6692)
 * Multithreaded commitlog (CASSANDRA-3578)
 * allocate fixed index summary memory pool and resample cold index summaries 
   to use less memory (CASSANDRA-5519)
 * Removed multithreaded compaction (CASSANDRA-6142)
 * Parallelize fetching rows for low-cardinality indexes (CASSANDRA-1337)
 * change logging from log4j to logback (CASSANDRA-5883)
 * switch to LZ4 compression for internode communication (CASSANDRA-5887)
 * Stop using Thrift-generated Index* classes internally (CASSANDRA-5971)
 * Remove 1.2 network compatibility code (CASSANDRA-5960)
 * Remove leveled json manifest migration code (CASSANDRA-5996)
 * Remove CFDefinition (CASSANDRA-6253)
 * Use AtomicIntegerFieldUpdater in RefCountedMemory (CASSANDRA-6278)
 * User-defined types for CQL3 (CASSANDRA-5590)
 * Use of o.a.c.metrics in nodetool (CASSANDRA-5871, 6406)
 * Batch read from OTC's queue and cleanup (CASSANDRA-1632)
 * Secondary index support for collections (CASSANDRA-4511, 6383)
 * SSTable metadata(Stats.db) format change (CASSANDRA-6356)
 * Push composites support in the storage engine
   (CASSANDRA-5417, CASSANDRA-6520)
 * Add snapshot space used to cfstats (CASSANDRA-6231)
 * Add cardinality estimator for key count estimation (CASSANDRA-5906)
 * CF id is changed to be non-deterministic. Data dir/key cache are created
   uniquely for CF id (CASSANDRA-5202)
 * New counters implementation (CASSANDRA-6504)
 * Replace UnsortedColumns, EmptyColumns, TreeMapBackedSortedColumns with new
   ArrayBackedSortedColumns (CASSANDRA-6630, CASSANDRA-6662, CASSANDRA-6690)
 * Add option to use row cache with a given amount of rows (CASSANDRA-5357)
 * Avoid repairing already repaired data (CASSANDRA-5351)
 * Reject counter updates with USING TTL/TIMESTAMP (CASSANDRA-6649)
 * Replace index_interval with min/max_index_interval (CASSANDRA-6379)
 * Lift limitation that order by columns must be selected for IN queries (CASSANDRA-4911)


2.0.5
 * Reduce garbage generated by bloom filter lookups (CASSANDRA-6609)
 * Add ks.cf names to tombstone logging (CASSANDRA-6597)
 * Use LOCAL_QUORUM for LWT operations at LOCAL_SERIAL (CASSANDRA-6495)
 * Wait for gossip to settle before accepting client connections (CASSANDRA-4288)
 * Delete unfinished compaction incrementally (CASSANDRA-6086)
 * Allow specifying custom secondary index options in CQL3 (CASSANDRA-6480)
 * Improve replica pinning for cache efficiency in DES (CASSANDRA-6485)
 * Fix LOCAL_SERIAL from thrift (CASSANDRA-6584)
 * Don't special case received counts in CAS timeout exceptions (CASSANDRA-6595)
 * Add support for 2.1 global counter shards (CASSANDRA-6505)
 * Fix NPE when streaming connection is not yet established (CASSANDRA-6210)
 * Avoid rare duplicate read repair triggering (CASSANDRA-6606)
 * Fix paging discardFirst (CASSANDRA-6555)
 * Fix ArrayIndexOutOfBoundsException in 2ndary index query (CASSANDRA-6470)
 * Release sstables upon rebuilding 2i (CASSANDRA-6635)
 * Add AbstractCompactionStrategy.startup() method (CASSANDRA-6637)
 * SSTableScanner may skip rows during cleanup (CASSANDRA-6638)
 * sstables from stalled repair sessions can resurrect deleted data (CASSANDRA-6503)
 * Switch stress to use ITransportFactory (CASSANDRA-6641)
 * Fix IllegalArgumentException during prepare (CASSANDRA-6592)
 * Fix possible loss of 2ndary index entries during compaction (CASSANDRA-6517)
 * Fix direct Memory on architectures that do not support unaligned long access
   (CASSANDRA-6628)
 * Let scrub optionally skip broken counter partitions (CASSANDRA-5930)
Merged from 1.2:
 * fsync compression metadata (CASSANDRA-6531)
 * Validate CF existence on execution for prepared statement (CASSANDRA-6535)
 * Add ability to throttle batchlog replay (CASSANDRA-6550)
 * Fix executing LOCAL_QUORUM with SimpleStrategy (CASSANDRA-6545)
 * Avoid StackOverflow when using large IN queries (CASSANDRA-6567)
 * Nodetool upgradesstables includes secondary indexes (CASSANDRA-6598)
 * Paginate batchlog replay (CASSANDRA-6569)
 * skip blocking on streaming during drain (CASSANDRA-6603)
 * Improve error message when schema doesn't match loaded sstable (CASSANDRA-6262)
 * Add properties to adjust FD initial value and max interval (CASSANDRA-4375)
 * Fix preparing with batch and delete from collection (CASSANDRA-6607)
 * Fix ABSC reverse iterator's remove() method (CASSANDRA-6629)
 * Handle host ID conflicts properly (CASSANDRA-6615)
 * Move handling of migration event source to solve bootstrap race. (CASSANDRA-6648)
 * Make sure compaction throughput value doesn't overflow with int math (CASSANDRA-6647)


2.0.4
 * Allow removing snapshots of no-longer-existing CFs (CASSANDRA-6418)
 * add StorageService.stopDaemon() (CASSANDRA-4268)
 * add IRE for invalid CF supplied to get_count (CASSANDRA-5701)
 * add client encryption support to sstableloader (CASSANDRA-6378)
 * Fix accept() loop for SSL sockets post-shutdown (CASSANDRA-6468)
 * Fix size-tiered compaction in LCS L0 (CASSANDRA-6496)
 * Fix assertion failure in filterColdSSTables (CASSANDRA-6483)
 * Fix row tombstones in larger-than-memory compactions (CASSANDRA-6008)
 * Fix cleanup ClassCastException (CASSANDRA-6462)
 * Reduce gossip memory use by interning VersionedValue strings (CASSANDRA-6410)
 * Allow specifying datacenters to participate in a repair (CASSANDRA-6218)
 * Fix divide-by-zero in PCI (CASSANDRA-6403)
 * Fix setting last compacted key in the wrong level for LCS (CASSANDRA-6284)
 * Add millisecond precision formats to the timestamp parser (CASSANDRA-6395)
 * Expose a total memtable size metric for a CF (CASSANDRA-6391)
 * cqlsh: handle symlinks properly (CASSANDRA-6425)
 * Fix potential infinite loop when paging query with IN (CASSANDRA-6464)
 * Fix assertion error in AbstractQueryPager.discardFirst (CASSANDRA-6447)
 * Fix streaming older SSTable yields unnecessary tombstones (CASSANDRA-6527)
Merged from 1.2:
 * Improved error message on bad properties in DDL queries (CASSANDRA-6453)
 * Randomize batchlog candidates selection (CASSANDRA-6481)
 * Fix thundering herd on endpoint cache invalidation (CASSANDRA-6345, 6485)
 * Improve batchlog write performance with vnodes (CASSANDRA-6488)
 * cqlsh: quote single quotes in strings inside collections (CASSANDRA-6172)
 * Improve gossip performance for typical messages (CASSANDRA-6409)
 * Throw IRE if a prepared statement has more markers than supported 
   (CASSANDRA-5598)
 * Expose Thread metrics for the native protocol server (CASSANDRA-6234)
 * Change snapshot response message verb to INTERNAL to avoid dropping it 
   (CASSANDRA-6415)
 * Warn when collection read has > 65K elements (CASSANDRA-5428)
 * Fix cache persistence when both row and key cache are enabled 
   (CASSANDRA-6413)
 * (Hadoop) add describe_local_ring (CASSANDRA-6268)
 * Fix handling of concurrent directory creation failure (CASSANDRA-6459)
 * Allow executing CREATE statements multiple times (CASSANDRA-6471)
 * Don't send confusing info with timeouts (CASSANDRA-6491)
 * Don't resubmit counter mutation runnables internally (CASSANDRA-6427)
 * Don't drop local mutations without a hint (CASSANDRA-6510)
 * Don't allow null max_hint_window_in_ms (CASSANDRA-6419)
 * Validate SliceRange start and finish lengths (CASSANDRA-6521)


2.0.3
 * Fix FD leak on slice read path (CASSANDRA-6275)
 * Cancel read meter task when closing SSTR (CASSANDRA-6358)
 * free off-heap IndexSummary during bulk (CASSANDRA-6359)
 * Recover from IOException in accept() thread (CASSANDRA-6349)
 * Improve Gossip tolerance of abnormally slow tasks (CASSANDRA-6338)
 * Fix trying to hint timed out counter writes (CASSANDRA-6322)
 * Allow restoring specific columnfamilies from archived CL (CASSANDRA-4809)
 * Avoid flushing compaction_history after each operation (CASSANDRA-6287)
 * Fix repair assertion error when tombstones expire (CASSANDRA-6277)
 * Skip loading corrupt key cache (CASSANDRA-6260)
 * Fixes for compacting larger-than-memory rows (CASSANDRA-6274)
 * Compact hottest sstables first and optionally omit coldest from
   compaction entirely (CASSANDRA-6109)
 * Fix modifying column_metadata from thrift (CASSANDRA-6182)
 * cqlsh: fix LIST USERS output (CASSANDRA-6242)
 * Add IRequestSink interface (CASSANDRA-6248)
 * Update memtable size while flushing (CASSANDRA-6249)
 * Provide hooks around CQL2/CQL3 statement execution (CASSANDRA-6252)
 * Require Permission.SELECT for CAS updates (CASSANDRA-6247)
 * New CQL-aware SSTableWriter (CASSANDRA-5894)
 * Reject CAS operation when the protocol v1 is used (CASSANDRA-6270)
 * Correctly throw error when frame too large (CASSANDRA-5981)
 * Fix serialization bug in PagedRange with 2ndary indexes (CASSANDRA-6299)
 * Fix CQL3 table validation in Thrift (CASSANDRA-6140)
 * Fix bug missing results with IN clauses (CASSANDRA-6327)
 * Fix paging with reversed slices (CASSANDRA-6343)
 * Set minTimestamp correctly to be able to drop expired sstables (CASSANDRA-6337)
 * Support NaN and Infinity as float literals (CASSANDRA-6003)
 * Remove RF from nodetool ring output (CASSANDRA-6289)
 * Fix attempting to flush empty rows (CASSANDRA-6374)
 * Fix potential out of bounds exception when paging (CASSANDRA-6333)
Merged from 1.2:
 * Optimize FD phi calculation (CASSANDRA-6386)
 * Improve initial FD phi estimate when starting up (CASSANDRA-6385)
 * Don't list CQL3 table in CLI describe even if named explicitely 
   (CASSANDRA-5750)
 * Invalidate row cache when dropping CF (CASSANDRA-6351)
 * add non-jamm path for cached statements (CASSANDRA-6293)
 * add windows bat files for shell commands (CASSANDRA-6145)
 * Require logging in for Thrift CQL2/3 statement preparation (CASSANDRA-6254)
 * restrict max_num_tokens to 1536 (CASSANDRA-6267)
 * Nodetool gets default JMX port from cassandra-env.sh (CASSANDRA-6273)
 * make calculatePendingRanges asynchronous (CASSANDRA-6244)
 * Remove blocking flushes in gossip thread (CASSANDRA-6297)
 * Fix potential socket leak in connectionpool creation (CASSANDRA-6308)
 * Allow LOCAL_ONE/LOCAL_QUORUM to work with SimpleStrategy (CASSANDRA-6238)
 * cqlsh: handle 'null' as session duration (CASSANDRA-6317)
 * Fix json2sstable handling of range tombstones (CASSANDRA-6316)
 * Fix missing one row in reverse query (CASSANDRA-6330)
 * Fix reading expired row value from row cache (CASSANDRA-6325)
 * Fix AssertionError when doing set element deletion (CASSANDRA-6341)
 * Make CL code for the native protocol match the one in C* 2.0
   (CASSANDRA-6347)
 * Disallow altering CQL3 table from thrift (CASSANDRA-6370)
 * Fix size computation of prepared statement (CASSANDRA-6369)


2.0.2
 * Update FailureDetector to use nanontime (CASSANDRA-4925)
 * Fix FileCacheService regressions (CASSANDRA-6149)
 * Never return WriteTimeout for CL.ANY (CASSANDRA-6132)
 * Fix race conditions in bulk loader (CASSANDRA-6129)
 * Add configurable metrics reporting (CASSANDRA-4430)
 * drop queries exceeding a configurable number of tombstones (CASSANDRA-6117)
 * Track and persist sstable read activity (CASSANDRA-5515)
 * Fixes for speculative retry (CASSANDRA-5932, CASSANDRA-6194)
 * Improve memory usage of metadata min/max column names (CASSANDRA-6077)
 * Fix thrift validation refusing row markers on CQL3 tables (CASSANDRA-6081)
 * Fix insertion of collections with CAS (CASSANDRA-6069)
 * Correctly send metadata on SELECT COUNT (CASSANDRA-6080)
 * Track clients' remote addresses in ClientState (CASSANDRA-6070)
 * Create snapshot dir if it does not exist when migrating
   leveled manifest (CASSANDRA-6093)
 * make sequential nodetool repair the default (CASSANDRA-5950)
 * Add more hooks for compaction strategy implementations (CASSANDRA-6111)
 * Fix potential NPE on composite 2ndary indexes (CASSANDRA-6098)
 * Delete can potentially be skipped in batch (CASSANDRA-6115)
 * Allow alter keyspace on system_traces (CASSANDRA-6016)
 * Disallow empty column names in cql (CASSANDRA-6136)
 * Use Java7 file-handling APIs and fix file moving on Windows (CASSANDRA-5383)
 * Save compaction history to system keyspace (CASSANDRA-5078)
 * Fix NPE if StorageService.getOperationMode() is executed before full startup (CASSANDRA-6166)
 * CQL3: support pre-epoch longs for TimestampType (CASSANDRA-6212)
 * Add reloadtriggers command to nodetool (CASSANDRA-4949)
 * cqlsh: ignore empty 'value alias' in DESCRIBE (CASSANDRA-6139)
 * Fix sstable loader (CASSANDRA-6205)
 * Reject bootstrapping if the node already exists in gossip (CASSANDRA-5571)
 * Fix NPE while loading paxos state (CASSANDRA-6211)
 * cqlsh: add SHOW SESSION <tracing-session> command (CASSANDRA-6228)
Merged from 1.2:
 * (Hadoop) Require CFRR batchSize to be at least 2 (CASSANDRA-6114)
 * Add a warning for small LCS sstable size (CASSANDRA-6191)
 * Add ability to list specific KS/CF combinations in nodetool cfstats (CASSANDRA-4191)
 * Mark CF clean if a mutation raced the drop and got it marked dirty (CASSANDRA-5946)
 * Add a LOCAL_ONE consistency level (CASSANDRA-6202)
 * Limit CQL prepared statement cache by size instead of count (CASSANDRA-6107)
 * Tracing should log write failure rather than raw exceptions (CASSANDRA-6133)
 * lock access to TM.endpointToHostIdMap (CASSANDRA-6103)
 * Allow estimated memtable size to exceed slab allocator size (CASSANDRA-6078)
 * Start MeteredFlusher earlier to prevent OOM during CL replay (CASSANDRA-6087)
 * Avoid sending Truncate command to fat clients (CASSANDRA-6088)
 * Allow where clause conditions to be in parenthesis (CASSANDRA-6037)
 * Do not open non-ssl storage port if encryption option is all (CASSANDRA-3916)
 * Move batchlog replay to its own executor (CASSANDRA-6079)
 * Add tombstone debug threshold and histogram (CASSANDRA-6042, 6057)
 * Enable tcp keepalive on incoming connections (CASSANDRA-4053)
 * Fix fat client schema pull NPE (CASSANDRA-6089)
 * Fix memtable flushing for indexed tables (CASSANDRA-6112)
 * Fix skipping columns with multiple slices (CASSANDRA-6119)
 * Expose connected thrift + native client counts (CASSANDRA-5084)
 * Optimize auth setup (CASSANDRA-6122)
 * Trace index selection (CASSANDRA-6001)
 * Update sstablesPerReadHistogram to use biased sampling (CASSANDRA-6164)
 * Log UnknownColumnfamilyException when closing socket (CASSANDRA-5725)
 * Properly error out on CREATE INDEX for counters table (CASSANDRA-6160)
 * Handle JMX notification failure for repair (CASSANDRA-6097)
 * (Hadoop) Fetch no more than 128 splits in parallel (CASSANDRA-6169)
 * stress: add username/password authentication support (CASSANDRA-6068)
 * Fix indexed queries with row cache enabled on parent table (CASSANDRA-5732)
 * Fix compaction race during columnfamily drop (CASSANDRA-5957)
 * Fix validation of empty column names for compact tables (CASSANDRA-6152)
 * Skip replaying mutations that pass CRC but fail to deserialize (CASSANDRA-6183)
 * Rework token replacement to use replace_address (CASSANDRA-5916)
 * Fix altering column types (CASSANDRA-6185)
 * cqlsh: fix CREATE/ALTER WITH completion (CASSANDRA-6196)
 * add windows bat files for shell commands (CASSANDRA-6145)
 * Fix potential stack overflow during range tombstones insertion (CASSANDRA-6181)
 * (Hadoop) Make LOCAL_ONE the default consistency level (CASSANDRA-6214)


2.0.1
 * Fix bug that could allow reading deleted data temporarily (CASSANDRA-6025)
 * Improve memory use defaults (CASSANDRA-6059)
 * Make ThriftServer more easlly extensible (CASSANDRA-6058)
 * Remove Hadoop dependency from ITransportFactory (CASSANDRA-6062)
 * add file_cache_size_in_mb setting (CASSANDRA-5661)
 * Improve error message when yaml contains invalid properties (CASSANDRA-5958)
 * Improve leveled compaction's ability to find non-overlapping L0 compactions
   to work on concurrently (CASSANDRA-5921)
 * Notify indexer of columns shadowed by range tombstones (CASSANDRA-5614)
 * Log Merkle tree stats (CASSANDRA-2698)
 * Switch from crc32 to adler32 for compressed sstable checksums (CASSANDRA-5862)
 * Improve offheap memcpy performance (CASSANDRA-5884)
 * Use a range aware scanner for cleanup (CASSANDRA-2524)
 * Cleanup doesn't need to inspect sstables that contain only local data
   (CASSANDRA-5722)
 * Add ability for CQL3 to list partition keys (CASSANDRA-4536)
 * Improve native protocol serialization (CASSANDRA-5664)
 * Upgrade Thrift to 0.9.1 (CASSANDRA-5923)
 * Require superuser status for adding triggers (CASSANDRA-5963)
 * Make standalone scrubber handle old and new style leveled manifest
   (CASSANDRA-6005)
 * Fix paxos bugs (CASSANDRA-6012, 6013, 6023)
 * Fix paged ranges with multiple replicas (CASSANDRA-6004)
 * Fix potential AssertionError during tracing (CASSANDRA-6041)
 * Fix NPE in sstablesplit (CASSANDRA-6027)
 * Migrate pre-2.0 key/value/column aliases to system.schema_columns
   (CASSANDRA-6009)
 * Paging filter empty rows too agressively (CASSANDRA-6040)
 * Support variadic parameters for IN clauses (CASSANDRA-4210)
 * cqlsh: return the result of CAS writes (CASSANDRA-5796)
 * Fix validation of IN clauses with 2ndary indexes (CASSANDRA-6050)
 * Support named bind variables in CQL (CASSANDRA-6033)
Merged from 1.2:
 * Allow cache-keys-to-save to be set at runtime (CASSANDRA-5980)
 * Avoid second-guessing out-of-space state (CASSANDRA-5605)
 * Tuning knobs for dealing with large blobs and many CFs (CASSANDRA-5982)
 * (Hadoop) Fix CQLRW for thrift tables (CASSANDRA-6002)
 * Fix possible divide-by-zero in HHOM (CASSANDRA-5990)
 * Allow local batchlog writes for CL.ANY (CASSANDRA-5967)
 * Upgrade metrics-core to version 2.2.0 (CASSANDRA-5947)
 * Fix CqlRecordWriter with composite keys (CASSANDRA-5949)
 * Add snitch, schema version, cluster, partitioner to JMX (CASSANDRA-5881)
 * Allow disabling SlabAllocator (CASSANDRA-5935)
 * Make user-defined compaction JMX blocking (CASSANDRA-4952)
 * Fix streaming does not transfer wrapped range (CASSANDRA-5948)
 * Fix loading index summary containing empty key (CASSANDRA-5965)
 * Correctly handle limits in CompositesSearcher (CASSANDRA-5975)
 * Pig: handle CQL collections (CASSANDRA-5867)
 * Pass the updated cf to the PRSI index() method (CASSANDRA-5999)
 * Allow empty CQL3 batches (as no-op) (CASSANDRA-5994)
 * Support null in CQL3 functions (CASSANDRA-5910)
 * Replace the deprecated MapMaker with CacheLoader (CASSANDRA-6007)
 * Add SSTableDeletingNotification to DataTracker (CASSANDRA-6010)
 * Fix snapshots in use get deleted during snapshot repair (CASSANDRA-6011)
 * Move hints and exception count to o.a.c.metrics (CASSANDRA-6017)
 * Fix memory leak in snapshot repair (CASSANDRA-6047)
 * Fix sstable2sjon for CQL3 tables (CASSANDRA-5852)


2.0.0
 * Fix thrift validation when inserting into CQL3 tables (CASSANDRA-5138)
 * Fix periodic memtable flushing behavior with clean memtables (CASSANDRA-5931)
 * Fix dateOf() function for pre-2.0 timestamp columns (CASSANDRA-5928)
 * Fix SSTable unintentionally loads BF when opened for batch (CASSANDRA-5938)
 * Add stream session progress to JMX (CASSANDRA-4757)
 * Fix NPE during CAS operation (CASSANDRA-5925)
Merged from 1.2:
 * Fix getBloomFilterDiskSpaceUsed for AlwaysPresentFilter (CASSANDRA-5900)
 * Don't announce schema version until we've loaded the changes locally
   (CASSANDRA-5904)
 * Fix to support off heap bloom filters size greater than 2 GB (CASSANDRA-5903)
 * Properly handle parsing huge map and set literals (CASSANDRA-5893)


2.0.0-rc2
 * enable vnodes by default (CASSANDRA-5869)
 * fix CAS contention timeout (CASSANDRA-5830)
 * fix HsHa to respect max frame size (CASSANDRA-4573)
 * Fix (some) 2i on composite components omissions (CASSANDRA-5851)
 * cqlsh: add DESCRIBE FULL SCHEMA variant (CASSANDRA-5880)
Merged from 1.2:
 * Correctly validate sparse composite cells in scrub (CASSANDRA-5855)
 * Add KeyCacheHitRate metric to CF metrics (CASSANDRA-5868)
 * cqlsh: add support for multiline comments (CASSANDRA-5798)
 * Handle CQL3 SELECT duplicate IN restrictions on clustering columns
   (CASSANDRA-5856)


2.0.0-rc1
 * improve DecimalSerializer performance (CASSANDRA-5837)
 * fix potential spurious wakeup in AsyncOneResponse (CASSANDRA-5690)
 * fix schema-related trigger issues (CASSANDRA-5774)
 * Better validation when accessing CQL3 table from thrift (CASSANDRA-5138)
 * Fix assertion error during repair (CASSANDRA-5801)
 * Fix range tombstone bug (CASSANDRA-5805)
 * DC-local CAS (CASSANDRA-5797)
 * Add a native_protocol_version column to the system.local table (CASSANRDA-5819)
 * Use index_interval from cassandra.yaml when upgraded (CASSANDRA-5822)
 * Fix buffer underflow on socket close (CASSANDRA-5792)
Merged from 1.2:
 * Fix reading DeletionTime from 1.1-format sstables (CASSANDRA-5814)
 * cqlsh: add collections support to COPY (CASSANDRA-5698)
 * retry important messages for any IOException (CASSANDRA-5804)
 * Allow empty IN relations in SELECT/UPDATE/DELETE statements (CASSANDRA-5626)
 * cqlsh: fix crashing on Windows due to libedit detection (CASSANDRA-5812)
 * fix bulk-loading compressed sstables (CASSANDRA-5820)
 * (Hadoop) fix quoting in CqlPagingRecordReader and CqlRecordWriter 
   (CASSANDRA-5824)
 * update default LCS sstable size to 160MB (CASSANDRA-5727)
 * Allow compacting 2Is via nodetool (CASSANDRA-5670)
 * Hex-encode non-String keys in OPP (CASSANDRA-5793)
 * nodetool history logging (CASSANDRA-5823)
 * (Hadoop) fix support for Thrift tables in CqlPagingRecordReader 
   (CASSANDRA-5752)
 * add "all time blocked" to StatusLogger output (CASSANDRA-5825)
 * Future-proof inter-major-version schema migrations (CASSANDRA-5845)
 * (Hadoop) add CqlPagingRecordReader support for ReversedType in Thrift table
   (CASSANDRA-5718)
 * Add -no-snapshot option to scrub (CASSANDRA-5891)
 * Fix to support off heap bloom filters size greater than 2 GB (CASSANDRA-5903)
 * Properly handle parsing huge map and set literals (CASSANDRA-5893)
 * Fix LCS L0 compaction may overlap in L1 (CASSANDRA-5907)
 * New sstablesplit tool to split large sstables offline (CASSANDRA-4766)
 * Fix potential deadlock in native protocol server (CASSANDRA-5926)
 * Disallow incompatible type change in CQL3 (CASSANDRA-5882)
Merged from 1.1:
 * Correctly validate sparse composite cells in scrub (CASSANDRA-5855)


2.0.0-beta2
 * Replace countPendingHints with Hints Created metric (CASSANDRA-5746)
 * Allow nodetool with no args, and with help to run without a server (CASSANDRA-5734)
 * Cleanup AbstractType/TypeSerializer classes (CASSANDRA-5744)
 * Remove unimplemented cli option schema-mwt (CASSANDRA-5754)
 * Support range tombstones in thrift (CASSANDRA-5435)
 * Normalize table-manipulating CQL3 statements' class names (CASSANDRA-5759)
 * cqlsh: add missing table options to DESCRIBE output (CASSANDRA-5749)
 * Fix assertion error during repair (CASSANDRA-5757)
 * Fix bulkloader (CASSANDRA-5542)
 * Add LZ4 compression to the native protocol (CASSANDRA-5765)
 * Fix bugs in the native protocol v2 (CASSANDRA-5770)
 * CAS on 'primary key only' table (CASSANDRA-5715)
 * Support streaming SSTables of old versions (CASSANDRA-5772)
 * Always respect protocol version in native protocol (CASSANDRA-5778)
 * Fix ConcurrentModificationException during streaming (CASSANDRA-5782)
 * Update deletion timestamp in Commit#updatesWithPaxosTime (CASSANDRA-5787)
 * Thrift cas() method crashes if input columns are not sorted (CASSANDRA-5786)
 * Order columns names correctly when querying for CAS (CASSANDRA-5788)
 * Fix streaming retry (CASSANDRA-5775)
Merged from 1.2:
 * if no seeds can be a reached a node won't start in a ring by itself (CASSANDRA-5768)
 * add cassandra.unsafesystem property (CASSANDRA-5704)
 * (Hadoop) quote identifiers in CqlPagingRecordReader (CASSANDRA-5763)
 * Add replace_node functionality for vnodes (CASSANDRA-5337)
 * Add timeout events to query traces (CASSANDRA-5520)
 * Fix serialization of the LEFT gossip value (CASSANDRA-5696)
 * Pig: support for cql3 tables (CASSANDRA-5234)
 * Fix skipping range tombstones with reverse queries (CASSANDRA-5712)
 * Expire entries out of ThriftSessionManager (CASSANDRA-5719)
 * Don't keep ancestor information in memory (CASSANDRA-5342)
 * Expose native protocol server status in nodetool info (CASSANDRA-5735)
 * Fix pathetic performance of range tombstones (CASSANDRA-5677)
 * Fix querying with an empty (impossible) range (CASSANDRA-5573)
 * cqlsh: handle CUSTOM 2i in DESCRIBE output (CASSANDRA-5760)
 * Fix minor bug in Range.intersects(Bound) (CASSANDRA-5771)
 * cqlsh: handle disabled compression in DESCRIBE output (CASSANDRA-5766)
 * Ensure all UP events are notified on the native protocol (CASSANDRA-5769)
 * Fix formatting of sstable2json with multiple -k arguments (CASSANDRA-5781)
 * Don't rely on row marker for queries in general to hide lost markers
   after TTL expires (CASSANDRA-5762)
 * Sort nodetool help output (CASSANDRA-5776)
 * Fix column expiring during 2 phases compaction (CASSANDRA-5799)
 * now() is being rejected in INSERTs when inside collections (CASSANDRA-5795)


2.0.0-beta1
 * Add support for indexing clustered columns (CASSANDRA-5125)
 * Removed on-heap row cache (CASSANDRA-5348)
 * use nanotime consistently for node-local timeouts (CASSANDRA-5581)
 * Avoid unnecessary second pass on name-based queries (CASSANDRA-5577)
 * Experimental triggers (CASSANDRA-1311)
 * JEMalloc support for off-heap allocation (CASSANDRA-3997)
 * Single-pass compaction (CASSANDRA-4180)
 * Removed token range bisection (CASSANDRA-5518)
 * Removed compatibility with pre-1.2.5 sstables and network messages
   (CASSANDRA-5511)
 * removed PBSPredictor (CASSANDRA-5455)
 * CAS support (CASSANDRA-5062, 5441, 5442, 5443, 5619, 5667)
 * Leveled compaction performs size-tiered compactions in L0 
   (CASSANDRA-5371, 5439)
 * Add yaml network topology snitch for mixed ec2/other envs (CASSANDRA-5339)
 * Log when a node is down longer than the hint window (CASSANDRA-4554)
 * Optimize tombstone creation for ExpiringColumns (CASSANDRA-4917)
 * Improve LeveledScanner work estimation (CASSANDRA-5250, 5407)
 * Replace compaction lock with runWithCompactionsDisabled (CASSANDRA-3430)
 * Change Message IDs to ints (CASSANDRA-5307)
 * Move sstable level information into the Stats component, removing the
   need for a separate Manifest file (CASSANDRA-4872)
 * avoid serializing to byte[] on commitlog append (CASSANDRA-5199)
 * make index_interval configurable per columnfamily (CASSANDRA-3961, CASSANDRA-5650)
 * add default_time_to_live (CASSANDRA-3974)
 * add memtable_flush_period_in_ms (CASSANDRA-4237)
 * replace supercolumns internally by composites (CASSANDRA-3237, 5123)
 * upgrade thrift to 0.9.0 (CASSANDRA-3719)
 * drop unnecessary keyspace parameter from user-defined compaction API 
   (CASSANDRA-5139)
 * more robust solution to incomplete compactions + counters (CASSANDRA-5151)
 * Change order of directory searching for c*.in.sh (CASSANDRA-3983)
 * Add tool to reset SSTable compaction level for LCS (CASSANDRA-5271)
 * Allow custom configuration loader (CASSANDRA-5045)
 * Remove memory emergency pressure valve logic (CASSANDRA-3534)
 * Reduce request latency with eager retry (CASSANDRA-4705)
 * cqlsh: Remove ASSUME command (CASSANDRA-5331)
 * Rebuild BF when loading sstables if bloom_filter_fp_chance
   has changed since compaction (CASSANDRA-5015)
 * remove row-level bloom filters (CASSANDRA-4885)
 * Change Kernel Page Cache skipping into row preheating (disabled by default)
   (CASSANDRA-4937)
 * Improve repair by deciding on a gcBefore before sending
   out TreeRequests (CASSANDRA-4932)
 * Add an official way to disable compactions (CASSANDRA-5074)
 * Reenable ALTER TABLE DROP with new semantics (CASSANDRA-3919)
 * Add binary protocol versioning (CASSANDRA-5436)
 * Swap THshaServer for TThreadedSelectorServer (CASSANDRA-5530)
 * Add alias support to SELECT statement (CASSANDRA-5075)
 * Don't create empty RowMutations in CommitLogReplayer (CASSANDRA-5541)
 * Use range tombstones when dropping cfs/columns from schema (CASSANDRA-5579)
 * cqlsh: drop CQL2/CQL3-beta support (CASSANDRA-5585)
 * Track max/min column names in sstables to be able to optimize slice
   queries (CASSANDRA-5514, CASSANDRA-5595, CASSANDRA-5600)
 * Binary protocol: allow batching already prepared statements (CASSANDRA-4693)
 * Allow preparing timestamp, ttl and limit in CQL3 queries (CASSANDRA-4450)
 * Support native link w/o JNA in Java7 (CASSANDRA-3734)
 * Use SASL authentication in binary protocol v2 (CASSANDRA-5545)
 * Replace Thrift HsHa with LMAX Disruptor based implementation (CASSANDRA-5582)
 * cqlsh: Add row count to SELECT output (CASSANDRA-5636)
 * Include a timestamp with all read commands to determine column expiration
   (CASSANDRA-5149)
 * Streaming 2.0 (CASSANDRA-5286, 5699)
 * Conditional create/drop ks/table/index statements in CQL3 (CASSANDRA-2737)
 * more pre-table creation property validation (CASSANDRA-5693)
 * Redesign repair messages (CASSANDRA-5426)
 * Fix ALTER RENAME post-5125 (CASSANDRA-5702)
 * Disallow renaming a 2ndary indexed column (CASSANDRA-5705)
 * Rename Table to Keyspace (CASSANDRA-5613)
 * Ensure changing column_index_size_in_kb on different nodes don't corrupt the
   sstable (CASSANDRA-5454)
 * Move resultset type information into prepare, not execute (CASSANDRA-5649)
 * Auto paging in binary protocol (CASSANDRA-4415, 5714)
 * Don't tie client side use of AbstractType to JDBC (CASSANDRA-4495)
 * Adds new TimestampType to replace DateType (CASSANDRA-5723, CASSANDRA-5729)
Merged from 1.2:
 * make starting native protocol server idempotent (CASSANDRA-5728)
 * Fix loading key cache when a saved entry is no longer valid (CASSANDRA-5706)
 * Fix serialization of the LEFT gossip value (CASSANDRA-5696)
 * cqlsh: Don't show 'null' in place of empty values (CASSANDRA-5675)
 * Race condition in detecting version on a mixed 1.1/1.2 cluster
   (CASSANDRA-5692)
 * Fix skipping range tombstones with reverse queries (CASSANDRA-5712)
 * Expire entries out of ThriftSessionManager (CASSANRDA-5719)
 * Don't keep ancestor information in memory (CASSANDRA-5342)
 * cqlsh: fix handling of semicolons inside BATCH queries (CASSANDRA-5697)


1.2.6
 * Fix tracing when operation completes before all responses arrive 
   (CASSANDRA-5668)
 * Fix cross-DC mutation forwarding (CASSANDRA-5632)
 * Reduce SSTableLoader memory usage (CASSANDRA-5555)
 * Scale hinted_handoff_throttle_in_kb to cluster size (CASSANDRA-5272)
 * (Hadoop) Add CQL3 input/output formats (CASSANDRA-4421, 5622)
 * (Hadoop) Fix InputKeyRange in CFIF (CASSANDRA-5536)
 * Fix dealing with ridiculously large max sstable sizes in LCS (CASSANDRA-5589)
 * Ignore pre-truncate hints (CASSANDRA-4655)
 * Move System.exit on OOM into a separate thread (CASSANDRA-5273)
 * Write row markers when serializing schema (CASSANDRA-5572)
 * Check only SSTables for the requested range when streaming (CASSANDRA-5569)
 * Improve batchlog replay behavior and hint ttl handling (CASSANDRA-5314)
 * Exclude localTimestamp from validation for tombstones (CASSANDRA-5398)
 * cqlsh: add custom prompt support (CASSANDRA-5539)
 * Reuse prepared statements in hot auth queries (CASSANDRA-5594)
 * cqlsh: add vertical output option (see EXPAND) (CASSANDRA-5597)
 * Add a rate limit option to stress (CASSANDRA-5004)
 * have BulkLoader ignore snapshots directories (CASSANDRA-5587) 
 * fix SnitchProperties logging context (CASSANDRA-5602)
 * Expose whether jna is enabled and memory is locked via JMX (CASSANDRA-5508)
 * cqlsh: fix COPY FROM with ReversedType (CASSANDRA-5610)
 * Allow creating CUSTOM indexes on collections (CASSANDRA-5615)
 * Evaluate now() function at execution time (CASSANDRA-5616)
 * Expose detailed read repair metrics (CASSANDRA-5618)
 * Correct blob literal + ReversedType parsing (CASSANDRA-5629)
 * Allow GPFS to prefer the internal IP like EC2MRS (CASSANDRA-5630)
 * fix help text for -tspw cassandra-cli (CASSANDRA-5643)
 * don't throw away initial causes exceptions for internode encryption issues 
   (CASSANDRA-5644)
 * Fix message spelling errors for cql select statements (CASSANDRA-5647)
 * Suppress custom exceptions thru jmx (CASSANDRA-5652)
 * Update CREATE CUSTOM INDEX syntax (CASSANDRA-5639)
 * Fix PermissionDetails.equals() method (CASSANDRA-5655)
 * Never allow partition key ranges in CQL3 without token() (CASSANDRA-5666)
 * Gossiper incorrectly drops AppState for an upgrading node (CASSANDRA-5660)
 * Connection thrashing during multi-region ec2 during upgrade, due to 
   messaging version (CASSANDRA-5669)
 * Avoid over reconnecting in EC2MRS (CASSANDRA-5678)
 * Fix ReadResponseSerializer.serializedSize() for digest reads (CASSANDRA-5476)
 * allow sstable2json on 2i CFs (CASSANDRA-5694)
Merged from 1.1:
 * Remove buggy thrift max message length option (CASSANDRA-5529)
 * Fix NPE in Pig's widerow mode (CASSANDRA-5488)
 * Add split size parameter to Pig and disable split combination (CASSANDRA-5544)


1.2.5
 * make BytesToken.toString only return hex bytes (CASSANDRA-5566)
 * Ensure that submitBackground enqueues at least one task (CASSANDRA-5554)
 * fix 2i updates with identical values and timestamps (CASSANDRA-5540)
 * fix compaction throttling bursty-ness (CASSANDRA-4316)
 * reduce memory consumption of IndexSummary (CASSANDRA-5506)
 * remove per-row column name bloom filters (CASSANDRA-5492)
 * Include fatal errors in trace events (CASSANDRA-5447)
 * Ensure that PerRowSecondaryIndex is notified of row-level deletes
   (CASSANDRA-5445)
 * Allow empty blob literals in CQL3 (CASSANDRA-5452)
 * Fix streaming RangeTombstones at column index boundary (CASSANDRA-5418)
 * Fix preparing statements when current keyspace is not set (CASSANDRA-5468)
 * Fix SemanticVersion.isSupportedBy minor/patch handling (CASSANDRA-5496)
 * Don't provide oldCfId for post-1.1 system cfs (CASSANDRA-5490)
 * Fix primary range ignores replication strategy (CASSANDRA-5424)
 * Fix shutdown of binary protocol server (CASSANDRA-5507)
 * Fix repair -snapshot not working (CASSANDRA-5512)
 * Set isRunning flag later in binary protocol server (CASSANDRA-5467)
 * Fix use of CQL3 functions with descending clustering order (CASSANDRA-5472)
 * Disallow renaming columns one at a time for thrift table in CQL3
   (CASSANDRA-5531)
 * cqlsh: add CLUSTERING ORDER BY support to DESCRIBE (CASSANDRA-5528)
 * Add custom secondary index support to CQL3 (CASSANDRA-5484)
 * Fix repair hanging silently on unexpected error (CASSANDRA-5229)
 * Fix Ec2Snitch regression introduced by CASSANDRA-5171 (CASSANDRA-5432)
 * Add nodetool enablebackup/disablebackup (CASSANDRA-5556)
 * cqlsh: fix DESCRIBE after case insensitive USE (CASSANDRA-5567)
Merged from 1.1
 * Add retry mechanism to OTC for non-droppable_verbs (CASSANDRA-5393)
 * Use allocator information to improve memtable memory usage estimate
   (CASSANDRA-5497)
 * Fix trying to load deleted row into row cache on startup (CASSANDRA-4463)
 * fsync leveled manifest to avoid corruption (CASSANDRA-5535)
 * Fix Bound intersection computation (CASSANDRA-5551)
 * sstablescrub now respects max memory size in cassandra.in.sh (CASSANDRA-5562)


1.2.4
 * Ensure that PerRowSecondaryIndex updates see the most recent values
   (CASSANDRA-5397)
 * avoid duplicate index entries ind PrecompactedRow and 
   ParallelCompactionIterable (CASSANDRA-5395)
 * remove the index entry on oldColumn when new column is a tombstone 
   (CASSANDRA-5395)
 * Change default stream throughput from 400 to 200 mbps (CASSANDRA-5036)
 * Gossiper logs DOWN for symmetry with UP (CASSANDRA-5187)
 * Fix mixing prepared statements between keyspaces (CASSANDRA-5352)
 * Fix consistency level during bootstrap - strike 3 (CASSANDRA-5354)
 * Fix transposed arguments in AlreadyExistsException (CASSANDRA-5362)
 * Improve asynchronous hint delivery (CASSANDRA-5179)
 * Fix Guava dependency version (12.0 -> 13.0.1) for Maven (CASSANDRA-5364)
 * Validate that provided CQL3 collection value are < 64K (CASSANDRA-5355)
 * Make upgradeSSTable skip current version sstables by default (CASSANDRA-5366)
 * Optimize min/max timestamp collection (CASSANDRA-5373)
 * Invalid streamId in cql binary protocol when using invalid CL 
   (CASSANDRA-5164)
 * Fix validation for IN where clauses with collections (CASSANDRA-5376)
 * Copy resultSet on count query to avoid ConcurrentModificationException 
   (CASSANDRA-5382)
 * Correctly typecheck in CQL3 even with ReversedType (CASSANDRA-5386)
 * Fix streaming compressed files when using encryption (CASSANDRA-5391)
 * cassandra-all 1.2.0 pom missing netty dependency (CASSANDRA-5392)
 * Fix writetime/ttl functions on null values (CASSANDRA-5341)
 * Fix NPE during cql3 select with token() (CASSANDRA-5404)
 * IndexHelper.skipBloomFilters won't skip non-SHA filters (CASSANDRA-5385)
 * cqlsh: Print maps ordered by key, sort sets (CASSANDRA-5413)
 * Add null syntax support in CQL3 for inserts (CASSANDRA-3783)
 * Allow unauthenticated set_keyspace() calls (CASSANDRA-5423)
 * Fix potential incremental backups race (CASSANDRA-5410)
 * Fix prepared BATCH statements with batch-level timestamps (CASSANDRA-5415)
 * Allow overriding superuser setup delay (CASSANDRA-5430)
 * cassandra-shuffle with JMX usernames and passwords (CASSANDRA-5431)
Merged from 1.1:
 * cli: Quote ks and cf names in schema output when needed (CASSANDRA-5052)
 * Fix bad default for min/max timestamp in SSTableMetadata (CASSANDRA-5372)
 * Fix cf name extraction from manifest in Directories.migrateFile() 
   (CASSANDRA-5242)
 * Support pluggable internode authentication (CASSANDRA-5401)


1.2.3
 * add check for sstable overlap within a level on startup (CASSANDRA-5327)
 * replace ipv6 colons in jmx object names (CASSANDRA-5298, 5328)
 * Avoid allocating SSTableBoundedScanner during repair when the range does 
   not intersect the sstable (CASSANDRA-5249)
 * Don't lowercase property map keys (this breaks NTS) (CASSANDRA-5292)
 * Fix composite comparator with super columns (CASSANDRA-5287)
 * Fix insufficient validation of UPDATE queries against counter cfs
   (CASSANDRA-5300)
 * Fix PropertyFileSnitch default DC/Rack behavior (CASSANDRA-5285)
 * Handle null values when executing prepared statement (CASSANDRA-5081)
 * Add netty to pom dependencies (CASSANDRA-5181)
 * Include type arguments in Thrift CQLPreparedResult (CASSANDRA-5311)
 * Fix compaction not removing columns when bf_fp_ratio is 1 (CASSANDRA-5182)
 * cli: Warn about missing CQL3 tables in schema descriptions (CASSANDRA-5309)
 * Re-enable unknown option in replication/compaction strategies option for
   backward compatibility (CASSANDRA-4795)
 * Add binary protocol support to stress (CASSANDRA-4993)
 * cqlsh: Fix COPY FROM value quoting and null handling (CASSANDRA-5305)
 * Fix repair -pr for vnodes (CASSANDRA-5329)
 * Relax CL for auth queries for non-default users (CASSANDRA-5310)
 * Fix AssertionError during repair (CASSANDRA-5245)
 * Don't announce migrations to pre-1.2 nodes (CASSANDRA-5334)
Merged from 1.1:
 * Update offline scrub for 1.0 -> 1.1 directory structure (CASSANDRA-5195)
 * add tmp flag to Descriptor hashcode (CASSANDRA-4021)
 * fix logging of "Found table data in data directories" when only system tables
   are present (CASSANDRA-5289)
 * cli: Add JMX authentication support (CASSANDRA-5080)
 * nodetool: ability to repair specific range (CASSANDRA-5280)
 * Fix possible assertion triggered in SliceFromReadCommand (CASSANDRA-5284)
 * cqlsh: Add inet type support on Windows (ipv4-only) (CASSANDRA-4801)
 * Fix race when initializing ColumnFamilyStore (CASSANDRA-5350)
 * Add UseTLAB JVM flag (CASSANDRA-5361)


1.2.2
 * fix potential for multiple concurrent compactions of the same sstables
   (CASSANDRA-5256)
 * avoid no-op caching of byte[] on commitlog append (CASSANDRA-5199)
 * fix symlinks under data dir not working (CASSANDRA-5185)
 * fix bug in compact storage metadata handling (CASSANDRA-5189)
 * Validate login for USE queries (CASSANDRA-5207)
 * cli: remove default username and password (CASSANDRA-5208)
 * configure populate_io_cache_on_flush per-CF (CASSANDRA-4694)
 * allow configuration of internode socket buffer (CASSANDRA-3378)
 * Make sstable directory picking blacklist-aware again (CASSANDRA-5193)
 * Correctly expire gossip states for edge cases (CASSANDRA-5216)
 * Improve handling of directory creation failures (CASSANDRA-5196)
 * Expose secondary indicies to the rest of nodetool (CASSANDRA-4464)
 * Binary protocol: avoid sending notification for 0.0.0.0 (CASSANDRA-5227)
 * add UseCondCardMark XX jvm settings on jdk 1.7 (CASSANDRA-4366)
 * CQL3 refactor to allow conversion function (CASSANDRA-5226)
 * Fix drop of sstables in some circumstance (CASSANDRA-5232)
 * Implement caching of authorization results (CASSANDRA-4295)
 * Add support for LZ4 compression (CASSANDRA-5038)
 * Fix missing columns in wide rows queries (CASSANDRA-5225)
 * Simplify auth setup and make system_auth ks alterable (CASSANDRA-5112)
 * Stop compactions from hanging during bootstrap (CASSANDRA-5244)
 * fix compressed streaming sending extra chunk (CASSANDRA-5105)
 * Add CQL3-based implementations of IAuthenticator and IAuthorizer
   (CASSANDRA-4898)
 * Fix timestamp-based tomstone removal logic (CASSANDRA-5248)
 * cli: Add JMX authentication support (CASSANDRA-5080)
 * Fix forceFlush behavior (CASSANDRA-5241)
 * cqlsh: Add username autocompletion (CASSANDRA-5231)
 * Fix CQL3 composite partition key error (CASSANDRA-5240)
 * Allow IN clause on last clustering key (CASSANDRA-5230)
Merged from 1.1:
 * fix start key/end token validation for wide row iteration (CASSANDRA-5168)
 * add ConfigHelper support for Thrift frame and max message sizes (CASSANDRA-5188)
 * fix nodetool repair not fail on node down (CASSANDRA-5203)
 * always collect tombstone hints (CASSANDRA-5068)
 * Fix error when sourcing file in cqlsh (CASSANDRA-5235)


1.2.1
 * stream undelivered hints on decommission (CASSANDRA-5128)
 * GossipingPropertyFileSnitch loads saved dc/rack info if needed (CASSANDRA-5133)
 * drain should flush system CFs too (CASSANDRA-4446)
 * add inter_dc_tcp_nodelay setting (CASSANDRA-5148)
 * re-allow wrapping ranges for start_token/end_token range pairitspwng (CASSANDRA-5106)
 * fix validation compaction of empty rows (CASSANDRA-5136)
 * nodetool methods to enable/disable hint storage/delivery (CASSANDRA-4750)
 * disallow bloom filter false positive chance of 0 (CASSANDRA-5013)
 * add threadpool size adjustment methods to JMXEnabledThreadPoolExecutor and 
   CompactionManagerMBean (CASSANDRA-5044)
 * fix hinting for dropped local writes (CASSANDRA-4753)
 * off-heap cache doesn't need mutable column container (CASSANDRA-5057)
 * apply disk_failure_policy to bad disks on initial directory creation 
   (CASSANDRA-4847)
 * Optimize name-based queries to use ArrayBackedSortedColumns (CASSANDRA-5043)
 * Fall back to old manifest if most recent is unparseable (CASSANDRA-5041)
 * pool [Compressed]RandomAccessReader objects on the partitioned read path
   (CASSANDRA-4942)
 * Add debug logging to list filenames processed by Directories.migrateFile 
   method (CASSANDRA-4939)
 * Expose black-listed directories via JMX (CASSANDRA-4848)
 * Log compaction merge counts (CASSANDRA-4894)
 * Minimize byte array allocation by AbstractData{Input,Output} (CASSANDRA-5090)
 * Add SSL support for the binary protocol (CASSANDRA-5031)
 * Allow non-schema system ks modification for shuffle to work (CASSANDRA-5097)
 * cqlsh: Add default limit to SELECT statements (CASSANDRA-4972)
 * cqlsh: fix DESCRIBE for 1.1 cfs in CQL3 (CASSANDRA-5101)
 * Correctly gossip with nodes >= 1.1.7 (CASSANDRA-5102)
 * Ensure CL guarantees on digest mismatch (CASSANDRA-5113)
 * Validate correctly selects on composite partition key (CASSANDRA-5122)
 * Fix exception when adding collection (CASSANDRA-5117)
 * Handle states for non-vnode clusters correctly (CASSANDRA-5127)
 * Refuse unrecognized replication and compaction strategy options (CASSANDRA-4795)
 * Pick the correct value validator in sstable2json for cql3 tables (CASSANDRA-5134)
 * Validate login for describe_keyspace, describe_keyspaces and set_keyspace
   (CASSANDRA-5144)
 * Fix inserting empty maps (CASSANDRA-5141)
 * Don't remove tokens from System table for node we know (CASSANDRA-5121)
 * fix streaming progress report for compresed files (CASSANDRA-5130)
 * Coverage analysis for low-CL queries (CASSANDRA-4858)
 * Stop interpreting dates as valid timeUUID value (CASSANDRA-4936)
 * Adds E notation for floating point numbers (CASSANDRA-4927)
 * Detect (and warn) unintentional use of the cql2 thrift methods when cql3 was
   intended (CASSANDRA-5172)
 * cli: Quote ks and cf names in schema output when needed (CASSANDRA-5052)
 * Fix cf name extraction from manifest in Directories.migrateFile() (CASSANDRA-5242)
 * Replace mistaken usage of commons-logging with slf4j (CASSANDRA-5464)
 * Ensure Jackson dependency matches lib (CASSANDRA-5126)
 * Expose droppable tombstone ratio stats over JMX (CASSANDRA-5159)
Merged from 1.1:
 * Simplify CompressedRandomAccessReader to work around JDK FD bug (CASSANDRA-5088)
 * Improve handling a changing target throttle rate mid-compaction (CASSANDRA-5087)
 * Pig: correctly decode row keys in widerow mode (CASSANDRA-5098)
 * nodetool repair command now prints progress (CASSANDRA-4767)
 * fix user defined compaction to run against 1.1 data directory (CASSANDRA-5118)
 * Fix CQL3 BATCH authorization caching (CASSANDRA-5145)
 * fix get_count returns incorrect value with TTL (CASSANDRA-5099)
 * better handling for mid-compaction failure (CASSANDRA-5137)
 * convert default marshallers list to map for better readability (CASSANDRA-5109)
 * fix ConcurrentModificationException in getBootstrapSource (CASSANDRA-5170)
 * fix sstable maxtimestamp for row deletes and pre-1.1.1 sstables (CASSANDRA-5153)
 * Fix thread growth on node removal (CASSANDRA-5175)
 * Make Ec2Region's datacenter name configurable (CASSANDRA-5155)


1.2.0
 * Disallow counters in collections (CASSANDRA-5082)
 * cqlsh: add unit tests (CASSANDRA-3920)
 * fix default bloom_filter_fp_chance for LeveledCompactionStrategy (CASSANDRA-5093)
Merged from 1.1:
 * add validation for get_range_slices with start_key and end_token (CASSANDRA-5089)


1.2.0-rc2
 * fix nodetool ownership display with vnodes (CASSANDRA-5065)
 * cqlsh: add DESCRIBE KEYSPACES command (CASSANDRA-5060)
 * Fix potential infinite loop when reloading CFS (CASSANDRA-5064)
 * Fix SimpleAuthorizer example (CASSANDRA-5072)
 * cqlsh: force CL.ONE for tracing and system.schema* queries (CASSANDRA-5070)
 * Includes cassandra-shuffle in the debian package (CASSANDRA-5058)
Merged from 1.1:
 * fix multithreaded compaction deadlock (CASSANDRA-4492)
 * fix temporarily missing schema after upgrade from pre-1.1.5 (CASSANDRA-5061)
 * Fix ALTER TABLE overriding compression options with defaults
   (CASSANDRA-4996, 5066)
 * fix specifying and altering crc_check_chance (CASSANDRA-5053)
 * fix Murmur3Partitioner ownership% calculation (CASSANDRA-5076)
 * Don't expire columns sooner than they should in 2ndary indexes (CASSANDRA-5079)


1.2-rc1
 * rename rpc_timeout settings to request_timeout (CASSANDRA-5027)
 * add BF with 0.1 FP to LCS by default (CASSANDRA-5029)
 * Fix preparing insert queries (CASSANDRA-5016)
 * Fix preparing queries with counter increment (CASSANDRA-5022)
 * Fix preparing updates with collections (CASSANDRA-5017)
 * Don't generate UUID based on other node address (CASSANDRA-5002)
 * Fix message when trying to alter a clustering key type (CASSANDRA-5012)
 * Update IAuthenticator to match the new IAuthorizer (CASSANDRA-5003)
 * Fix inserting only a key in CQL3 (CASSANDRA-5040)
 * Fix CQL3 token() function when used with strings (CASSANDRA-5050)
Merged from 1.1:
 * reduce log spam from invalid counter shards (CASSANDRA-5026)
 * Improve schema propagation performance (CASSANDRA-5025)
 * Fix for IndexHelper.IndexFor throws OOB Exception (CASSANDRA-5030)
 * cqlsh: make it possible to describe thrift CFs (CASSANDRA-4827)
 * cqlsh: fix timestamp formatting on some platforms (CASSANDRA-5046)


1.2-beta3
 * make consistency level configurable in cqlsh (CASSANDRA-4829)
 * fix cqlsh rendering of blob fields (CASSANDRA-4970)
 * fix cqlsh DESCRIBE command (CASSANDRA-4913)
 * save truncation position in system table (CASSANDRA-4906)
 * Move CompressionMetadata off-heap (CASSANDRA-4937)
 * allow CLI to GET cql3 columnfamily data (CASSANDRA-4924)
 * Fix rare race condition in getExpireTimeForEndpoint (CASSANDRA-4402)
 * acquire references to overlapping sstables during compaction so bloom filter
   doesn't get free'd prematurely (CASSANDRA-4934)
 * Don't share slice query filter in CQL3 SelectStatement (CASSANDRA-4928)
 * Separate tracing from Log4J (CASSANDRA-4861)
 * Exclude gcable tombstones from merkle-tree computation (CASSANDRA-4905)
 * Better printing of AbstractBounds for tracing (CASSANDRA-4931)
 * Optimize mostRecentTombstone check in CC.collectAllData (CASSANDRA-4883)
 * Change stream session ID to UUID to avoid collision from same node (CASSANDRA-4813)
 * Use Stats.db when bulk loading if present (CASSANDRA-4957)
 * Skip repair on system_trace and keyspaces with RF=1 (CASSANDRA-4956)
 * (cql3) Remove arbitrary SELECT limit (CASSANDRA-4918)
 * Correctly handle prepared operation on collections (CASSANDRA-4945)
 * Fix CQL3 LIMIT (CASSANDRA-4877)
 * Fix Stress for CQL3 (CASSANDRA-4979)
 * Remove cassandra specific exceptions from JMX interface (CASSANDRA-4893)
 * (CQL3) Force using ALLOW FILTERING on potentially inefficient queries (CASSANDRA-4915)
 * (cql3) Fix adding column when the table has collections (CASSANDRA-4982)
 * (cql3) Fix allowing collections with compact storage (CASSANDRA-4990)
 * (cql3) Refuse ttl/writetime function on collections (CASSANDRA-4992)
 * Replace IAuthority with new IAuthorizer (CASSANDRA-4874)
 * clqsh: fix KEY pseudocolumn escaping when describing Thrift tables
   in CQL3 mode (CASSANDRA-4955)
 * add basic authentication support for Pig CassandraStorage (CASSANDRA-3042)
 * fix CQL2 ALTER TABLE compaction_strategy_class altering (CASSANDRA-4965)
Merged from 1.1:
 * Fall back to old describe_splits if d_s_ex is not available (CASSANDRA-4803)
 * Improve error reporting when streaming ranges fail (CASSANDRA-5009)
 * Fix cqlsh timestamp formatting of timezone info (CASSANDRA-4746)
 * Fix assertion failure with leveled compaction (CASSANDRA-4799)
 * Check for null end_token in get_range_slice (CASSANDRA-4804)
 * Remove all remnants of removed nodes (CASSANDRA-4840)
 * Add aut-reloading of the log4j file in debian package (CASSANDRA-4855)
 * Fix estimated row cache entry size (CASSANDRA-4860)
 * reset getRangeSlice filter after finishing a row for get_paged_slice
   (CASSANDRA-4919)
 * expunge row cache post-truncate (CASSANDRA-4940)
 * Allow static CF definition with compact storage (CASSANDRA-4910)
 * Fix endless loop/compaction of schema_* CFs due to broken timestamps (CASSANDRA-4880)
 * Fix 'wrong class type' assertion in CounterColumn (CASSANDRA-4976)


1.2-beta2
 * fp rate of 1.0 disables BF entirely; LCS defaults to 1.0 (CASSANDRA-4876)
 * off-heap bloom filters for row keys (CASSANDRA_4865)
 * add extension point for sstable components (CASSANDRA-4049)
 * improve tracing output (CASSANDRA-4852, 4862)
 * make TRACE verb droppable (CASSANDRA-4672)
 * fix BulkLoader recognition of CQL3 columnfamilies (CASSANDRA-4755)
 * Sort commitlog segments for replay by id instead of mtime (CASSANDRA-4793)
 * Make hint delivery asynchronous (CASSANDRA-4761)
 * Pluggable Thrift transport factories for CLI and cqlsh (CASSANDRA-4609, 4610)
 * cassandra-cli: allow Double value type to be inserted to a column (CASSANDRA-4661)
 * Add ability to use custom TServerFactory implementations (CASSANDRA-4608)
 * optimize batchlog flushing to skip successful batches (CASSANDRA-4667)
 * include metadata for system keyspace itself in schema tables (CASSANDRA-4416)
 * add check to PropertyFileSnitch to verify presence of location for
   local node (CASSANDRA-4728)
 * add PBSPredictor consistency modeler (CASSANDRA-4261)
 * remove vestiges of Thrift unframed mode (CASSANDRA-4729)
 * optimize single-row PK lookups (CASSANDRA-4710)
 * adjust blockFor calculation to account for pending ranges due to node 
   movement (CASSANDRA-833)
 * Change CQL version to 3.0.0 and stop accepting 3.0.0-beta1 (CASSANDRA-4649)
 * (CQL3) Make prepared statement global instead of per connection 
   (CASSANDRA-4449)
 * Fix scrubbing of CQL3 created tables (CASSANDRA-4685)
 * (CQL3) Fix validation when using counter and regular columns in the same 
   table (CASSANDRA-4706)
 * Fix bug starting Cassandra with simple authentication (CASSANDRA-4648)
 * Add support for batchlog in CQL3 (CASSANDRA-4545, 4738)
 * Add support for multiple column family outputs in CFOF (CASSANDRA-4208)
 * Support repairing only the local DC nodes (CASSANDRA-4747)
 * Use rpc_address for binary protocol and change default port (CASSANDRA-4751)
 * Fix use of collections in prepared statements (CASSANDRA-4739)
 * Store more information into peers table (CASSANDRA-4351, 4814)
 * Configurable bucket size for size tiered compaction (CASSANDRA-4704)
 * Run leveled compaction in parallel (CASSANDRA-4310)
 * Fix potential NPE during CFS reload (CASSANDRA-4786)
 * Composite indexes may miss results (CASSANDRA-4796)
 * Move consistency level to the protocol level (CASSANDRA-4734, 4824)
 * Fix Subcolumn slice ends not respected (CASSANDRA-4826)
 * Fix Assertion error in cql3 select (CASSANDRA-4783)
 * Fix list prepend logic (CQL3) (CASSANDRA-4835)
 * Add booleans as literals in CQL3 (CASSANDRA-4776)
 * Allow renaming PK columns in CQL3 (CASSANDRA-4822)
 * Fix binary protocol NEW_NODE event (CASSANDRA-4679)
 * Fix potential infinite loop in tombstone compaction (CASSANDRA-4781)
 * Remove system tables accounting from schema (CASSANDRA-4850)
 * (cql3) Force provided columns in clustering key order in 
   'CLUSTERING ORDER BY' (CASSANDRA-4881)
 * Fix composite index bug (CASSANDRA-4884)
 * Fix short read protection for CQL3 (CASSANDRA-4882)
 * Add tracing support to the binary protocol (CASSANDRA-4699)
 * (cql3) Don't allow prepared marker inside collections (CASSANDRA-4890)
 * Re-allow order by on non-selected columns (CASSANDRA-4645)
 * Bug when composite index is created in a table having collections (CASSANDRA-4909)
 * log index scan subject in CompositesSearcher (CASSANDRA-4904)
Merged from 1.1:
 * add get[Row|Key]CacheEntries to CacheServiceMBean (CASSANDRA-4859)
 * fix get_paged_slice to wrap to next row correctly (CASSANDRA-4816)
 * fix indexing empty column values (CASSANDRA-4832)
 * allow JdbcDate to compose null Date objects (CASSANDRA-4830)
 * fix possible stackoverflow when compacting 1000s of sstables
   (CASSANDRA-4765)
 * fix wrong leveled compaction progress calculation (CASSANDRA-4807)
 * add a close() method to CRAR to prevent leaking file descriptors (CASSANDRA-4820)
 * fix potential infinite loop in get_count (CASSANDRA-4833)
 * fix compositeType.{get/from}String methods (CASSANDRA-4842)
 * (CQL) fix CREATE COLUMNFAMILY permissions check (CASSANDRA-4864)
 * Fix DynamicCompositeType same type comparison (CASSANDRA-4711)
 * Fix duplicate SSTable reference when stream session failed (CASSANDRA-3306)
 * Allow static CF definition with compact storage (CASSANDRA-4910)
 * Fix endless loop/compaction of schema_* CFs due to broken timestamps (CASSANDRA-4880)
 * Fix 'wrong class type' assertion in CounterColumn (CASSANDRA-4976)


1.2-beta1
 * add atomic_batch_mutate (CASSANDRA-4542, -4635)
 * increase default max_hint_window_in_ms to 3h (CASSANDRA-4632)
 * include message initiation time to replicas so they can more
   accurately drop timed-out requests (CASSANDRA-2858)
 * fix clientutil.jar dependencies (CASSANDRA-4566)
 * optimize WriteResponse (CASSANDRA-4548)
 * new metrics (CASSANDRA-4009)
 * redesign KEYS indexes to avoid read-before-write (CASSANDRA-2897)
 * debug tracing (CASSANDRA-1123)
 * parallelize row cache loading (CASSANDRA-4282)
 * Make compaction, flush JBOD-aware (CASSANDRA-4292)
 * run local range scans on the read stage (CASSANDRA-3687)
 * clean up ioexceptions (CASSANDRA-2116)
 * add disk_failure_policy (CASSANDRA-2118)
 * Introduce new json format with row level deletion (CASSANDRA-4054)
 * remove redundant "name" column from schema_keyspaces (CASSANDRA-4433)
 * improve "nodetool ring" handling of multi-dc clusters (CASSANDRA-3047)
 * update NTS calculateNaturalEndpoints to be O(N log N) (CASSANDRA-3881)
 * split up rpc timeout by operation type (CASSANDRA-2819)
 * rewrite key cache save/load to use only sequential i/o (CASSANDRA-3762)
 * update MS protocol with a version handshake + broadcast address id
   (CASSANDRA-4311)
 * multithreaded hint replay (CASSANDRA-4189)
 * add inter-node message compression (CASSANDRA-3127)
 * remove COPP (CASSANDRA-2479)
 * Track tombstone expiration and compact when tombstone content is
   higher than a configurable threshold, default 20% (CASSANDRA-3442, 4234)
 * update MurmurHash to version 3 (CASSANDRA-2975)
 * (CLI) track elapsed time for `delete' operation (CASSANDRA-4060)
 * (CLI) jline version is bumped to 1.0 to properly  support
   'delete' key function (CASSANDRA-4132)
 * Save IndexSummary into new SSTable 'Summary' component (CASSANDRA-2392, 4289)
 * Add support for range tombstones (CASSANDRA-3708)
 * Improve MessagingService efficiency (CASSANDRA-3617)
 * Avoid ID conflicts from concurrent schema changes (CASSANDRA-3794)
 * Set thrift HSHA server thread limit to unlimited by default (CASSANDRA-4277)
 * Avoids double serialization of CF id in RowMutation messages
   (CASSANDRA-4293)
 * stream compressed sstables directly with java nio (CASSANDRA-4297)
 * Support multiple ranges in SliceQueryFilter (CASSANDRA-3885)
 * Add column metadata to system column families (CASSANDRA-4018)
 * (cql3) Always use composite types by default (CASSANDRA-4329)
 * (cql3) Add support for set, map and list (CASSANDRA-3647)
 * Validate date type correctly (CASSANDRA-4441)
 * (cql3) Allow definitions with only a PK (CASSANDRA-4361)
 * (cql3) Add support for row key composites (CASSANDRA-4179)
 * improve DynamicEndpointSnitch by using reservoir sampling (CASSANDRA-4038)
 * (cql3) Add support for 2ndary indexes (CASSANDRA-3680)
 * (cql3) fix defining more than one PK to be invalid (CASSANDRA-4477)
 * remove schema agreement checking from all external APIs (Thrift, CQL and CQL3) (CASSANDRA-4487)
 * add Murmur3Partitioner and make it default for new installations (CASSANDRA-3772, 4621)
 * (cql3) update pseudo-map syntax to use map syntax (CASSANDRA-4497)
 * Finer grained exceptions hierarchy and provides error code with exceptions (CASSANDRA-3979)
 * Adds events push to binary protocol (CASSANDRA-4480)
 * Rewrite nodetool help (CASSANDRA-2293)
 * Make CQL3 the default for CQL (CASSANDRA-4640)
 * update stress tool to be able to use CQL3 (CASSANDRA-4406)
 * Accept all thrift update on CQL3 cf but don't expose their metadata (CASSANDRA-4377)
 * Replace Throttle with Guava's RateLimiter for HintedHandOff (CASSANDRA-4541)
 * fix counter add/get using CQL2 and CQL3 in stress tool (CASSANDRA-4633)
 * Add sstable count per level to cfstats (CASSANDRA-4537)
 * (cql3) Add ALTER KEYSPACE statement (CASSANDRA-4611)
 * (cql3) Allow defining default consistency levels (CASSANDRA-4448)
 * (cql3) Fix queries using LIMIT missing results (CASSANDRA-4579)
 * fix cross-version gossip messaging (CASSANDRA-4576)
 * added inet data type (CASSANDRA-4627)


1.1.6
 * Wait for writes on synchronous read digest mismatch (CASSANDRA-4792)
 * fix commitlog replay for nanotime-infected sstables (CASSANDRA-4782)
 * preflight check ttl for maximum of 20 years (CASSANDRA-4771)
 * (Pig) fix widerow input with single column rows (CASSANDRA-4789)
 * Fix HH to compact with correct gcBefore, which avoids wiping out
   undelivered hints (CASSANDRA-4772)
 * LCS will merge up to 32 L0 sstables as intended (CASSANDRA-4778)
 * NTS will default unconfigured DC replicas to zero (CASSANDRA-4675)
 * use default consistency level in counter validation if none is
   explicitly provide (CASSANDRA-4700)
 * Improve IAuthority interface by introducing fine-grained
   access permissions and grant/revoke commands (CASSANDRA-4490, 4644)
 * fix assumption error in CLI when updating/describing keyspace 
   (CASSANDRA-4322)
 * Adds offline sstablescrub to debian packaging (CASSANDRA-4642)
 * Automatic fixing of overlapping leveled sstables (CASSANDRA-4644)
 * fix error when using ORDER BY with extended selections (CASSANDRA-4689)
 * (CQL3) Fix validation for IN queries for non-PK cols (CASSANDRA-4709)
 * fix re-created keyspace disappering after 1.1.5 upgrade 
   (CASSANDRA-4698, 4752)
 * (CLI) display elapsed time in 2 fraction digits (CASSANDRA-3460)
 * add authentication support to sstableloader (CASSANDRA-4712)
 * Fix CQL3 'is reversed' logic (CASSANDRA-4716, 4759)
 * (CQL3) Don't return ReversedType in result set metadata (CASSANDRA-4717)
 * Backport adding AlterKeyspace statement (CASSANDRA-4611)
 * (CQL3) Correcty accept upper-case data types (CASSANDRA-4770)
 * Add binary protocol events for schema changes (CASSANDRA-4684)
Merged from 1.0:
 * Switch from NBHM to CHM in MessagingService's callback map, which
   prevents OOM in long-running instances (CASSANDRA-4708)


1.1.5
 * add SecondaryIndex.reload API (CASSANDRA-4581)
 * use millis + atomicint for commitlog segment creation instead of
   nanotime, which has issues under some hypervisors (CASSANDRA-4601)
 * fix FD leak in slice queries (CASSANDRA-4571)
 * avoid recursion in leveled compaction (CASSANDRA-4587)
 * increase stack size under Java7 to 180K
 * Log(info) schema changes (CASSANDRA-4547)
 * Change nodetool setcachecapcity to manipulate global caches (CASSANDRA-4563)
 * (cql3) fix setting compaction strategy (CASSANDRA-4597)
 * fix broken system.schema_* timestamps on system startup (CASSANDRA-4561)
 * fix wrong skip of cache saving (CASSANDRA-4533)
 * Avoid NPE when lost+found is in data dir (CASSANDRA-4572)
 * Respect five-minute flush moratorium after initial CL replay (CASSANDRA-4474)
 * Adds ntp as recommended in debian packaging (CASSANDRA-4606)
 * Configurable transport in CF Record{Reader|Writer} (CASSANDRA-4558)
 * (cql3) fix potential NPE with both equal and unequal restriction (CASSANDRA-4532)
 * (cql3) improves ORDER BY validation (CASSANDRA-4624)
 * Fix potential deadlock during counter writes (CASSANDRA-4578)
 * Fix cql error with ORDER BY when using IN (CASSANDRA-4612)
Merged from 1.0:
 * increase Xss to 160k to accomodate latest 1.6 JVMs (CASSANDRA-4602)
 * fix toString of hint destination tokens (CASSANDRA-4568)
 * Fix multiple values for CurrentLocal NodeID (CASSANDRA-4626)


1.1.4
 * fix offline scrub to catch >= out of order rows (CASSANDRA-4411)
 * fix cassandra-env.sh on RHEL and other non-dash-based systems 
   (CASSANDRA-4494)
Merged from 1.0:
 * (Hadoop) fix setting key length for old-style mapred api (CASSANDRA-4534)
 * (Hadoop) fix iterating through a resultset consisting entirely
   of tombstoned rows (CASSANDRA-4466)


1.1.3
 * (cqlsh) add COPY TO (CASSANDRA-4434)
 * munmap commitlog segments before rename (CASSANDRA-4337)
 * (JMX) rename getRangeKeySample to sampleKeyRange to avoid returning
   multi-MB results as an attribute (CASSANDRA-4452)
 * flush based on data size, not throughput; overwritten columns no 
   longer artificially inflate liveRatio (CASSANDRA-4399)
 * update default commitlog segment size to 32MB and total commitlog
   size to 32/1024 MB for 32/64 bit JVMs, respectively (CASSANDRA-4422)
 * avoid using global partitioner to estimate ranges in index sstables
   (CASSANDRA-4403)
 * restore pre-CASSANDRA-3862 approach to removing expired tombstones
   from row cache during compaction (CASSANDRA-4364)
 * (stress) support for CQL prepared statements (CASSANDRA-3633)
 * Correctly catch exception when Snappy cannot be loaded (CASSANDRA-4400)
 * (cql3) Support ORDER BY when IN condition is given in WHERE clause (CASSANDRA-4327)
 * (cql3) delete "component_index" column on DROP TABLE call (CASSANDRA-4420)
 * change nanoTime() to currentTimeInMillis() in schema related code (CASSANDRA-4432)
 * add a token generation tool (CASSANDRA-3709)
 * Fix LCS bug with sstable containing only 1 row (CASSANDRA-4411)
 * fix "Can't Modify Index Name" problem on CF update (CASSANDRA-4439)
 * Fix assertion error in getOverlappingSSTables during repair (CASSANDRA-4456)
 * fix nodetool's setcompactionthreshold command (CASSANDRA-4455)
 * Ensure compacted files are never used, to avoid counter overcount (CASSANDRA-4436)
Merged from 1.0:
 * Push the validation of secondary index values to the SecondaryIndexManager (CASSANDRA-4240)
 * allow dropping columns shadowed by not-yet-expired supercolumn or row
   tombstones in PrecompactedRow (CASSANDRA-4396)


1.1.2
 * Fix cleanup not deleting index entries (CASSANDRA-4379)
 * Use correct partitioner when saving + loading caches (CASSANDRA-4331)
 * Check schema before trying to export sstable (CASSANDRA-2760)
 * Raise a meaningful exception instead of NPE when PFS encounters
   an unconfigured node + no default (CASSANDRA-4349)
 * fix bug in sstable blacklisting with LCS (CASSANDRA-4343)
 * LCS no longer promotes tiny sstables out of L0 (CASSANDRA-4341)
 * skip tombstones during hint replay (CASSANDRA-4320)
 * fix NPE in compactionstats (CASSANDRA-4318)
 * enforce 1m min keycache for auto (CASSANDRA-4306)
 * Have DeletedColumn.isMFD always return true (CASSANDRA-4307)
 * (cql3) exeption message for ORDER BY constraints said primary filter can be
    an IN clause, which is misleading (CASSANDRA-4319)
 * (cql3) Reject (not yet supported) creation of 2ndardy indexes on tables with
   composite primary keys (CASSANDRA-4328)
 * Set JVM stack size to 160k for java 7 (CASSANDRA-4275)
 * cqlsh: add COPY command to load data from CSV flat files (CASSANDRA-4012)
 * CFMetaData.fromThrift to throw ConfigurationException upon error (CASSANDRA-4353)
 * Use CF comparator to sort indexed columns in SecondaryIndexManager
   (CASSANDRA-4365)
 * add strategy_options to the KSMetaData.toString() output (CASSANDRA-4248)
 * (cql3) fix range queries containing unqueried results (CASSANDRA-4372)
 * (cql3) allow updating column_alias types (CASSANDRA-4041)
 * (cql3) Fix deletion bug (CASSANDRA-4193)
 * Fix computation of overlapping sstable for leveled compaction (CASSANDRA-4321)
 * Improve scrub and allow to run it offline (CASSANDRA-4321)
 * Fix assertionError in StorageService.bulkLoad (CASSANDRA-4368)
 * (cqlsh) add option to authenticate to a keyspace at startup (CASSANDRA-4108)
 * (cqlsh) fix ASSUME functionality (CASSANDRA-4352)
 * Fix ColumnFamilyRecordReader to not return progress > 100% (CASSANDRA-3942)
Merged from 1.0:
 * Set gc_grace on index CF to 0 (CASSANDRA-4314)


1.1.1
 * add populate_io_cache_on_flush option (CASSANDRA-2635)
 * allow larger cache capacities than 2GB (CASSANDRA-4150)
 * add getsstables command to nodetool (CASSANDRA-4199)
 * apply parent CF compaction settings to secondary index CFs (CASSANDRA-4280)
 * preserve commitlog size cap when recycling segments at startup
   (CASSANDRA-4201)
 * (Hadoop) fix split generation regression (CASSANDRA-4259)
 * ignore min/max compactions settings in LCS, while preserving
   behavior that min=max=0 disables autocompaction (CASSANDRA-4233)
 * log number of rows read from saved cache (CASSANDRA-4249)
 * calculate exact size required for cleanup operations (CASSANDRA-1404)
 * avoid blocking additional writes during flush when the commitlog
   gets behind temporarily (CASSANDRA-1991)
 * enable caching on index CFs based on data CF cache setting (CASSANDRA-4197)
 * warn on invalid replication strategy creation options (CASSANDRA-4046)
 * remove [Freeable]Memory finalizers (CASSANDRA-4222)
 * include tombstone size in ColumnFamily.size, which can prevent OOM
   during sudden mass delete operations by yielding a nonzero liveRatio
   (CASSANDRA-3741)
 * Open 1 sstableScanner per level for leveled compaction (CASSANDRA-4142)
 * Optimize reads when row deletion timestamps allow us to restrict
   the set of sstables we check (CASSANDRA-4116)
 * add support for commitlog archiving and point-in-time recovery
   (CASSANDRA-3690)
 * avoid generating redundant compaction tasks during streaming
   (CASSANDRA-4174)
 * add -cf option to nodetool snapshot, and takeColumnFamilySnapshot to
   StorageService mbean (CASSANDRA-556)
 * optimize cleanup to drop entire sstables where possible (CASSANDRA-4079)
 * optimize truncate when autosnapshot is disabled (CASSANDRA-4153)
 * update caches to use byte[] keys to reduce memory overhead (CASSANDRA-3966)
 * add column limit to cli (CASSANDRA-3012, 4098)
 * clean up and optimize DataOutputBuffer, used by CQL compression and
   CompositeType (CASSANDRA-4072)
 * optimize commitlog checksumming (CASSANDRA-3610)
 * identify and blacklist corrupted SSTables from future compactions 
   (CASSANDRA-2261)
 * Move CfDef and KsDef validation out of thrift (CASSANDRA-4037)
 * Expose API to repair a user provided range (CASSANDRA-3912)
 * Add way to force the cassandra-cli to refresh its schema (CASSANDRA-4052)
 * Avoid having replicate on write tasks stacking up at CL.ONE (CASSANDRA-2889)
 * (cql3) Backwards compatibility for composite comparators in non-cql3-aware
   clients (CASSANDRA-4093)
 * (cql3) Fix order by for reversed queries (CASSANDRA-4160)
 * (cql3) Add ReversedType support (CASSANDRA-4004)
 * (cql3) Add timeuuid type (CASSANDRA-4194)
 * (cql3) Minor fixes (CASSANDRA-4185)
 * (cql3) Fix prepared statement in BATCH (CASSANDRA-4202)
 * (cql3) Reduce the list of reserved keywords (CASSANDRA-4186)
 * (cql3) Move max/min compaction thresholds to compaction strategy options
   (CASSANDRA-4187)
 * Fix exception during move when localhost is the only source (CASSANDRA-4200)
 * (cql3) Allow paging through non-ordered partitioner results (CASSANDRA-3771)
 * (cql3) Fix drop index (CASSANDRA-4192)
 * (cql3) Don't return range ghosts anymore (CASSANDRA-3982)
 * fix re-creating Keyspaces/ColumnFamilies with the same name as dropped
   ones (CASSANDRA-4219)
 * fix SecondaryIndex LeveledManifest save upon snapshot (CASSANDRA-4230)
 * fix missing arrayOffset in FBUtilities.hash (CASSANDRA-4250)
 * (cql3) Add name of parameters in CqlResultSet (CASSANDRA-4242)
 * (cql3) Correctly validate order by queries (CASSANDRA-4246)
 * rename stress to cassandra-stress for saner packaging (CASSANDRA-4256)
 * Fix exception on colum metadata with non-string comparator (CASSANDRA-4269)
 * Check for unknown/invalid compression options (CASSANDRA-4266)
 * (cql3) Adds simple access to column timestamp and ttl (CASSANDRA-4217)
 * (cql3) Fix range queries with secondary indexes (CASSANDRA-4257)
 * Better error messages from improper input in cli (CASSANDRA-3865)
 * Try to stop all compaction upon Keyspace or ColumnFamily drop (CASSANDRA-4221)
 * (cql3) Allow keyspace properties to contain hyphens (CASSANDRA-4278)
 * (cql3) Correctly validate keyspace access in create table (CASSANDRA-4296)
 * Avoid deadlock in migration stage (CASSANDRA-3882)
 * Take supercolumn names and deletion info into account in memtable throughput
   (CASSANDRA-4264)
 * Add back backward compatibility for old style replication factor (CASSANDRA-4294)
 * Preserve compatibility with pre-1.1 index queries (CASSANDRA-4262)
Merged from 1.0:
 * Fix super columns bug where cache is not updated (CASSANDRA-4190)
 * fix maxTimestamp to include row tombstones (CASSANDRA-4116)
 * (CLI) properly handle quotes in create/update keyspace commands (CASSANDRA-4129)
 * Avoids possible deadlock during bootstrap (CASSANDRA-4159)
 * fix stress tool that hangs forever on timeout or error (CASSANDRA-4128)
 * stress tool to return appropriate exit code on failure (CASSANDRA-4188)
 * fix compaction NPE when out of disk space and assertions disabled
   (CASSANDRA-3985)
 * synchronize LCS getEstimatedTasks to avoid CME (CASSANDRA-4255)
 * ensure unique streaming session id's (CASSANDRA-4223)
 * kick off background compaction when min/max thresholds change 
   (CASSANDRA-4279)
 * improve ability of STCS.getBuckets to deal with 100s of 1000s of
   sstables, such as when convertinb back from LCS (CASSANDRA-4287)
 * Oversize integer in CQL throws NumberFormatException (CASSANDRA-4291)
 * fix 1.0.x node join to mixed version cluster, other nodes >= 1.1 (CASSANDRA-4195)
 * Fix LCS splitting sstable base on uncompressed size (CASSANDRA-4419)
 * Push the validation of secondary index values to the SecondaryIndexManager (CASSANDRA-4240)
 * Don't purge columns during upgradesstables (CASSANDRA-4462)
 * Make cqlsh work with piping (CASSANDRA-4113)
 * Validate arguments for nodetool decommission (CASSANDRA-4061)
 * Report thrift status in nodetool info (CASSANDRA-4010)


1.1.0-final
 * average a reduced liveRatio estimate with the previous one (CASSANDRA-4065)
 * Allow KS and CF names up to 48 characters (CASSANDRA-4157)
 * fix stress build (CASSANDRA-4140)
 * add time remaining estimate to nodetool compactionstats (CASSANDRA-4167)
 * (cql) fix NPE in cql3 ALTER TABLE (CASSANDRA-4163)
 * (cql) Add support for CL.TWO and CL.THREE in CQL (CASSANDRA-4156)
 * (cql) Fix type in CQL3 ALTER TABLE preventing update (CASSANDRA-4170)
 * (cql) Throw invalid exception from CQL3 on obsolete options (CASSANDRA-4171)
 * (cqlsh) fix recognizing uppercase SELECT keyword (CASSANDRA-4161)
 * Pig: wide row support (CASSANDRA-3909)
Merged from 1.0:
 * avoid streaming empty files with bulk loader if sstablewriter errors out
   (CASSANDRA-3946)


1.1-rc1
 * Include stress tool in binary builds (CASSANDRA-4103)
 * (Hadoop) fix wide row iteration when last row read was deleted
   (CASSANDRA-4154)
 * fix read_repair_chance to really default to 0.1 in the cli (CASSANDRA-4114)
 * Adds caching and bloomFilterFpChange to CQL options (CASSANDRA-4042)
 * Adds posibility to autoconfigure size of the KeyCache (CASSANDRA-4087)
 * fix KEYS index from skipping results (CASSANDRA-3996)
 * Remove sliced_buffer_size_in_kb dead option (CASSANDRA-4076)
 * make loadNewSStable preserve sstable version (CASSANDRA-4077)
 * Respect 1.0 cache settings as much as possible when upgrading 
   (CASSANDRA-4088)
 * relax path length requirement for sstable files when upgrading on 
   non-Windows platforms (CASSANDRA-4110)
 * fix terminination of the stress.java when errors were encountered
   (CASSANDRA-4128)
 * Move CfDef and KsDef validation out of thrift (CASSANDRA-4037)
 * Fix get_paged_slice (CASSANDRA-4136)
 * CQL3: Support slice with exclusive start and stop (CASSANDRA-3785)
Merged from 1.0:
 * support PropertyFileSnitch in bulk loader (CASSANDRA-4145)
 * add auto_snapshot option allowing disabling snapshot before drop/truncate
   (CASSANDRA-3710)
 * allow short snitch names (CASSANDRA-4130)


1.1-beta2
 * rename loaded sstables to avoid conflicts with local snapshots
   (CASSANDRA-3967)
 * start hint replay as soon as FD notifies that the target is back up
   (CASSANDRA-3958)
 * avoid unproductive deserializing of cached rows during compaction
   (CASSANDRA-3921)
 * fix concurrency issues with CQL keyspace creation (CASSANDRA-3903)
 * Show Effective Owership via Nodetool ring <keyspace> (CASSANDRA-3412)
 * Update ORDER BY syntax for CQL3 (CASSANDRA-3925)
 * Fix BulkRecordWriter to not throw NPE if reducer gets no map data from Hadoop (CASSANDRA-3944)
 * Fix bug with counters in super columns (CASSANDRA-3821)
 * Remove deprecated merge_shard_chance (CASSANDRA-3940)
 * add a convenient way to reset a node's schema (CASSANDRA-2963)
 * fix for intermittent SchemaDisagreementException (CASSANDRA-3884)
 * CLI `list <CF>` to limit number of columns and their order (CASSANDRA-3012)
 * ignore deprecated KsDef/CfDef/ColumnDef fields in native schema (CASSANDRA-3963)
 * CLI to report when unsupported column_metadata pair was given (CASSANDRA-3959)
 * reincarnate removed and deprecated KsDef/CfDef attributes (CASSANDRA-3953)
 * Fix race between writes and read for cache (CASSANDRA-3862)
 * perform static initialization of StorageProxy on start-up (CASSANDRA-3797)
 * support trickling fsync() on writes (CASSANDRA-3950)
 * expose counters for unavailable/timeout exceptions given to thrift clients (CASSANDRA-3671)
 * avoid quadratic startup time in LeveledManifest (CASSANDRA-3952)
 * Add type information to new schema_ columnfamilies and remove thrift
   serialization for schema (CASSANDRA-3792)
 * add missing column validator options to the CLI help (CASSANDRA-3926)
 * skip reading saved key cache if CF's caching strategy is NONE or ROWS_ONLY (CASSANDRA-3954)
 * Unify migration code (CASSANDRA-4017)
Merged from 1.0:
 * cqlsh: guess correct version of Python for Arch Linux (CASSANDRA-4090)
 * (CLI) properly handle quotes in create/update keyspace commands (CASSANDRA-4129)
 * Avoids possible deadlock during bootstrap (CASSANDRA-4159)
 * fix stress tool that hangs forever on timeout or error (CASSANDRA-4128)
 * Fix super columns bug where cache is not updated (CASSANDRA-4190)
 * stress tool to return appropriate exit code on failure (CASSANDRA-4188)


1.0.9
 * improve index sampling performance (CASSANDRA-4023)
 * always compact away deleted hints immediately after handoff (CASSANDRA-3955)
 * delete hints from dropped ColumnFamilies on handoff instead of
   erroring out (CASSANDRA-3975)
 * add CompositeType ref to the CLI doc for create/update column family (CASSANDRA-3980)
 * Pig: support Counter ColumnFamilies (CASSANDRA-3973)
 * Pig: Composite column support (CASSANDRA-3684)
 * Avoid NPE during repair when a keyspace has no CFs (CASSANDRA-3988)
 * Fix division-by-zero error on get_slice (CASSANDRA-4000)
 * don't change manifest level for cleanup, scrub, and upgradesstables
   operations under LeveledCompactionStrategy (CASSANDRA-3989, 4112)
 * fix race leading to super columns assertion failure (CASSANDRA-3957)
 * fix NPE on invalid CQL delete command (CASSANDRA-3755)
 * allow custom types in CLI's assume command (CASSANDRA-4081)
 * fix totalBytes count for parallel compactions (CASSANDRA-3758)
 * fix intermittent NPE in get_slice (CASSANDRA-4095)
 * remove unnecessary asserts in native code interfaces (CASSANDRA-4096)
 * Validate blank keys in CQL to avoid assertion errors (CASSANDRA-3612)
 * cqlsh: fix bad decoding of some column names (CASSANDRA-4003)
 * cqlsh: fix incorrect padding with unicode chars (CASSANDRA-4033)
 * Fix EC2 snitch incorrectly reporting region (CASSANDRA-4026)
 * Shut down thrift during decommission (CASSANDRA-4086)
 * Expose nodetool cfhistograms for 2ndary indexes (CASSANDRA-4063)
Merged from 0.8:
 * Fix ConcurrentModificationException in gossiper (CASSANDRA-4019)


1.1-beta1
 * (cqlsh)
   + add SOURCE and CAPTURE commands, and --file option (CASSANDRA-3479)
   + add ALTER COLUMNFAMILY WITH (CASSANDRA-3523)
   + bundle Python dependencies with Cassandra (CASSANDRA-3507)
   + added to Debian package (CASSANDRA-3458)
   + display byte data instead of erroring out on decode failure 
     (CASSANDRA-3874)
 * add nodetool rebuild_index (CASSANDRA-3583)
 * add nodetool rangekeysample (CASSANDRA-2917)
 * Fix streaming too much data during move operations (CASSANDRA-3639)
 * Nodetool and CLI connect to localhost by default (CASSANDRA-3568)
 * Reduce memory used by primary index sample (CASSANDRA-3743)
 * (Hadoop) separate input/output configurations (CASSANDRA-3197, 3765)
 * avoid returning internal Cassandra classes over JMX (CASSANDRA-2805)
 * add row-level isolation via SnapTree (CASSANDRA-2893)
 * Optimize key count estimation when opening sstable on startup
   (CASSANDRA-2988)
 * multi-dc replication optimization supporting CL > ONE (CASSANDRA-3577)
 * add command to stop compactions (CASSANDRA-1740, 3566, 3582)
 * multithreaded streaming (CASSANDRA-3494)
 * removed in-tree redhat spec (CASSANDRA-3567)
 * "defragment" rows for name-based queries under STCS, again (CASSANDRA-2503)
 * Recycle commitlog segments for improved performance 
   (CASSANDRA-3411, 3543, 3557, 3615)
 * update size-tiered compaction to prioritize small tiers (CASSANDRA-2407)
 * add message expiration logic to OutboundTcpConnection (CASSANDRA-3005)
 * off-heap cache to use sun.misc.Unsafe instead of JNA (CASSANDRA-3271)
 * EACH_QUORUM is only supported for writes (CASSANDRA-3272)
 * replace compactionlock use in schema migration by checking CFS.isValid
   (CASSANDRA-3116)
 * recognize that "SELECT first ... *" isn't really "SELECT *" (CASSANDRA-3445)
 * Use faster bytes comparison (CASSANDRA-3434)
 * Bulk loader is no longer a fat client, (HADOOP) bulk load output format
   (CASSANDRA-3045)
 * (Hadoop) add support for KeyRange.filter
 * remove assumption that keys and token are in bijection
   (CASSANDRA-1034, 3574, 3604)
 * always remove endpoints from delevery queue in HH (CASSANDRA-3546)
 * fix race between cf flush and its 2ndary indexes flush (CASSANDRA-3547)
 * fix potential race in AES when a repair fails (CASSANDRA-3548)
 * Remove columns shadowed by a deleted container even when we cannot purge
   (CASSANDRA-3538)
 * Improve memtable slice iteration performance (CASSANDRA-3545)
 * more efficient allocation of small bloom filters (CASSANDRA-3618)
 * Use separate writer thread in SSTableSimpleUnsortedWriter (CASSANDRA-3619)
 * fsync the directory after new sstable or commitlog segment are created (CASSANDRA-3250)
 * fix minor issues reported by FindBugs (CASSANDRA-3658)
 * global key/row caches (CASSANDRA-3143, 3849)
 * optimize memtable iteration during range scan (CASSANDRA-3638)
 * introduce 'crc_check_chance' in CompressionParameters to support
   a checksum percentage checking chance similarly to read-repair (CASSANDRA-3611)
 * a way to deactivate global key/row cache on per-CF basis (CASSANDRA-3667)
 * fix LeveledCompactionStrategy broken because of generation pre-allocation
   in LeveledManifest (CASSANDRA-3691)
 * finer-grained control over data directories (CASSANDRA-2749)
 * Fix ClassCastException during hinted handoff (CASSANDRA-3694)
 * Upgrade Thrift to 0.7 (CASSANDRA-3213)
 * Make stress.java insert operation to use microseconds (CASSANDRA-3725)
 * Allows (internally) doing a range query with a limit of columns instead of
   rows (CASSANDRA-3742)
 * Allow rangeSlice queries to be start/end inclusive/exclusive (CASSANDRA-3749)
 * Fix BulkLoader to support new SSTable layout and add stream
   throttling to prevent an NPE when there is no yaml config (CASSANDRA-3752)
 * Allow concurrent schema migrations (CASSANDRA-1391, 3832)
 * Add SnapshotCommand to trigger snapshot on remote node (CASSANDRA-3721)
 * Make CFMetaData conversions to/from thrift/native schema inverses
   (CASSANDRA_3559)
 * Add initial code for CQL 3.0-beta (CASSANDRA-2474, 3781, 3753)
 * Add wide row support for ColumnFamilyInputFormat (CASSANDRA-3264)
 * Allow extending CompositeType comparator (CASSANDRA-3657)
 * Avoids over-paging during get_count (CASSANDRA-3798)
 * Add new command to rebuild a node without (repair) merkle tree calculations
   (CASSANDRA-3483, 3922)
 * respect not only row cache capacity but caching mode when
   trying to read data (CASSANDRA-3812)
 * fix system tests (CASSANDRA-3827)
 * CQL support for altering row key type in ALTER TABLE (CASSANDRA-3781)
 * turn compression on by default (CASSANDRA-3871)
 * make hexToBytes refuse invalid input (CASSANDRA-2851)
 * Make secondary indexes CF inherit compression and compaction from their
   parent CF (CASSANDRA-3877)
 * Finish cleanup up tombstone purge code (CASSANDRA-3872)
 * Avoid NPE on aboarted stream-out sessions (CASSANDRA-3904)
 * BulkRecordWriter throws NPE for counter columns (CASSANDRA-3906)
 * Support compression using BulkWriter (CASSANDRA-3907)


1.0.8
 * fix race between cleanup and flush on secondary index CFSes (CASSANDRA-3712)
 * avoid including non-queried nodes in rangeslice read repair
   (CASSANDRA-3843)
 * Only snapshot CF being compacted for snapshot_before_compaction 
   (CASSANDRA-3803)
 * Log active compactions in StatusLogger (CASSANDRA-3703)
 * Compute more accurate compaction score per level (CASSANDRA-3790)
 * Return InvalidRequest when using a keyspace that doesn't exist
   (CASSANDRA-3764)
 * disallow user modification of System keyspace (CASSANDRA-3738)
 * allow using sstable2json on secondary index data (CASSANDRA-3738)
 * (cqlsh) add DESCRIBE COLUMNFAMILIES (CASSANDRA-3586)
 * (cqlsh) format blobs correctly and use colors to improve output
   readability (CASSANDRA-3726)
 * synchronize BiMap of bootstrapping tokens (CASSANDRA-3417)
 * show index options in CLI (CASSANDRA-3809)
 * add optional socket timeout for streaming (CASSANDRA-3838)
 * fix truncate not to leave behind non-CFS backed secondary indexes
   (CASSANDRA-3844)
 * make CLI `show schema` to use output stream directly instead
   of StringBuilder (CASSANDRA-3842)
 * remove the wait on hint future during write (CASSANDRA-3870)
 * (cqlsh) ignore missing CfDef opts (CASSANDRA-3933)
 * (cqlsh) look for cqlshlib relative to realpath (CASSANDRA-3767)
 * Fix short read protection (CASSANDRA-3934)
 * Make sure infered and actual schema match (CASSANDRA-3371)
 * Fix NPE during HH delivery (CASSANDRA-3677)
 * Don't put boostrapping node in 'hibernate' status (CASSANDRA-3737)
 * Fix double quotes in windows bat files (CASSANDRA-3744)
 * Fix bad validator lookup (CASSANDRA-3789)
 * Fix soft reset in EC2MultiRegionSnitch (CASSANDRA-3835)
 * Don't leave zombie connections with THSHA thrift server (CASSANDRA-3867)
 * (cqlsh) fix deserialization of data (CASSANDRA-3874)
 * Fix removetoken force causing an inconsistent state (CASSANDRA-3876)
 * Fix ahndling of some types with Pig (CASSANDRA-3886)
 * Don't allow to drop the system keyspace (CASSANDRA-3759)
 * Make Pig deletes disabled by default and configurable (CASSANDRA-3628)
Merged from 0.8:
 * (Pig) fix CassandraStorage to use correct comparator in Super ColumnFamily
   case (CASSANDRA-3251)
 * fix thread safety issues in commitlog replay, primarily affecting
   systems with many (100s) of CF definitions (CASSANDRA-3751)
 * Fix relevant tombstone ignored with super columns (CASSANDRA-3875)


1.0.7
 * fix regression in HH page size calculation (CASSANDRA-3624)
 * retry failed stream on IOException (CASSANDRA-3686)
 * allow configuring bloom_filter_fp_chance (CASSANDRA-3497)
 * attempt hint delivery every ten minutes, or when failure detector
   notifies us that a node is back up, whichever comes first.  hint
   handoff throttle delay default changed to 1ms, from 50 (CASSANDRA-3554)
 * add nodetool setstreamthroughput (CASSANDRA-3571)
 * fix assertion when dropping a columnfamily with no sstables (CASSANDRA-3614)
 * more efficient allocation of small bloom filters (CASSANDRA-3618)
 * CLibrary.createHardLinkWithExec() to check for errors (CASSANDRA-3101)
 * Avoid creating empty and non cleaned writer during compaction (CASSANDRA-3616)
 * stop thrift service in shutdown hook so we can quiesce MessagingService
   (CASSANDRA-3335)
 * (CQL) compaction_strategy_options and compression_parameters for
   CREATE COLUMNFAMILY statement (CASSANDRA-3374)
 * Reset min/max compaction threshold when creating size tiered compaction
   strategy (CASSANDRA-3666)
 * Don't ignore IOException during compaction (CASSANDRA-3655)
 * Fix assertion error for CF with gc_grace=0 (CASSANDRA-3579)
 * Shutdown ParallelCompaction reducer executor after use (CASSANDRA-3711)
 * Avoid < 0 value for pending tasks in leveled compaction (CASSANDRA-3693)
 * (Hadoop) Support TimeUUID in Pig CassandraStorage (CASSANDRA-3327)
 * Check schema is ready before continuing boostrapping (CASSANDRA-3629)
 * Catch overflows during parsing of chunk_length_kb (CASSANDRA-3644)
 * Improve stream protocol mismatch errors (CASSANDRA-3652)
 * Avoid multiple thread doing HH to the same target (CASSANDRA-3681)
 * Add JMX property for rp_timeout_in_ms (CASSANDRA-2940)
 * Allow DynamicCompositeType to compare component of different types
   (CASSANDRA-3625)
 * Flush non-cfs backed secondary indexes (CASSANDRA-3659)
 * Secondary Indexes should report memory consumption (CASSANDRA-3155)
 * fix for SelectStatement start/end key are not set correctly
   when a key alias is involved (CASSANDRA-3700)
 * fix CLI `show schema` command insert of an extra comma in
   column_metadata (CASSANDRA-3714)
Merged from 0.8:
 * avoid logging (harmless) exception when GC takes < 1ms (CASSANDRA-3656)
 * prevent new nodes from thinking down nodes are up forever (CASSANDRA-3626)
 * use correct list of replicas for LOCAL_QUORUM reads when read repair
   is disabled (CASSANDRA-3696)
 * block on flush before compacting hints (may prevent OOM) (CASSANDRA-3733)


1.0.6
 * (CQL) fix cqlsh support for replicate_on_write (CASSANDRA-3596)
 * fix adding to leveled manifest after streaming (CASSANDRA-3536)
 * filter out unavailable cipher suites when using encryption (CASSANDRA-3178)
 * (HADOOP) add old-style api support for CFIF and CFRR (CASSANDRA-2799)
 * Support TimeUUIDType column names in Stress.java tool (CASSANDRA-3541)
 * (CQL) INSERT/UPDATE/DELETE/TRUNCATE commands should allow CF names to
   be qualified by keyspace (CASSANDRA-3419)
 * always remove endpoints from delevery queue in HH (CASSANDRA-3546)
 * fix race between cf flush and its 2ndary indexes flush (CASSANDRA-3547)
 * fix potential race in AES when a repair fails (CASSANDRA-3548)
 * fix default value validation usage in CLI SET command (CASSANDRA-3553)
 * Optimize componentsFor method for compaction and startup time
   (CASSANDRA-3532)
 * (CQL) Proper ColumnFamily metadata validation on CREATE COLUMNFAMILY 
   (CASSANDRA-3565)
 * fix compression "chunk_length_kb" option to set correct kb value for 
   thrift/avro (CASSANDRA-3558)
 * fix missing response during range slice repair (CASSANDRA-3551)
 * 'describe ring' moved from CLI to nodetool and available through JMX (CASSANDRA-3220)
 * add back partitioner to sstable metadata (CASSANDRA-3540)
 * fix NPE in get_count for counters (CASSANDRA-3601)
Merged from 0.8:
 * remove invalid assertion that table was opened before dropping it
   (CASSANDRA-3580)
 * range and index scans now only send requests to enough replicas to
   satisfy requested CL + RR (CASSANDRA-3598)
 * use cannonical host for local node in nodetool info (CASSANDRA-3556)
 * remove nonlocal DC write optimization since it only worked with
   CL.ONE or CL.LOCAL_QUORUM (CASSANDRA-3577, 3585)
 * detect misuses of CounterColumnType (CASSANDRA-3422)
 * turn off string interning in json2sstable, take 2 (CASSANDRA-2189)
 * validate compression parameters on add/update of the ColumnFamily 
   (CASSANDRA-3573)
 * Check for 0.0.0.0 is incorrect in CFIF (CASSANDRA-3584)
 * Increase vm.max_map_count in debian packaging (CASSANDRA-3563)
 * gossiper will never add itself to saved endpoints (CASSANDRA-3485)


1.0.5
 * revert CASSANDRA-3407 (see CASSANDRA-3540)
 * fix assertion error while forwarding writes to local nodes (CASSANDRA-3539)


1.0.4
 * fix self-hinting of timed out read repair updates and make hinted handoff
   less prone to OOMing a coordinator (CASSANDRA-3440)
 * expose bloom filter sizes via JMX (CASSANDRA-3495)
 * enforce RP tokens 0..2**127 (CASSANDRA-3501)
 * canonicalize paths exposed through JMX (CASSANDRA-3504)
 * fix "liveSize" stat when sstables are removed (CASSANDRA-3496)
 * add bloom filter FP rates to nodetool cfstats (CASSANDRA-3347)
 * record partitioner in sstable metadata component (CASSANDRA-3407)
 * add new upgradesstables nodetool command (CASSANDRA-3406)
 * skip --debug requirement to see common exceptions in CLI (CASSANDRA-3508)
 * fix incorrect query results due to invalid max timestamp (CASSANDRA-3510)
 * make sstableloader recognize compressed sstables (CASSANDRA-3521)
 * avoids race in OutboundTcpConnection in multi-DC setups (CASSANDRA-3530)
 * use SETLOCAL in cassandra.bat (CASSANDRA-3506)
 * fix ConcurrentModificationException in Table.all() (CASSANDRA-3529)
Merged from 0.8:
 * fix concurrence issue in the FailureDetector (CASSANDRA-3519)
 * fix array out of bounds error in counter shard removal (CASSANDRA-3514)
 * avoid dropping tombstones when they might still be needed to shadow
   data in a different sstable (CASSANDRA-2786)


1.0.3
 * revert name-based query defragmentation aka CASSANDRA-2503 (CASSANDRA-3491)
 * fix invalidate-related test failures (CASSANDRA-3437)
 * add next-gen cqlsh to bin/ (CASSANDRA-3188, 3131, 3493)
 * (CQL) fix handling of rows with no columns (CASSANDRA-3424, 3473)
 * fix querying supercolumns by name returning only a subset of
   subcolumns or old subcolumn versions (CASSANDRA-3446)
 * automatically compute sha1 sum for uncompressed data files (CASSANDRA-3456)
 * fix reading metadata/statistics component for version < h (CASSANDRA-3474)
 * add sstable forward-compatibility (CASSANDRA-3478)
 * report compression ratio in CFSMBean (CASSANDRA-3393)
 * fix incorrect size exception during streaming of counters (CASSANDRA-3481)
 * (CQL) fix for counter decrement syntax (CASSANDRA-3418)
 * Fix race introduced by CASSANDRA-2503 (CASSANDRA-3482)
 * Fix incomplete deletion of delivered hints (CASSANDRA-3466)
 * Avoid rescheduling compactions when no compaction was executed 
   (CASSANDRA-3484)
 * fix handling of the chunk_length_kb compression options (CASSANDRA-3492)
Merged from 0.8:
 * fix updating CF row_cache_provider (CASSANDRA-3414)
 * CFMetaData.convertToThrift method to set RowCacheProvider (CASSANDRA-3405)
 * acquire compactionlock during truncate (CASSANDRA-3399)
 * fix displaying cfdef entries for super columnfamilies (CASSANDRA-3415)
 * Make counter shard merging thread safe (CASSANDRA-3178)
 * Revert CASSANDRA-2855
 * Fix bug preventing the use of efficient cross-DC writes (CASSANDRA-3472)
 * `describe ring` command for CLI (CASSANDRA-3220)
 * (Hadoop) skip empty rows when entire row is requested, redux (CASSANDRA-2855)


1.0.2
 * "defragment" rows for name-based queries under STCS (CASSANDRA-2503)
 * Add timing information to cassandra-cli GET/SET/LIST queries (CASSANDRA-3326)
 * Only create one CompressionMetadata object per sstable (CASSANDRA-3427)
 * cleanup usage of StorageService.setMode() (CASSANDRA-3388)
 * Avoid large array allocation for compressed chunk offsets (CASSANDRA-3432)
 * fix DecimalType bytebuffer marshalling (CASSANDRA-3421)
 * fix bug that caused first column in per row indexes to be ignored 
   (CASSANDRA-3441)
 * add JMX call to clean (failed) repair sessions (CASSANDRA-3316)
 * fix sstableloader reference acquisition bug (CASSANDRA-3438)
 * fix estimated row size regression (CASSANDRA-3451)
 * make sure we don't return more columns than asked (CASSANDRA-3303, 3395)
Merged from 0.8:
 * acquire compactionlock during truncate (CASSANDRA-3399)
 * fix displaying cfdef entries for super columnfamilies (CASSANDRA-3415)


1.0.1
 * acquire references during index build to prevent delete problems
   on Windows (CASSANDRA-3314)
 * describe_ring should include datacenter/topology information (CASSANDRA-2882)
 * Thrift sockets are not properly buffered (CASSANDRA-3261)
 * performance improvement for bytebufferutil compare function (CASSANDRA-3286)
 * add system.versions ColumnFamily (CASSANDRA-3140)
 * reduce network copies (CASSANDRA-3333, 3373)
 * limit nodetool to 32MB of heap (CASSANDRA-3124)
 * (CQL) update parser to accept "timestamp" instead of "date" (CASSANDRA-3149)
 * Fix CLI `show schema` to include "compression_options" (CASSANDRA-3368)
 * Snapshot to include manifest under LeveledCompactionStrategy (CASSANDRA-3359)
 * (CQL) SELECT query should allow CF name to be qualified by keyspace (CASSANDRA-3130)
 * (CQL) Fix internal application error specifying 'using consistency ...'
   in lower case (CASSANDRA-3366)
 * fix Deflate compression when compression actually makes the data bigger
   (CASSANDRA-3370)
 * optimize UUIDGen to avoid lock contention on InetAddress.getLocalHost 
   (CASSANDRA-3387)
 * tolerate index being dropped mid-mutation (CASSANDRA-3334, 3313)
 * CompactionManager is now responsible for checking for new candidates
   post-task execution, enabling more consistent leveled compaction 
   (CASSANDRA-3391)
 * Cache HSHA threads (CASSANDRA-3372)
 * use CF/KS names as snapshot prefix for drop + truncate operations
   (CASSANDRA-2997)
 * Break bloom filters up to avoid heap fragmentation (CASSANDRA-2466)
 * fix cassandra hanging on jsvc stop (CASSANDRA-3302)
 * Avoid leveled compaction getting blocked on errors (CASSANDRA-3408)
 * Make reloading the compaction strategy safe (CASSANDRA-3409)
 * ignore 0.8 hints even if compaction begins before we try to purge
   them (CASSANDRA-3385)
 * remove procrun (bin\daemon) from Cassandra source tree and 
   artifacts (CASSANDRA-3331)
 * make cassandra compile under JDK7 (CASSANDRA-3275)
 * remove dependency of clientutil.jar to FBUtilities (CASSANDRA-3299)
 * avoid truncation errors by using long math on long values (CASSANDRA-3364)
 * avoid clock drift on some Windows machine (CASSANDRA-3375)
 * display cache provider in cli 'describe keyspace' command (CASSANDRA-3384)
 * fix incomplete topology information in describe_ring (CASSANDRA-3403)
 * expire dead gossip states based on time (CASSANDRA-2961)
 * improve CompactionTask extensibility (CASSANDRA-3330)
 * Allow one leveled compaction task to kick off another (CASSANDRA-3363)
 * allow encryption only between datacenters (CASSANDRA-2802)
Merged from 0.8:
 * fix truncate allowing data to be replayed post-restart (CASSANDRA-3297)
 * make iwriter final in IndexWriter to avoid NPE (CASSANDRA-2863)
 * (CQL) update grammar to require key clause in DELETE statement
   (CASSANDRA-3349)
 * (CQL) allow numeric keyspace names in USE statement (CASSANDRA-3350)
 * (Hadoop) skip empty rows when slicing the entire row (CASSANDRA-2855)
 * Fix handling of tombstone by SSTableExport/Import (CASSANDRA-3357)
 * fix ColumnIndexer to use long offsets (CASSANDRA-3358)
 * Improved CLI exceptions (CASSANDRA-3312)
 * Fix handling of tombstone by SSTableExport/Import (CASSANDRA-3357)
 * Only count compaction as active (for throttling) when they have
   successfully acquired the compaction lock (CASSANDRA-3344)
 * Display CLI version string on startup (CASSANDRA-3196)
 * (Hadoop) make CFIF try rpc_address or fallback to listen_address
   (CASSANDRA-3214)
 * (Hadoop) accept comma delimited lists of initial thrift connections
   (CASSANDRA-3185)
 * ColumnFamily min_compaction_threshold should be >= 2 (CASSANDRA-3342)
 * (Pig) add 0.8+ types and key validation type in schema (CASSANDRA-3280)
 * Fix completely removing column metadata using CLI (CASSANDRA-3126)
 * CLI `describe cluster;` output should be on separate lines for separate versions
   (CASSANDRA-3170)
 * fix changing durable_writes keyspace option during CF creation
   (CASSANDRA-3292)
 * avoid locking on update when no indexes are involved (CASSANDRA-3386)
 * fix assertionError during repair with ordered partitioners (CASSANDRA-3369)
 * correctly serialize key_validation_class for avro (CASSANDRA-3391)
 * don't expire counter tombstone after streaming (CASSANDRA-3394)
 * prevent nodes that failed to join from hanging around forever 
   (CASSANDRA-3351)
 * remove incorrect optimization from slice read path (CASSANDRA-3390)
 * Fix race in AntiEntropyService (CASSANDRA-3400)


1.0.0-final
 * close scrubbed sstable fd before deleting it (CASSANDRA-3318)
 * fix bug preventing obsolete commitlog segments from being removed
   (CASSANDRA-3269)
 * tolerate whitespace in seed CDL (CASSANDRA-3263)
 * Change default heap thresholds to max(min(1/2 ram, 1G), min(1/4 ram, 8GB))
   (CASSANDRA-3295)
 * Fix broken CompressedRandomAccessReaderTest (CASSANDRA-3298)
 * (CQL) fix type information returned for wildcard queries (CASSANDRA-3311)
 * add estimated tasks to LeveledCompactionStrategy (CASSANDRA-3322)
 * avoid including compaction cache-warming in keycache stats (CASSANDRA-3325)
 * run compaction and hinted handoff threads at MIN_PRIORITY (CASSANDRA-3308)
 * default hsha thrift server to cpu core count in rpc pool (CASSANDRA-3329)
 * add bin\daemon to binary tarball for Windows service (CASSANDRA-3331)
 * Fix places where uncompressed size of sstables was use in place of the
   compressed one (CASSANDRA-3338)
 * Fix hsha thrift server (CASSANDRA-3346)
 * Make sure repair only stream needed sstables (CASSANDRA-3345)


1.0.0-rc2
 * Log a meaningful warning when a node receives a message for a repair session
   that doesn't exist anymore (CASSANDRA-3256)
 * test for NUMA policy support as well as numactl presence (CASSANDRA-3245)
 * Fix FD leak when internode encryption is enabled (CASSANDRA-3257)
 * Remove incorrect assertion in mergeIterator (CASSANDRA-3260)
 * FBUtilities.hexToBytes(String) to throw NumberFormatException when string
   contains non-hex characters (CASSANDRA-3231)
 * Keep SimpleSnitch proximity ordering unchanged from what the Strategy
   generates, as intended (CASSANDRA-3262)
 * remove Scrub from compactionstats when finished (CASSANDRA-3255)
 * fix counter entry in jdbc TypesMap (CASSANDRA-3268)
 * fix full queue scenario for ParallelCompactionIterator (CASSANDRA-3270)
 * fix bootstrap process (CASSANDRA-3285)
 * don't try delivering hints if when there isn't any (CASSANDRA-3176)
 * CLI documentation change for ColumnFamily `compression_options` (CASSANDRA-3282)
 * ignore any CF ids sent by client for adding CF/KS (CASSANDRA-3288)
 * remove obsolete hints on first startup (CASSANDRA-3291)
 * use correct ISortedColumns for time-optimized reads (CASSANDRA-3289)
 * Evict gossip state immediately when a token is taken over by a new IP 
   (CASSANDRA-3259)


1.0.0-rc1
 * Update CQL to generate microsecond timestamps by default (CASSANDRA-3227)
 * Fix counting CFMetadata towards Memtable liveRatio (CASSANDRA-3023)
 * Kill server on wrapped OOME such as from FileChannel.map (CASSANDRA-3201)
 * remove unnecessary copy when adding to row cache (CASSANDRA-3223)
 * Log message when a full repair operation completes (CASSANDRA-3207)
 * Fix streamOutSession keeping sstables references forever if the remote end
   dies (CASSANDRA-3216)
 * Remove dynamic_snitch boolean from example configuration (defaulting to 
   true) and set default badness threshold to 0.1 (CASSANDRA-3229)
 * Base choice of random or "balanced" token on bootstrap on whether
   schema definitions were found (CASSANDRA-3219)
 * Fixes for LeveledCompactionStrategy score computation, prioritization,
   scheduling, and performance (CASSANDRA-3224, 3234)
 * parallelize sstable open at server startup (CASSANDRA-2988)
 * fix handling of exceptions writing to OutboundTcpConnection (CASSANDRA-3235)
 * Allow using quotes in "USE <keyspace>;" CLI command (CASSANDRA-3208)
 * Don't allow any cache loading exceptions to halt startup (CASSANDRA-3218)
 * Fix sstableloader --ignores option (CASSANDRA-3247)
 * File descriptor limit increased in packaging (CASSANDRA-3206)
 * Fix deadlock in commit log during flush (CASSANDRA-3253) 


1.0.0-beta1
 * removed binarymemtable (CASSANDRA-2692)
 * add commitlog_total_space_in_mb to prevent fragmented logs (CASSANDRA-2427)
 * removed commitlog_rotation_threshold_in_mb configuration (CASSANDRA-2771)
 * make AbstractBounds.normalize de-overlapp overlapping ranges (CASSANDRA-2641)
 * replace CollatingIterator, ReducingIterator with MergeIterator 
   (CASSANDRA-2062)
 * Fixed the ability to set compaction strategy in cli using create column 
   family command (CASSANDRA-2778)
 * clean up tmp files after failed compaction (CASSANDRA-2468)
 * restrict repair streaming to specific columnfamilies (CASSANDRA-2280)
 * don't bother persisting columns shadowed by a row tombstone (CASSANDRA-2589)
 * reset CF and SC deletion times after gc_grace (CASSANDRA-2317)
 * optimize away seek when compacting wide rows (CASSANDRA-2879)
 * single-pass streaming (CASSANDRA-2677, 2906, 2916, 3003)
 * use reference counting for deleting sstables instead of relying on GC
   (CASSANDRA-2521, 3179)
 * store hints as serialized mutations instead of pointers to data row
   (CASSANDRA-2045)
 * store hints in the coordinator node instead of in the closest replica 
   (CASSANDRA-2914)
 * add row_cache_keys_to_save CF option (CASSANDRA-1966)
 * check column family validity in nodetool repair (CASSANDRA-2933)
 * use lazy initialization instead of class initialization in NodeId
   (CASSANDRA-2953)
 * add paging to get_count (CASSANDRA-2894)
 * fix "short reads" in [multi]get (CASSANDRA-2643, 3157, 3192)
 * add optional compression for sstables (CASSANDRA-47, 2994, 3001, 3128)
 * add scheduler JMX metrics (CASSANDRA-2962)
 * add block level checksum for compressed data (CASSANDRA-1717)
 * make column family backed column map pluggable and introduce unsynchronized
   ArrayList backed one to speedup reads (CASSANDRA-2843, 3165, 3205)
 * refactoring of the secondary index api (CASSANDRA-2982)
 * make CL > ONE reads wait for digest reconciliation before returning
   (CASSANDRA-2494)
 * fix missing logging for some exceptions (CASSANDRA-2061)
 * refactor and optimize ColumnFamilyStore.files(...) and Descriptor.fromFilename(String)
   and few other places responsible for work with SSTable files (CASSANDRA-3040)
 * Stop reading from sstables once we know we have the most recent columns,
   for query-by-name requests (CASSANDRA-2498)
 * Add query-by-column mode to stress.java (CASSANDRA-3064)
 * Add "install" command to cassandra.bat (CASSANDRA-292)
 * clean up KSMetadata, CFMetadata from unnecessary
   Thrift<->Avro conversion methods (CASSANDRA-3032)
 * Add timeouts to client request schedulers (CASSANDRA-3079, 3096)
 * Cli to use hashes rather than array of hashes for strategy options (CASSANDRA-3081)
 * LeveledCompactionStrategy (CASSANDRA-1608, 3085, 3110, 3087, 3145, 3154, 3182)
 * Improvements of the CLI `describe` command (CASSANDRA-2630)
 * reduce window where dropped CF sstables may not be deleted (CASSANDRA-2942)
 * Expose gossip/FD info to JMX (CASSANDRA-2806)
 * Fix streaming over SSL when compressed SSTable involved (CASSANDRA-3051)
 * Add support for pluggable secondary index implementations (CASSANDRA-3078)
 * remove compaction_thread_priority setting (CASSANDRA-3104)
 * generate hints for replicas that timeout, not just replicas that are known
   to be down before starting (CASSANDRA-2034)
 * Add throttling for internode streaming (CASSANDRA-3080)
 * make the repair of a range repair all replica (CASSANDRA-2610, 3194)
 * expose the ability to repair the first range (as returned by the
   partitioner) of a node (CASSANDRA-2606)
 * Streams Compression (CASSANDRA-3015)
 * add ability to use multiple threads during a single compaction
   (CASSANDRA-2901)
 * make AbstractBounds.normalize support overlapping ranges (CASSANDRA-2641)
 * fix of the CQL count() behavior (CASSANDRA-3068)
 * use TreeMap backed column families for the SSTable simple writers
   (CASSANDRA-3148)
 * fix inconsistency of the CLI syntax when {} should be used instead of [{}]
   (CASSANDRA-3119)
 * rename CQL type names to match expected SQL behavior (CASSANDRA-3149, 3031)
 * Arena-based allocation for memtables (CASSANDRA-2252, 3162, 3163, 3168)
 * Default RR chance to 0.1 (CASSANDRA-3169)
 * Add RowLevel support to secondary index API (CASSANDRA-3147)
 * Make SerializingCacheProvider the default if JNA is available (CASSANDRA-3183)
 * Fix backwards compatibilty for CQL memtable properties (CASSANDRA-3190)
 * Add five-minute delay before starting compactions on a restarted server
   (CASSANDRA-3181)
 * Reduce copies done for intra-host messages (CASSANDRA-1788, 3144)
 * support of compaction strategy option for stress.java (CASSANDRA-3204)
 * make memtable throughput and column count thresholds no-ops (CASSANDRA-2449)
 * Return schema information along with the resultSet in CQL (CASSANDRA-2734)
 * Add new DecimalType (CASSANDRA-2883)
 * Fix assertion error in RowRepairResolver (CASSANDRA-3156)
 * Reduce unnecessary high buffer sizes (CASSANDRA-3171)
 * Pluggable compaction strategy (CASSANDRA-1610)
 * Add new broadcast_address config option (CASSANDRA-2491)


0.8.7
 * Kill server on wrapped OOME such as from FileChannel.map (CASSANDRA-3201)
 * Allow using quotes in "USE <keyspace>;" CLI command (CASSANDRA-3208)
 * Log message when a full repair operation completes (CASSANDRA-3207)
 * Don't allow any cache loading exceptions to halt startup (CASSANDRA-3218)
 * Fix sstableloader --ignores option (CASSANDRA-3247)
 * File descriptor limit increased in packaging (CASSANDRA-3206)
 * Log a meaningfull warning when a node receive a message for a repair session
   that doesn't exist anymore (CASSANDRA-3256)
 * Fix FD leak when internode encryption is enabled (CASSANDRA-3257)
 * FBUtilities.hexToBytes(String) to throw NumberFormatException when string
   contains non-hex characters (CASSANDRA-3231)
 * Keep SimpleSnitch proximity ordering unchanged from what the Strategy
   generates, as intended (CASSANDRA-3262)
 * remove Scrub from compactionstats when finished (CASSANDRA-3255)
 * Fix tool .bat files when CASSANDRA_HOME contains spaces (CASSANDRA-3258)
 * Force flush of status table when removing/updating token (CASSANDRA-3243)
 * Evict gossip state immediately when a token is taken over by a new IP (CASSANDRA-3259)
 * Fix bug where the failure detector can take too long to mark a host
   down (CASSANDRA-3273)
 * (Hadoop) allow wrapping ranges in queries (CASSANDRA-3137)
 * (Hadoop) check all interfaces for a match with split location
   before falling back to random replica (CASSANDRA-3211)
 * (Hadoop) Make Pig storage handle implements LoadMetadata (CASSANDRA-2777)
 * (Hadoop) Fix exception during PIG 'dump' (CASSANDRA-2810)
 * Fix stress COUNTER_GET option (CASSANDRA-3301)
 * Fix missing fields in CLI `show schema` output (CASSANDRA-3304)
 * Nodetool no longer leaks threads and closes JMX connections (CASSANDRA-3309)
 * fix truncate allowing data to be replayed post-restart (CASSANDRA-3297)
 * Move SimpleAuthority and SimpleAuthenticator to examples (CASSANDRA-2922)
 * Fix handling of tombstone by SSTableExport/Import (CASSANDRA-3357)
 * Fix transposition in cfHistograms (CASSANDRA-3222)
 * Allow using number as DC name when creating keyspace in CQL (CASSANDRA-3239)
 * Force flush of system table after updating/removing a token (CASSANDRA-3243)


0.8.6
 * revert CASSANDRA-2388
 * change TokenRange.endpoints back to listen/broadcast address to match
   pre-1777 behavior, and add TokenRange.rpc_endpoints instead (CASSANDRA-3187)
 * avoid trying to watch cassandra-topology.properties when loaded from jar
   (CASSANDRA-3138)
 * prevent users from creating keyspaces with LocalStrategy replication
   (CASSANDRA-3139)
 * fix CLI `show schema;` to output correct keyspace definition statement
   (CASSANDRA-3129)
 * CustomTThreadPoolServer to log TTransportException at DEBUG level
   (CASSANDRA-3142)
 * allow topology sort to work with non-unique rack names between 
   datacenters (CASSANDRA-3152)
 * Improve caching of same-version Messages on digest and repair paths
   (CASSANDRA-3158)
 * Randomize choice of first replica for counter increment (CASSANDRA-2890)
 * Fix using read_repair_chance instead of merge_shard_change (CASSANDRA-3202)
 * Avoid streaming data to nodes that already have it, on move as well as
   decommission (CASSANDRA-3041)
 * Fix divide by zero error in GCInspector (CASSANDRA-3164)
 * allow quoting of the ColumnFamily name in CLI `create column family`
   statement (CASSANDRA-3195)
 * Fix rolling upgrade from 0.7 to 0.8 problem (CASSANDRA-3166)
 * Accomodate missing encryption_options in IncomingTcpConnection.stream
   (CASSANDRA-3212)


0.8.5
 * fix NPE when encryption_options is unspecified (CASSANDRA-3007)
 * include column name in validation failure exceptions (CASSANDRA-2849)
 * make sure truncate clears out the commitlog so replay won't re-
   populate with truncated data (CASSANDRA-2950)
 * fix NPE when debug logging is enabled and dropped CF is present
   in a commitlog segment (CASSANDRA-3021)
 * fix cassandra.bat when CASSANDRA_HOME contains spaces (CASSANDRA-2952)
 * fix to SSTableSimpleUnsortedWriter bufferSize calculation (CASSANDRA-3027)
 * make cleanup and normal compaction able to skip empty rows
   (rows containing nothing but expired tombstones) (CASSANDRA-3039)
 * work around native memory leak in com.sun.management.GarbageCollectorMXBean
   (CASSANDRA-2868)
 * validate that column names in column_metadata are not equal to key_alias
   on create/update of the ColumnFamily and CQL 'ALTER' statement (CASSANDRA-3036)
 * return an InvalidRequestException if an indexed column is assigned
   a value larger than 64KB (CASSANDRA-3057)
 * fix of numeric-only and string column names handling in CLI "drop index" 
   (CASSANDRA-3054)
 * prune index scan resultset back to original request for lazy
   resultset expansion case (CASSANDRA-2964)
 * (Hadoop) fail jobs when Cassandra node has failed but TaskTracker
   has not (CASSANDRA-2388)
 * fix dynamic snitch ignoring nodes when read_repair_chance is zero
   (CASSANDRA-2662)
 * avoid retaining references to dropped CFS objects in 
   CompactionManager.estimatedCompactions (CASSANDRA-2708)
 * expose rpc timeouts per host in MessagingServiceMBean (CASSANDRA-2941)
 * avoid including cwd in classpath for deb and rpm packages (CASSANDRA-2881)
 * remove gossip state when a new IP takes over a token (CASSANDRA-3071)
 * allow sstable2json to work on index sstable files (CASSANDRA-3059)
 * always hint counters (CASSANDRA-3099)
 * fix log4j initialization in EmbeddedCassandraService (CASSANDRA-2857)
 * remove gossip state when a new IP takes over a token (CASSANDRA-3071)
 * work around native memory leak in com.sun.management.GarbageCollectorMXBean
    (CASSANDRA-2868)
 * fix UnavailableException with writes at CL.EACH_QUORM (CASSANDRA-3084)
 * fix parsing of the Keyspace and ColumnFamily names in numeric
   and string representations in CLI (CASSANDRA-3075)
 * fix corner cases in Range.differenceToFetch (CASSANDRA-3084)
 * fix ip address String representation in the ring cache (CASSANDRA-3044)
 * fix ring cache compatibility when mixing pre-0.8.4 nodes with post-
   in the same cluster (CASSANDRA-3023)
 * make repair report failure when a node participating dies (instead of
   hanging forever) (CASSANDRA-2433)
 * fix handling of the empty byte buffer by ReversedType (CASSANDRA-3111)
 * Add validation that Keyspace names are case-insensitively unique (CASSANDRA-3066)
 * catch invalid key_validation_class before instantiating UpdateColumnFamily (CASSANDRA-3102)
 * make Range and Bounds objects client-safe (CASSANDRA-3108)
 * optionally skip log4j configuration (CASSANDRA-3061)
 * bundle sstableloader with the debian package (CASSANDRA-3113)
 * don't try to build secondary indexes when there is none (CASSANDRA-3123)
 * improve SSTableSimpleUnsortedWriter speed for large rows (CASSANDRA-3122)
 * handle keyspace arguments correctly in nodetool snapshot (CASSANDRA-3038)
 * Fix SSTableImportTest on windows (CASSANDRA-3043)
 * expose compactionThroughputMbPerSec through JMX (CASSANDRA-3117)
 * log keyspace and CF of large rows being compacted


0.8.4
 * change TokenRing.endpoints to be a list of rpc addresses instead of 
   listen/broadcast addresses (CASSANDRA-1777)
 * include files-to-be-streamed in StreamInSession.getSources (CASSANDRA-2972)
 * use JAVA env var in cassandra-env.sh (CASSANDRA-2785, 2992)
 * avoid doing read for no-op replicate-on-write at CL=1 (CASSANDRA-2892)
 * refuse counter write for CL.ANY (CASSANDRA-2990)
 * switch back to only logging recent dropped messages (CASSANDRA-3004)
 * always deserialize RowMutation for counters (CASSANDRA-3006)
 * ignore saved replication_factor strategy_option for NTS (CASSANDRA-3011)
 * make sure pre-truncate CL segments are discarded (CASSANDRA-2950)


0.8.3
 * add ability to drop local reads/writes that are going to timeout
   (CASSANDRA-2943)
 * revamp token removal process, keep gossip states for 3 days (CASSANDRA-2496)
 * don't accept extra args for 0-arg nodetool commands (CASSANDRA-2740)
 * log unavailableexception details at debug level (CASSANDRA-2856)
 * expose data_dir though jmx (CASSANDRA-2770)
 * don't include tmp files as sstable when create cfs (CASSANDRA-2929)
 * log Java classpath on startup (CASSANDRA-2895)
 * keep gossipped version in sync with actual on migration coordinator 
   (CASSANDRA-2946)
 * use lazy initialization instead of class initialization in NodeId
   (CASSANDRA-2953)
 * check column family validity in nodetool repair (CASSANDRA-2933)
 * speedup bytes to hex conversions dramatically (CASSANDRA-2850)
 * Flush memtables on shutdown when durable writes are disabled 
   (CASSANDRA-2958)
 * improved POSIX compatibility of start scripts (CASsANDRA-2965)
 * add counter support to Hadoop InputFormat (CASSANDRA-2981)
 * fix bug where dirty commitlog segments were removed (and avoid keeping 
   segments with no post-flush activity permanently dirty) (CASSANDRA-2829)
 * fix throwing exception with batch mutation of counter super columns
   (CASSANDRA-2949)
 * ignore system tables during repair (CASSANDRA-2979)
 * throw exception when NTS is given replication_factor as an option
   (CASSANDRA-2960)
 * fix assertion error during compaction of counter CFs (CASSANDRA-2968)
 * avoid trying to create index names, when no index exists (CASSANDRA-2867)
 * don't sample the system table when choosing a bootstrap token
   (CASSANDRA-2825)
 * gossiper notifies of local state changes (CASSANDRA-2948)
 * add asynchronous and half-sync/half-async (hsha) thrift servers 
   (CASSANDRA-1405)
 * fix potential use of free'd native memory in SerializingCache 
   (CASSANDRA-2951)
 * prune index scan resultset back to original request for lazy
   resultset expansion case (CASSANDRA-2964)
 * (Hadoop) fail jobs when Cassandra node has failed but TaskTracker
    has not (CASSANDRA-2388)


0.8.2
 * CQL: 
   - include only one row per unique key for IN queries (CASSANDRA-2717)
   - respect client timestamp on full row deletions (CASSANDRA-2912)
 * improve thread-safety in StreamOutSession (CASSANDRA-2792)
 * allow deleting a row and updating indexed columns in it in the
   same mutation (CASSANDRA-2773)
 * Expose number of threads blocked on submitting memtable to flush
   in JMX (CASSANDRA-2817)
 * add ability to return "endpoints" to nodetool (CASSANDRA-2776)
 * Add support for multiple (comma-delimited) coordinator addresses
   to ColumnFamilyInputFormat (CASSANDRA-2807)
 * fix potential NPE while scheduling read repair for range slice
   (CASSANDRA-2823)
 * Fix race in SystemTable.getCurrentLocalNodeId (CASSANDRA-2824)
 * Correctly set default for replicate_on_write (CASSANDRA-2835)
 * improve nodetool compactionstats formatting (CASSANDRA-2844)
 * fix index-building status display (CASSANDRA-2853)
 * fix CLI perpetuating obsolete KsDef.replication_factor (CASSANDRA-2846)
 * improve cli treatment of multiline comments (CASSANDRA-2852)
 * handle row tombstones correctly in EchoedRow (CASSANDRA-2786)
 * add MessagingService.get[Recently]DroppedMessages and
   StorageService.getExceptionCount (CASSANDRA-2804)
 * fix possibility of spurious UnavailableException for LOCAL_QUORUM
   reads with dynamic snitch + read repair disabled (CASSANDRA-2870)
 * add ant-optional as dependence for the debian package (CASSANDRA-2164)
 * add option to specify limit for get_slice in the CLI (CASSANDRA-2646)
 * decrease HH page size (CASSANDRA-2832)
 * reset cli keyspace after dropping the current one (CASSANDRA-2763)
 * add KeyRange option to Hadoop inputformat (CASSANDRA-1125)
 * fix protocol versioning (CASSANDRA-2818, 2860)
 * support spaces in path to log4j configuration (CASSANDRA-2383)
 * avoid including inferred types in CF update (CASSANDRA-2809)
 * fix JMX bulkload call (CASSANDRA-2908)
 * fix updating KS with durable_writes=false (CASSANDRA-2907)
 * add simplified facade to SSTableWriter for bulk loading use
   (CASSANDRA-2911)
 * fix re-using index CF sstable names after drop/recreate (CASSANDRA-2872)
 * prepend CF to default index names (CASSANDRA-2903)
 * fix hint replay (CASSANDRA-2928)
 * Properly synchronize repair's merkle tree computation (CASSANDRA-2816)


0.8.1
 * CQL:
   - support for insert, delete in BATCH (CASSANDRA-2537)
   - support for IN to SELECT, UPDATE (CASSANDRA-2553)
   - timestamp support for INSERT, UPDATE, and BATCH (CASSANDRA-2555)
   - TTL support (CASSANDRA-2476)
   - counter support (CASSANDRA-2473)
   - ALTER COLUMNFAMILY (CASSANDRA-1709)
   - DROP INDEX (CASSANDRA-2617)
   - add SCHEMA/TABLE as aliases for KS/CF (CASSANDRA-2743)
   - server handles wait-for-schema-agreement (CASSANDRA-2756)
   - key alias support (CASSANDRA-2480)
 * add support for comparator parameters and a generic ReverseType
   (CASSANDRA-2355)
 * add CompositeType and DynamicCompositeType (CASSANDRA-2231)
 * optimize batches containing multiple updates to the same row
   (CASSANDRA-2583)
 * adjust hinted handoff page size to avoid OOM with large columns 
   (CASSANDRA-2652)
 * mark BRAF buffer invalid post-flush so we don't re-flush partial
   buffers again, especially on CL writes (CASSANDRA-2660)
 * add DROP INDEX support to CLI (CASSANDRA-2616)
 * don't perform HH to client-mode [storageproxy] nodes (CASSANDRA-2668)
 * Improve forceDeserialize/getCompactedRow encapsulation (CASSANDRA-2659)
 * Don't write CounterUpdateColumn to disk in tests (CASSANDRA-2650)
 * Add sstable bulk loading utility (CASSANDRA-1278)
 * avoid replaying hints to dropped columnfamilies (CASSANDRA-2685)
 * add placeholders for missing rows in range query pseudo-RR (CASSANDRA-2680)
 * remove no-op HHOM.renameHints (CASSANDRA-2693)
 * clone super columns to avoid modifying them during flush (CASSANDRA-2675)
 * allow writes to bypass the commitlog for certain keyspaces (CASSANDRA-2683)
 * avoid NPE when bypassing commitlog during memtable flush (CASSANDRA-2781)
 * Added support for making bootstrap retry if nodes flap (CASSANDRA-2644)
 * Added statusthrift to nodetool to report if thrift server is running (CASSANDRA-2722)
 * Fixed rows being cached if they do not exist (CASSANDRA-2723)
 * Support passing tableName and cfName to RowCacheProviders (CASSANDRA-2702)
 * close scrub file handles (CASSANDRA-2669)
 * throttle migration replay (CASSANDRA-2714)
 * optimize column serializer creation (CASSANDRA-2716)
 * Added support for making bootstrap retry if nodes flap (CASSANDRA-2644)
 * Added statusthrift to nodetool to report if thrift server is running
   (CASSANDRA-2722)
 * Fixed rows being cached if they do not exist (CASSANDRA-2723)
 * fix truncate/compaction race (CASSANDRA-2673)
 * workaround large resultsets causing large allocation retention
   by nio sockets (CASSANDRA-2654)
 * fix nodetool ring use with Ec2Snitch (CASSANDRA-2733)
 * fix removing columns and subcolumns that are supressed by a row or
   supercolumn tombstone during replica resolution (CASSANDRA-2590)
 * support sstable2json against snapshot sstables (CASSANDRA-2386)
 * remove active-pull schema requests (CASSANDRA-2715)
 * avoid marking entire list of sstables as actively being compacted
   in multithreaded compaction (CASSANDRA-2765)
 * seek back after deserializing a row to update cache with (CASSANDRA-2752)
 * avoid skipping rows in scrub for counter column family (CASSANDRA-2759)
 * fix ConcurrentModificationException in repair when dealing with 0.7 node
   (CASSANDRA-2767)
 * use threadsafe collections for StreamInSession (CASSANDRA-2766)
 * avoid infinite loop when creating merkle tree (CASSANDRA-2758)
 * avoids unmarking compacting sstable prematurely in cleanup (CASSANDRA-2769)
 * fix NPE when the commit log is bypassed (CASSANDRA-2718)
 * don't throw an exception in SS.isRPCServerRunning (CASSANDRA-2721)
 * make stress.jar executable (CASSANDRA-2744)
 * add daemon mode to java stress (CASSANDRA-2267)
 * expose the DC and rack of a node through JMX and nodetool ring (CASSANDRA-2531)
 * fix cache mbean getSize (CASSANDRA-2781)
 * Add Date, Float, Double, and Boolean types (CASSANDRA-2530)
 * Add startup flag to renew counter node id (CASSANDRA-2788)
 * add jamm agent to cassandra.bat (CASSANDRA-2787)
 * fix repair hanging if a neighbor has nothing to send (CASSANDRA-2797)
 * purge tombstone even if row is in only one sstable (CASSANDRA-2801)
 * Fix wrong purge of deleted cf during compaction (CASSANDRA-2786)
 * fix race that could result in Hadoop writer failing to throw an
   exception encountered after close() (CASSANDRA-2755)
 * fix scan wrongly throwing assertion error (CASSANDRA-2653)
 * Always use even distribution for merkle tree with RandomPartitionner
   (CASSANDRA-2841)
 * fix describeOwnership for OPP (CASSANDRA-2800)
 * ensure that string tokens do not contain commas (CASSANDRA-2762)


0.8.0-final
 * fix CQL grammar warning and cqlsh regression from CASSANDRA-2622
 * add ant generate-cql-html target (CASSANDRA-2526)
 * update CQL consistency levels (CASSANDRA-2566)
 * debian packaging fixes (CASSANDRA-2481, 2647)
 * fix UUIDType, IntegerType for direct buffers (CASSANDRA-2682, 2684)
 * switch to native Thrift for Hadoop map/reduce (CASSANDRA-2667)
 * fix StackOverflowError when building from eclipse (CASSANDRA-2687)
 * only provide replication_factor to strategy_options "help" for
   SimpleStrategy, OldNetworkTopologyStrategy (CASSANDRA-2678, 2713)
 * fix exception adding validators to non-string columns (CASSANDRA-2696)
 * avoid instantiating DatabaseDescriptor in JDBC (CASSANDRA-2694)
 * fix potential stack overflow during compaction (CASSANDRA-2626)
 * clone super columns to avoid modifying them during flush (CASSANDRA-2675)
 * reset underlying iterator in EchoedRow constructor (CASSANDRA-2653)


0.8.0-rc1
 * faster flushes and compaction from fixing excessively pessimistic 
   rebuffering in BRAF (CASSANDRA-2581)
 * fix returning null column values in the python cql driver (CASSANDRA-2593)
 * fix merkle tree splitting exiting early (CASSANDRA-2605)
 * snapshot_before_compaction directory name fix (CASSANDRA-2598)
 * Disable compaction throttling during bootstrap (CASSANDRA-2612) 
 * fix CQL treatment of > and < operators in range slices (CASSANDRA-2592)
 * fix potential double-application of counter updates on commitlog replay
   by moving replay position from header to sstable metadata (CASSANDRA-2419)
 * JDBC CQL driver exposes getColumn for access to timestamp
 * JDBC ResultSetMetadata properties added to AbstractType
 * r/m clustertool (CASSANDRA-2607)
 * add support for presenting row key as a column in CQL result sets 
   (CASSANDRA-2622)
 * Don't allow {LOCAL|EACH}_QUORUM unless strategy is NTS (CASSANDRA-2627)
 * validate keyspace strategy_options during CQL create (CASSANDRA-2624)
 * fix empty Result with secondary index when limit=1 (CASSANDRA-2628)
 * Fix regression where bootstrapping a node with no schema fails
   (CASSANDRA-2625)
 * Allow removing LocationInfo sstables (CASSANDRA-2632)
 * avoid attempting to replay mutations from dropped keyspaces (CASSANDRA-2631)
 * avoid using cached position of a key when GT is requested (CASSANDRA-2633)
 * fix counting bloom filter true positives (CASSANDRA-2637)
 * initialize local ep state prior to gossip startup if needed (CASSANDRA-2638)
 * fix counter increment lost after restart (CASSANDRA-2642)
 * add quote-escaping via backslash to CLI (CASSANDRA-2623)
 * fix pig example script (CASSANDRA-2487)
 * fix dynamic snitch race in adding latencies (CASSANDRA-2618)
 * Start/stop cassandra after more important services such as mdadm in
   debian packaging (CASSANDRA-2481)


0.8.0-beta2
 * fix NPE compacting index CFs (CASSANDRA-2528)
 * Remove checking all column families on startup for compaction candidates 
   (CASSANDRA-2444)
 * validate CQL create keyspace options (CASSANDRA-2525)
 * fix nodetool setcompactionthroughput (CASSANDRA-2550)
 * move	gossip heartbeat back to its own thread (CASSANDRA-2554)
 * validate cql TRUNCATE columnfamily before truncating (CASSANDRA-2570)
 * fix batch_mutate for mixed standard-counter mutations (CASSANDRA-2457)
 * disallow making schema changes to system keyspace (CASSANDRA-2563)
 * fix sending mutation messages multiple times (CASSANDRA-2557)
 * fix incorrect use of NBHM.size in ReadCallback that could cause
   reads to time out even when responses were received (CASSANDRA-2552)
 * trigger read repair correctly for LOCAL_QUORUM reads (CASSANDRA-2556)
 * Allow configuring the number of compaction thread (CASSANDRA-2558)
 * forceUserDefinedCompaction will attempt to compact what it is given
   even if the pessimistic estimate is that there is not enough disk space;
   automatic compactions will only compact 2 or more sstables (CASSANDRA-2575)
 * refuse to apply migrations with older timestamps than the current 
   schema (CASSANDRA-2536)
 * remove unframed Thrift transport option
 * include indexes in snapshots (CASSANDRA-2596)
 * improve ignoring of obsolete mutations in index maintenance (CASSANDRA-2401)
 * recognize attempt to drop just the index while leaving the column
   definition alone (CASSANDRA-2619)
  

0.8.0-beta1
 * remove Avro RPC support (CASSANDRA-926)
 * support for columns that act as incr/decr counters 
   (CASSANDRA-1072, 1937, 1944, 1936, 2101, 2093, 2288, 2105, 2384, 2236, 2342,
   2454)
 * CQL (CASSANDRA-1703, 1704, 1705, 1706, 1707, 1708, 1710, 1711, 1940, 
   2124, 2302, 2277, 2493)
 * avoid double RowMutation serialization on write path (CASSANDRA-1800)
 * make NetworkTopologyStrategy the default (CASSANDRA-1960)
 * configurable internode encryption (CASSANDRA-1567, 2152)
 * human readable column names in sstable2json output (CASSANDRA-1933)
 * change default JMX port to 7199 (CASSANDRA-2027)
 * backwards compatible internal messaging (CASSANDRA-1015)
 * atomic switch of memtables and sstables (CASSANDRA-2284)
 * add pluggable SeedProvider (CASSANDRA-1669)
 * Fix clustertool to not throw exception when calling get_endpoints (CASSANDRA-2437)
 * upgrade to thrift 0.6 (CASSANDRA-2412) 
 * repair works on a token range instead of full ring (CASSANDRA-2324)
 * purge tombstones from row cache (CASSANDRA-2305)
 * push replication_factor into strategy_options (CASSANDRA-1263)
 * give snapshots the same name on each node (CASSANDRA-1791)
 * remove "nodetool loadbalance" (CASSANDRA-2448)
 * multithreaded compaction (CASSANDRA-2191)
 * compaction throttling (CASSANDRA-2156)
 * add key type information and alias (CASSANDRA-2311, 2396)
 * cli no longer divides read_repair_chance by 100 (CASSANDRA-2458)
 * made CompactionInfo.getTaskType return an enum (CASSANDRA-2482)
 * add a server-wide cap on measured memtable memory usage and aggressively
   flush to keep under that threshold (CASSANDRA-2006)
 * add unified UUIDType (CASSANDRA-2233)
 * add off-heap row cache support (CASSANDRA-1969)


0.7.5
 * improvements/fixes to PIG driver (CASSANDRA-1618, CASSANDRA-2387,
   CASSANDRA-2465, CASSANDRA-2484)
 * validate index names (CASSANDRA-1761)
 * reduce contention on Table.flusherLock (CASSANDRA-1954)
 * try harder to detect failures during streaming, cleaning up temporary
   files more reliably (CASSANDRA-2088)
 * shut down server for OOM on a Thrift thread (CASSANDRA-2269)
 * fix tombstone handling in repair and sstable2json (CASSANDRA-2279)
 * preserve version when streaming data from old sstables (CASSANDRA-2283)
 * don't start repair if a neighboring node is marked as dead (CASSANDRA-2290)
 * purge tombstones from row cache (CASSANDRA-2305)
 * Avoid seeking when sstable2json exports the entire file (CASSANDRA-2318)
 * clear Built flag in system table when dropping an index (CASSANDRA-2320)
 * don't allow arbitrary argument for stress.java (CASSANDRA-2323)
 * validate values for index predicates in get_indexed_slice (CASSANDRA-2328)
 * queue secondary indexes for flush before the parent (CASSANDRA-2330)
 * allow job configuration to set the CL used in Hadoop jobs (CASSANDRA-2331)
 * add memtable_flush_queue_size defaulting to 4 (CASSANDRA-2333)
 * Allow overriding of initial_token, storage_port and rpc_port from system
   properties (CASSANDRA-2343)
 * fix comparator used for non-indexed secondary expressions in index scan
   (CASSANDRA-2347)
 * ensure size calculation and write phase of large-row compaction use
   the same threshold for TTL expiration (CASSANDRA-2349)
 * fix race when iterating CFs during add/drop (CASSANDRA-2350)
 * add ConsistencyLevel command to CLI (CASSANDRA-2354)
 * allow negative numbers in the cli (CASSANDRA-2358)
 * hard code serialVersionUID for tokens class (CASSANDRA-2361)
 * fix potential infinite loop in ByteBufferUtil.inputStream (CASSANDRA-2365)
 * fix encoding bugs in HintedHandoffManager, SystemTable when default
   charset is not UTF8 (CASSANDRA-2367)
 * avoids having removed node reappearing in Gossip (CASSANDRA-2371)
 * fix incorrect truncation of long to int when reading columns via block
   index (CASSANDRA-2376)
 * fix NPE during stream session (CASSANDRA-2377)
 * fix race condition that could leave orphaned data files when dropping CF or
   KS (CASSANDRA-2381)
 * fsync statistics component on write (CASSANDRA-2382)
 * fix duplicate results from CFS.scan (CASSANDRA-2406)
 * add IntegerType to CLI help (CASSANDRA-2414)
 * avoid caching token-only decoratedkeys (CASSANDRA-2416)
 * convert mmap assertion to if/throw so scrub can catch it (CASSANDRA-2417)
 * don't overwrite gc log (CASSANDR-2418)
 * invalidate row cache for streamed row to avoid inconsitencies
   (CASSANDRA-2420)
 * avoid copies in range/index scans (CASSANDRA-2425)
 * make sure we don't wipe data during cleanup if the node has not join
   the ring (CASSANDRA-2428)
 * Try harder to close files after compaction (CASSANDRA-2431)
 * re-set bootstrapped flag after move finishes (CASSANDRA-2435)
 * display validation_class in CLI 'describe keyspace' (CASSANDRA-2442)
 * make cleanup compactions cleanup the row cache (CASSANDRA-2451)
 * add column fields validation to scrub (CASSANDRA-2460)
 * use 64KB flush buffer instead of in_memory_compaction_limit (CASSANDRA-2463)
 * fix backslash substitutions in CLI (CASSANDRA-2492)
 * disable cache saving for system CFS (CASSANDRA-2502)
 * fixes for verifying destination availability under hinted conditions
   so UE can be thrown intead of timing out (CASSANDRA-2514)
 * fix update of validation class in column metadata (CASSANDRA-2512)
 * support LOCAL_QUORUM, EACH_QUORUM CLs outside of NTS (CASSANDRA-2516)
 * preserve version when streaming data from old sstables (CASSANDRA-2283)
 * fix backslash substitutions in CLI (CASSANDRA-2492)
 * count a row deletion as one operation towards memtable threshold 
   (CASSANDRA-2519)
 * support LOCAL_QUORUM, EACH_QUORUM CLs outside of NTS (CASSANDRA-2516)


0.7.4
 * add nodetool join command (CASSANDRA-2160)
 * fix secondary indexes on pre-existing or streamed data (CASSANDRA-2244)
 * initialize endpoint in gossiper earlier (CASSANDRA-2228)
 * add ability to write to Cassandra from Pig (CASSANDRA-1828)
 * add rpc_[min|max]_threads (CASSANDRA-2176)
 * add CL.TWO, CL.THREE (CASSANDRA-2013)
 * avoid exporting an un-requested row in sstable2json, when exporting 
   a key that does not exist (CASSANDRA-2168)
 * add incremental_backups option (CASSANDRA-1872)
 * add configurable row limit to Pig loadfunc (CASSANDRA-2276)
 * validate column values in batches as well as single-Column inserts
   (CASSANDRA-2259)
 * move sample schema from cassandra.yaml to schema-sample.txt,
   a cli scripts (CASSANDRA-2007)
 * avoid writing empty rows when scrubbing tombstoned rows (CASSANDRA-2296)
 * fix assertion error in range and index scans for CL < ALL
   (CASSANDRA-2282)
 * fix commitlog replay when flush position refers to data that didn't
   get synced before server died (CASSANDRA-2285)
 * fix fd leak in sstable2json with non-mmap'd i/o (CASSANDRA-2304)
 * reduce memory use during streaming of multiple sstables (CASSANDRA-2301)
 * purge tombstoned rows from cache after GCGraceSeconds (CASSANDRA-2305)
 * allow zero replicas in a NTS datacenter (CASSANDRA-1924)
 * make range queries respect snitch for local replicas (CASSANDRA-2286)
 * fix HH delivery when column index is larger than 2GB (CASSANDRA-2297)
 * make 2ary indexes use parent CF flush thresholds during initial build
   (CASSANDRA-2294)
 * update memtable_throughput to be a long (CASSANDRA-2158)


0.7.3
 * Keep endpoint state until aVeryLongTime (CASSANDRA-2115)
 * lower-latency read repair (CASSANDRA-2069)
 * add hinted_handoff_throttle_delay_in_ms option (CASSANDRA-2161)
 * fixes for cache save/load (CASSANDRA-2172, -2174)
 * Handle whole-row deletions in CFOutputFormat (CASSANDRA-2014)
 * Make memtable_flush_writers flush in parallel (CASSANDRA-2178)
 * Add compaction_preheat_key_cache option (CASSANDRA-2175)
 * refactor stress.py to have only one copy of the format string 
   used for creating row keys (CASSANDRA-2108)
 * validate index names for \w+ (CASSANDRA-2196)
 * Fix Cassandra cli to respect timeout if schema does not settle 
   (CASSANDRA-2187)
 * fix for compaction and cleanup writing old-format data into new-version 
   sstable (CASSANDRA-2211, -2216)
 * add nodetool scrub (CASSANDRA-2217, -2240)
 * fix sstable2json large-row pagination (CASSANDRA-2188)
 * fix EOFing on requests for the last bytes in a file (CASSANDRA-2213)
 * fix BufferedRandomAccessFile bugs (CASSANDRA-2218, -2241)
 * check for memtable flush_after_mins exceeded every 10s (CASSANDRA-2183)
 * fix cache saving on Windows (CASSANDRA-2207)
 * add validateSchemaAgreement call + synchronization to schema
   modification operations (CASSANDRA-2222)
 * fix for reversed slice queries on large rows (CASSANDRA-2212)
 * fat clients were writing local data (CASSANDRA-2223)
 * set DEFAULT_MEMTABLE_LIFETIME_IN_MINS to 24h
 * improve detection and cleanup of partially-written sstables 
   (CASSANDRA-2206)
 * fix supercolumn de/serialization when subcolumn comparator is different
   from supercolumn's (CASSANDRA-2104)
 * fix starting up on Windows when CASSANDRA_HOME contains whitespace
   (CASSANDRA-2237)
 * add [get|set][row|key]cacheSavePeriod to JMX (CASSANDRA-2100)
 * fix Hadoop ColumnFamilyOutputFormat dropping of mutations
   when batch fills up (CASSANDRA-2255)
 * move file deletions off of scheduledtasks executor (CASSANDRA-2253)


0.7.2
 * copy DecoratedKey.key when inserting into caches to avoid retaining
   a reference to the underlying buffer (CASSANDRA-2102)
 * format subcolumn names with subcomparator (CASSANDRA-2136)
 * fix column bloom filter deserialization (CASSANDRA-2165)


0.7.1
 * refactor MessageDigest creation code. (CASSANDRA-2107)
 * buffer network stack to avoid inefficient small TCP messages while avoiding
   the nagle/delayed ack problem (CASSANDRA-1896)
 * check log4j configuration for changes every 10s (CASSANDRA-1525, 1907)
 * more-efficient cross-DC replication (CASSANDRA-1530, -2051, -2138)
 * avoid polluting page cache with commitlog or sstable writes
   and seq scan operations (CASSANDRA-1470)
 * add RMI authentication options to nodetool (CASSANDRA-1921)
 * make snitches configurable at runtime (CASSANDRA-1374)
 * retry hadoop split requests on connection failure (CASSANDRA-1927)
 * implement describeOwnership for BOP, COPP (CASSANDRA-1928)
 * make read repair behave as expected for ConsistencyLevel > ONE
   (CASSANDRA-982, 2038)
 * distributed test harness (CASSANDRA-1859, 1964)
 * reduce flush lock contention (CASSANDRA-1930)
 * optimize supercolumn deserialization (CASSANDRA-1891)
 * fix CFMetaData.apply to only compare objects of the same class 
   (CASSANDRA-1962)
 * allow specifying specific SSTables to compact from JMX (CASSANDRA-1963)
 * fix race condition in MessagingService.targets (CASSANDRA-1959, 2094, 2081)
 * refuse to open sstables from a future version (CASSANDRA-1935)
 * zero-copy reads (CASSANDRA-1714)
 * fix copy bounds for word Text in wordcount demo (CASSANDRA-1993)
 * fixes for contrib/javautils (CASSANDRA-1979)
 * check more frequently for memtable expiration (CASSANDRA-2000)
 * fix writing SSTable column count statistics (CASSANDRA-1976)
 * fix streaming of multiple CFs during bootstrap (CASSANDRA-1992)
 * explicitly set JVM GC new generation size with -Xmn (CASSANDRA-1968)
 * add short options for CLI flags (CASSANDRA-1565)
 * make keyspace argument to "describe keyspace" in CLI optional
   when authenticated to keyspace already (CASSANDRA-2029)
 * added option to specify -Dcassandra.join_ring=false on startup
   to allow "warm spare" nodes or performing JMX maintenance before
   joining the ring (CASSANDRA-526)
 * log migrations at INFO (CASSANDRA-2028)
 * add CLI verbose option in file mode (CASSANDRA-2030)
 * add single-line "--" comments to CLI (CASSANDRA-2032)
 * message serialization tests (CASSANDRA-1923)
 * switch from ivy to maven-ant-tasks (CASSANDRA-2017)
 * CLI attempts to block for new schema to propagate (CASSANDRA-2044)
 * fix potential overflow in nodetool cfstats (CASSANDRA-2057)
 * add JVM shutdownhook to sync commitlog (CASSANDRA-1919)
 * allow nodes to be up without being part of  normal traffic (CASSANDRA-1951)
 * fix CLI "show keyspaces" with null options on NTS (CASSANDRA-2049)
 * fix possible ByteBuffer race conditions (CASSANDRA-2066)
 * reduce garbage generated by MessagingService to prevent load spikes
   (CASSANDRA-2058)
 * fix math in RandomPartitioner.describeOwnership (CASSANDRA-2071)
 * fix deletion of sstable non-data components (CASSANDRA-2059)
 * avoid blocking gossip while deleting handoff hints (CASSANDRA-2073)
 * ignore messages from newer versions, keep track of nodes in gossip 
   regardless of version (CASSANDRA-1970)
 * cache writing moved to CompactionManager to reduce i/o contention and
   updated to use non-cache-polluting writes (CASSANDRA-2053)
 * page through large rows when exporting to JSON (CASSANDRA-2041)
 * add flush_largest_memtables_at and reduce_cache_sizes_at options
   (CASSANDRA-2142)
 * add cli 'describe cluster' command (CASSANDRA-2127)
 * add cli support for setting username/password at 'connect' command 
   (CASSANDRA-2111)
 * add -D option to Stress.java to allow reading hosts from a file 
   (CASSANDRA-2149)
 * bound hints CF throughput between 32M and 256M (CASSANDRA-2148)
 * continue starting when invalid saved cache entries are encountered
   (CASSANDRA-2076)
 * add max_hint_window_in_ms option (CASSANDRA-1459)


0.7.0-final
 * fix offsets to ByteBuffer.get (CASSANDRA-1939)


0.7.0-rc4
 * fix cli crash after backgrounding (CASSANDRA-1875)
 * count timeouts in storageproxy latencies, and include latency 
   histograms in StorageProxyMBean (CASSANDRA-1893)
 * fix CLI get recognition of supercolumns (CASSANDRA-1899)
 * enable keepalive on intra-cluster sockets (CASSANDRA-1766)
 * count timeouts towards dynamicsnitch latencies (CASSANDRA-1905)
 * Expose index-building status in JMX + cli schema description
   (CASSANDRA-1871)
 * allow [LOCAL|EACH]_QUORUM to be used with non-NetworkTopology 
   replication Strategies
 * increased amount of index locks for faster commitlog replay
 * collect secondary index tombstones immediately (CASSANDRA-1914)
 * revert commitlog changes from #1780 (CASSANDRA-1917)
 * change RandomPartitioner min token to -1 to avoid collision w/
   tokens on actual nodes (CASSANDRA-1901)
 * examine the right nibble when validating TimeUUID (CASSANDRA-1910)
 * include secondary indexes in cleanup (CASSANDRA-1916)
 * CFS.scrubDataDirectories should also cleanup invalid secondary indexes
   (CASSANDRA-1904)
 * ability to disable/enable gossip on nodes to force them down
   (CASSANDRA-1108)


0.7.0-rc3
 * expose getNaturalEndpoints in StorageServiceMBean taking byte[]
   key; RMI cannot serialize ByteBuffer (CASSANDRA-1833)
 * infer org.apache.cassandra.locator for replication strategy classes
   when not otherwise specified
 * validation that generates less garbage (CASSANDRA-1814)
 * add TTL support to CLI (CASSANDRA-1838)
 * cli defaults to bytestype for subcomparator when creating
   column families (CASSANDRA-1835)
 * unregister index MBeans when index is dropped (CASSANDRA-1843)
 * make ByteBufferUtil.clone thread-safe (CASSANDRA-1847)
 * change exception for read requests during bootstrap from 
   InvalidRequest to Unavailable (CASSANDRA-1862)
 * respect row-level tombstones post-flush in range scans
   (CASSANDRA-1837)
 * ReadResponseResolver check digests against each other (CASSANDRA-1830)
 * return InvalidRequest when remove of subcolumn without supercolumn
   is requested (CASSANDRA-1866)
 * flush before repair (CASSANDRA-1748)
 * SSTableExport validates key order (CASSANDRA-1884)
 * large row support for SSTableExport (CASSANDRA-1867)
 * Re-cache hot keys post-compaction without hitting disk (CASSANDRA-1878)
 * manage read repair in coordinator instead of data source, to
   provide latency information to dynamic snitch (CASSANDRA-1873)


0.7.0-rc2
 * fix live-column-count of slice ranges including tombstoned supercolumn 
   with live subcolumn (CASSANDRA-1591)
 * rename o.a.c.internal.AntientropyStage -> AntiEntropyStage,
   o.a.c.request.Request_responseStage -> RequestResponseStage,
   o.a.c.internal.Internal_responseStage -> InternalResponseStage
 * add AbstractType.fromString (CASSANDRA-1767)
 * require index_type to be present when specifying index_name
   on ColumnDef (CASSANDRA-1759)
 * fix add/remove index bugs in CFMetadata (CASSANDRA-1768)
 * rebuild Strategy during system_update_keyspace (CASSANDRA-1762)
 * cli updates prompt to ... in continuation lines (CASSANDRA-1770)
 * support multiple Mutations per key in hadoop ColumnFamilyOutputFormat
   (CASSANDRA-1774)
 * improvements to Debian init script (CASSANDRA-1772)
 * use local classloader to check for version.properties (CASSANDRA-1778)
 * Validate that column names in column_metadata are valid for the
   defined comparator, and decode properly in cli (CASSANDRA-1773)
 * use cross-platform newlines in cli (CASSANDRA-1786)
 * add ExpiringColumn support to sstable import/export (CASSANDRA-1754)
 * add flush for each append to periodic commitlog mode; added
   periodic_without_flush option to disable this (CASSANDRA-1780)
 * close file handle used for post-flush truncate (CASSANDRA-1790)
 * various code cleanup (CASSANDRA-1793, -1794, -1795)
 * fix range queries against wrapped range (CASSANDRA-1781)
 * fix consistencylevel calculations for NetworkTopologyStrategy
   (CASSANDRA-1804)
 * cli support index type enum names (CASSANDRA-1810)
 * improved validation of column_metadata (CASSANDRA-1813)
 * reads at ConsistencyLevel > 1 throw UnavailableException
   immediately if insufficient live nodes exist (CASSANDRA-1803)
 * copy bytebuffers for local writes to avoid retaining the entire
   Thrift frame (CASSANDRA-1801)
 * fix NPE adding index to column w/o prior metadata (CASSANDRA-1764)
 * reduce fat client timeout (CASSANDRA-1730)
 * fix botched merge of CASSANDRA-1316


0.7.0-rc1
 * fix compaction and flush races with schema updates (CASSANDRA-1715)
 * add clustertool, config-converter, sstablekeys, and schematool 
   Windows .bat files (CASSANDRA-1723)
 * reject range queries received during bootstrap (CASSANDRA-1739)
 * fix wrapping-range queries on non-minimum token (CASSANDRA-1700)
 * add nodetool cfhistogram (CASSANDRA-1698)
 * limit repaired ranges to what the nodes have in common (CASSANDRA-1674)
 * index scan treats missing columns as not matching secondary
   expressions (CASSANDRA-1745)
 * Fix misuse of DataOutputBuffer.getData in AntiEntropyService
   (CASSANDRA-1729)
 * detect and warn when obsolete version of JNA is present (CASSANDRA-1760)
 * reduce fat client timeout (CASSANDRA-1730)
 * cleanup smallest CFs first to increase free temp space for larger ones
   (CASSANDRA-1811)
 * Update windows .bat files to work outside of main Cassandra
   directory (CASSANDRA-1713)
 * fix read repair regression from 0.6.7 (CASSANDRA-1727)
 * more-efficient read repair (CASSANDRA-1719)
 * fix hinted handoff replay (CASSANDRA-1656)
 * log type of dropped messages (CASSANDRA-1677)
 * upgrade to SLF4J 1.6.1
 * fix ByteBuffer bug in ExpiringColumn.updateDigest (CASSANDRA-1679)
 * fix IntegerType.getString (CASSANDRA-1681)
 * make -Djava.net.preferIPv4Stack=true the default (CASSANDRA-628)
 * add INTERNAL_RESPONSE verb to differentiate from responses related
   to client requests (CASSANDRA-1685)
 * log tpstats when dropping messages (CASSANDRA-1660)
 * include unreachable nodes in describeSchemaVersions (CASSANDRA-1678)
 * Avoid dropping messages off the client request path (CASSANDRA-1676)
 * fix jna errno reporting (CASSANDRA-1694)
 * add friendlier error for UnknownHostException on startup (CASSANDRA-1697)
 * include jna dependency in RPM package (CASSANDRA-1690)
 * add --skip-keys option to stress.py (CASSANDRA-1696)
 * improve cli handling of non-string keys and column names 
   (CASSANDRA-1701, -1693)
 * r/m extra subcomparator line in cli keyspaces output (CASSANDRA-1712)
 * add read repair chance to cli "show keyspaces"
 * upgrade to ConcurrentLinkedHashMap 1.1 (CASSANDRA-975)
 * fix index scan routing (CASSANDRA-1722)
 * fix tombstoning of supercolumns in range queries (CASSANDRA-1734)
 * clear endpoint cache after updating keyspace metadata (CASSANDRA-1741)
 * fix wrapping-range queries on non-minimum token (CASSANDRA-1700)
 * truncate includes secondary indexes (CASSANDRA-1747)
 * retain reference to PendingFile sstables (CASSANDRA-1749)
 * fix sstableimport regression (CASSANDRA-1753)
 * fix for bootstrap when no non-system tables are defined (CASSANDRA-1732)
 * handle replica unavailability in index scan (CASSANDRA-1755)
 * fix service initialization order deadlock (CASSANDRA-1756)
 * multi-line cli commands (CASSANDRA-1742)
 * fix race between snapshot and compaction (CASSANDRA-1736)
 * add listEndpointsPendingHints, deleteHintsForEndpoint JMX methods 
   (CASSANDRA-1551)


0.7.0-beta3
 * add strategy options to describe_keyspace output (CASSANDRA-1560)
 * log warning when using randomly generated token (CASSANDRA-1552)
 * re-organize JMX into .db, .net, .internal, .request (CASSANDRA-1217)
 * allow nodes to change IPs between restarts (CASSANDRA-1518)
 * remember ring state between restarts by default (CASSANDRA-1518)
 * flush index built flag so we can read it before log replay (CASSANDRA-1541)
 * lock row cache updates to prevent race condition (CASSANDRA-1293)
 * remove assertion causing rare (and harmless) error messages in
   commitlog (CASSANDRA-1330)
 * fix moving nodes with no keyspaces defined (CASSANDRA-1574)
 * fix unbootstrap when no data is present in a transfer range (CASSANDRA-1573)
 * take advantage of AVRO-495 to simplify our avro IDL (CASSANDRA-1436)
 * extend authorization hierarchy to column family (CASSANDRA-1554)
 * deletion support in secondary indexes (CASSANDRA-1571)
 * meaningful error message for invalid replication strategy class 
   (CASSANDRA-1566)
 * allow keyspace creation with RF > N (CASSANDRA-1428)
 * improve cli error handling (CASSANDRA-1580)
 * add cache save/load ability (CASSANDRA-1417, 1606, 1647)
 * add StorageService.getDrainProgress (CASSANDRA-1588)
 * Disallow bootstrap to an in-use token (CASSANDRA-1561)
 * Allow dynamic secondary index creation and destruction (CASSANDRA-1532)
 * log auto-guessed memtable thresholds (CASSANDRA-1595)
 * add ColumnDef support to cli (CASSANDRA-1583)
 * reduce index sample time by 75% (CASSANDRA-1572)
 * add cli support for column, strategy metadata (CASSANDRA-1578, 1612)
 * add cli support for schema modification (CASSANDRA-1584)
 * delete temp files on failed compactions (CASSANDRA-1596)
 * avoid blocking for dead nodes during removetoken (CASSANDRA-1605)
 * remove ConsistencyLevel.ZERO (CASSANDRA-1607)
 * expose in-progress compaction type in jmx (CASSANDRA-1586)
 * removed IClock & related classes from internals (CASSANDRA-1502)
 * fix removing tokens from SystemTable on decommission and removetoken
   (CASSANDRA-1609)
 * include CF metadata in cli 'show keyspaces' (CASSANDRA-1613)
 * switch from Properties to HashMap in PropertyFileSnitch to
   avoid synchronization bottleneck (CASSANDRA-1481)
 * PropertyFileSnitch configuration file renamed to 
   cassandra-topology.properties
 * add cli support for get_range_slices (CASSANDRA-1088, CASSANDRA-1619)
 * Make memtable flush thresholds per-CF instead of global 
   (CASSANDRA-1007, 1637)
 * add cli support for binary data without CfDef hints (CASSANDRA-1603)
 * fix building SSTable statistics post-stream (CASSANDRA-1620)
 * fix potential infinite loop in 2ary index queries (CASSANDRA-1623)
 * allow creating NTS keyspaces with no replicas configured (CASSANDRA-1626)
 * add jmx histogram of sstables accessed per read (CASSANDRA-1624)
 * remove system_rename_column_family and system_rename_keyspace from the
   client API until races can be fixed (CASSANDRA-1630, CASSANDRA-1585)
 * add cli sanity tests (CASSANDRA-1582)
 * update GC settings in cassandra.bat (CASSANDRA-1636)
 * cli support for index queries (CASSANDRA-1635)
 * cli support for updating schema memtable settings (CASSANDRA-1634)
 * cli --file option (CASSANDRA-1616)
 * reduce automatically chosen memtable sizes by 50% (CASSANDRA-1641)
 * move endpoint cache from snitch to strategy (CASSANDRA-1643)
 * fix commitlog recovery deleting the newly-created segment as well as
   the old ones (CASSANDRA-1644)
 * upgrade to Thrift 0.5 (CASSANDRA-1367)
 * renamed CL.DCQUORUM to LOCAL_QUORUM and DCQUORUMSYNC to EACH_QUORUM
 * cli truncate support (CASSANDRA-1653)
 * update GC settings in cassandra.bat (CASSANDRA-1636)
 * avoid logging when a node's ip/token is gossipped back to it (CASSANDRA-1666)


0.7-beta2
 * always use UTF-8 for hint keys (CASSANDRA-1439)
 * remove cassandra.yaml dependency from Hadoop and Pig (CASSADRA-1322)
 * expose CfDef metadata in describe_keyspaces (CASSANDRA-1363)
 * restore use of mmap_index_only option (CASSANDRA-1241)
 * dropping a keyspace with no column families generated an error 
   (CASSANDRA-1378)
 * rename RackAwareStrategy to OldNetworkTopologyStrategy, RackUnawareStrategy 
   to SimpleStrategy, DatacenterShardStrategy to NetworkTopologyStrategy,
   AbstractRackAwareSnitch to AbstractNetworkTopologySnitch (CASSANDRA-1392)
 * merge StorageProxy.mutate, mutateBlocking (CASSANDRA-1396)
 * faster UUIDType, LongType comparisons (CASSANDRA-1386, 1393)
 * fix setting read_repair_chance from CLI addColumnFamily (CASSANDRA-1399)
 * fix updates to indexed columns (CASSANDRA-1373)
 * fix race condition leaving to FileNotFoundException (CASSANDRA-1382)
 * fix sharded lock hash on index write path (CASSANDRA-1402)
 * add support for GT/E, LT/E in subordinate index clauses (CASSANDRA-1401)
 * cfId counter got out of sync when CFs were added (CASSANDRA-1403)
 * less chatty schema updates (CASSANDRA-1389)
 * rename column family mbeans. 'type' will now include either 
   'IndexColumnFamilies' or 'ColumnFamilies' depending on the CFS type.
   (CASSANDRA-1385)
 * disallow invalid keyspace and column family names. This includes name that
   matches a '^\w+' regex. (CASSANDRA-1377)
 * use JNA, if present, to take snapshots (CASSANDRA-1371)
 * truncate hints if starting 0.7 for the first time (CASSANDRA-1414)
 * fix FD leak in single-row slicepredicate queries (CASSANDRA-1416)
 * allow index expressions against columns that are not part of the 
   SlicePredicate (CASSANDRA-1410)
 * config-converter properly handles snitches and framed support 
   (CASSANDRA-1420)
 * remove keyspace argument from multiget_count (CASSANDRA-1422)
 * allow specifying cassandra.yaml location as (local or remote) URL
   (CASSANDRA-1126)
 * fix using DynamicEndpointSnitch with NetworkTopologyStrategy
   (CASSANDRA-1429)
 * Add CfDef.default_validation_class (CASSANDRA-891)
 * fix EstimatedHistogram.max (CASSANDRA-1413)
 * quorum read optimization (CASSANDRA-1622)
 * handle zero-length (or missing) rows during HH paging (CASSANDRA-1432)
 * include secondary indexes during schema migrations (CASSANDRA-1406)
 * fix commitlog header race during schema change (CASSANDRA-1435)
 * fix ColumnFamilyStoreMBeanIterator to use new type name (CASSANDRA-1433)
 * correct filename generated by xml->yaml converter (CASSANDRA-1419)
 * add CMSInitiatingOccupancyFraction=75 and UseCMSInitiatingOccupancyOnly
   to default JVM options
 * decrease jvm heap for cassandra-cli (CASSANDRA-1446)
 * ability to modify keyspaces and column family definitions on a live cluster
   (CASSANDRA-1285)
 * support for Hadoop Streaming [non-jvm map/reduce via stdin/out]
   (CASSANDRA-1368)
 * Move persistent sstable stats from the system table to an sstable component
   (CASSANDRA-1430)
 * remove failed bootstrap attempt from pending ranges when gossip times
   it out after 1h (CASSANDRA-1463)
 * eager-create tcp connections to other cluster members (CASSANDRA-1465)
 * enumerate stages and derive stage from message type instead of 
   transmitting separately (CASSANDRA-1465)
 * apply reversed flag during collation from different data sources
   (CASSANDRA-1450)
 * make failure to remove commitlog segment non-fatal (CASSANDRA-1348)
 * correct ordering of drain operations so CL.recover is no longer 
   necessary (CASSANDRA-1408)
 * removed keyspace from describe_splits method (CASSANDRA-1425)
 * rename check_schema_agreement to describe_schema_versions
   (CASSANDRA-1478)
 * fix QUORUM calculation for RF > 3 (CASSANDRA-1487)
 * remove tombstones during non-major compactions when bloom filter
   verifies that row does not exist in other sstables (CASSANDRA-1074)
 * nodes that coordinated a loadbalance in the past could not be seen by
   newly added nodes (CASSANDRA-1467)
 * exposed endpoint states (gossip details) via jmx (CASSANDRA-1467)
 * ensure that compacted sstables are not included when new readers are
   instantiated (CASSANDRA-1477)
 * by default, calculate heap size and memtable thresholds at runtime (CASSANDRA-1469)
 * fix races dealing with adding/dropping keyspaces and column families in
   rapid succession (CASSANDRA-1477)
 * clean up of Streaming system (CASSANDRA-1503, 1504, 1506)
 * add options to configure Thrift socket keepalive and buffer sizes (CASSANDRA-1426)
 * make contrib CassandraServiceDataCleaner recursive (CASSANDRA-1509)
 * min, max compaction threshold are configurable and persistent 
   per-ColumnFamily (CASSANDRA-1468)
 * fix replaying the last mutation in a commitlog unnecessarily 
   (CASSANDRA-1512)
 * invoke getDefaultUncaughtExceptionHandler from DTPE with the original
   exception rather than the ExecutionException wrapper (CASSANDRA-1226)
 * remove Clock from the Thrift (and Avro) API (CASSANDRA-1501)
 * Close intra-node sockets when connection is broken (CASSANDRA-1528)
 * RPM packaging spec file (CASSANDRA-786)
 * weighted request scheduler (CASSANDRA-1485)
 * treat expired columns as deleted (CASSANDRA-1539)
 * make IndexInterval configurable (CASSANDRA-1488)
 * add describe_snitch to Thrift API (CASSANDRA-1490)
 * MD5 authenticator compares plain text submitted password with MD5'd
   saved property, instead of vice versa (CASSANDRA-1447)
 * JMX MessagingService pending and completed counts (CASSANDRA-1533)
 * fix race condition processing repair responses (CASSANDRA-1511)
 * make repair blocking (CASSANDRA-1511)
 * create EndpointSnitchInfo and MBean to expose rack and DC (CASSANDRA-1491)
 * added option to contrib/word_count to output results back to Cassandra
   (CASSANDRA-1342)
 * rewrite Hadoop ColumnFamilyRecordWriter to pool connections, retry to
   multiple Cassandra nodes, and smooth impact on the Cassandra cluster
   by using smaller batch sizes (CASSANDRA-1434)
 * fix setting gc_grace_seconds via CLI (CASSANDRA-1549)
 * support TTL'd index values (CASSANDRA-1536)
 * make removetoken work like decommission (CASSANDRA-1216)
 * make cli comparator-aware and improve quote rules (CASSANDRA-1523,-1524)
 * make nodetool compact and cleanup blocking (CASSANDRA-1449)
 * add memtable, cache information to GCInspector logs (CASSANDRA-1558)
 * enable/disable HintedHandoff via JMX (CASSANDRA-1550)
 * Ignore stray files in the commit log directory (CASSANDRA-1547)
 * Disallow bootstrap to an in-use token (CASSANDRA-1561)


0.7-beta1
 * sstable versioning (CASSANDRA-389)
 * switched to slf4j logging (CASSANDRA-625)
 * add (optional) expiration time for column (CASSANDRA-699)
 * access levels for authentication/authorization (CASSANDRA-900)
 * add ReadRepairChance to CF definition (CASSANDRA-930)
 * fix heisenbug in system tests, especially common on OS X (CASSANDRA-944)
 * convert to byte[] keys internally and all public APIs (CASSANDRA-767)
 * ability to alter schema definitions on a live cluster (CASSANDRA-44)
 * renamed configuration file to cassandra.xml, and log4j.properties to
   log4j-server.properties, which must now be loaded from
   the classpath (which is how our scripts in bin/ have always done it)
   (CASSANDRA-971)
 * change get_count to require a SlicePredicate. create multi_get_count
   (CASSANDRA-744)
 * re-organized endpointsnitch implementations and added SimpleSnitch
   (CASSANDRA-994)
 * Added preload_row_cache option (CASSANDRA-946)
 * add CRC to commitlog header (CASSANDRA-999)
 * removed deprecated batch_insert and get_range_slice methods (CASSANDRA-1065)
 * add truncate thrift method (CASSANDRA-531)
 * http mini-interface using mx4j (CASSANDRA-1068)
 * optimize away copy of sliced row on memtable read path (CASSANDRA-1046)
 * replace constant-size 2GB mmaped segments and special casing for index 
   entries spanning segment boundaries, with SegmentedFile that computes 
   segments that always contain entire entries/rows (CASSANDRA-1117)
 * avoid reading large rows into memory during compaction (CASSANDRA-16)
 * added hadoop OutputFormat (CASSANDRA-1101)
 * efficient Streaming (no more anticompaction) (CASSANDRA-579)
 * split commitlog header into separate file and add size checksum to
   mutations (CASSANDRA-1179)
 * avoid allocating a new byte[] for each mutation on replay (CASSANDRA-1219)
 * revise HH schema to be per-endpoint (CASSANDRA-1142)
 * add joining/leaving status to nodetool ring (CASSANDRA-1115)
 * allow multiple repair sessions per node (CASSANDRA-1190)
 * optimize away MessagingService for local range queries (CASSANDRA-1261)
 * make framed transport the default so malformed requests can't OOM the 
   server (CASSANDRA-475)
 * significantly faster reads from row cache (CASSANDRA-1267)
 * take advantage of row cache during range queries (CASSANDRA-1302)
 * make GCGraceSeconds a per-ColumnFamily value (CASSANDRA-1276)
 * keep persistent row size and column count statistics (CASSANDRA-1155)
 * add IntegerType (CASSANDRA-1282)
 * page within a single row during hinted handoff (CASSANDRA-1327)
 * push DatacenterShardStrategy configuration into keyspace definition,
   eliminating datacenter.properties. (CASSANDRA-1066)
 * optimize forward slices starting with '' and single-index-block name 
   queries by skipping the column index (CASSANDRA-1338)
 * streaming refactor (CASSANDRA-1189)
 * faster comparison for UUID types (CASSANDRA-1043)
 * secondary index support (CASSANDRA-749 and subtasks)
 * make compaction buckets deterministic (CASSANDRA-1265)


0.6.6
 * Allow using DynamicEndpointSnitch with RackAwareStrategy (CASSANDRA-1429)
 * remove the remaining vestiges of the unfinished DatacenterShardStrategy 
   (replaced by NetworkTopologyStrategy in 0.7)
   

0.6.5
 * fix key ordering in range query results with RandomPartitioner
   and ConsistencyLevel > ONE (CASSANDRA-1145)
 * fix for range query starting with the wrong token range (CASSANDRA-1042)
 * page within a single row during hinted handoff (CASSANDRA-1327)
 * fix compilation on non-sun JDKs (CASSANDRA-1061)
 * remove String.trim() call on row keys in batch mutations (CASSANDRA-1235)
 * Log summary of dropped messages instead of spamming log (CASSANDRA-1284)
 * add dynamic endpoint snitch (CASSANDRA-981)
 * fix streaming for keyspaces with hyphens in their name (CASSANDRA-1377)
 * fix errors in hard-coded bloom filter optKPerBucket by computing it
   algorithmically (CASSANDRA-1220
 * remove message deserialization stage, and uncap read/write stages
   so slow reads/writes don't block gossip processing (CASSANDRA-1358)
 * add jmx port configuration to Debian package (CASSANDRA-1202)
 * use mlockall via JNA, if present, to prevent Linux from swapping
   out parts of the JVM (CASSANDRA-1214)


0.6.4
 * avoid queuing multiple hint deliveries for the same endpoint
   (CASSANDRA-1229)
 * better performance for and stricter checking of UTF8 column names
   (CASSANDRA-1232)
 * extend option to lower compaction priority to hinted handoff
   as well (CASSANDRA-1260)
 * log errors in gossip instead of re-throwing (CASSANDRA-1289)
 * avoid aborting commitlog replay prematurely if a flushed-but-
   not-removed commitlog segment is encountered (CASSANDRA-1297)
 * fix duplicate rows being read during mapreduce (CASSANDRA-1142)
 * failure detection wasn't closing command sockets (CASSANDRA-1221)
 * cassandra-cli.bat works on windows (CASSANDRA-1236)
 * pre-emptively drop requests that cannot be processed within RPCTimeout
   (CASSANDRA-685)
 * add ack to Binary write verb and update CassandraBulkLoader
   to wait for acks for each row (CASSANDRA-1093)
 * added describe_partitioner Thrift method (CASSANDRA-1047)
 * Hadoop jobs no longer require the Cassandra storage-conf.xml
   (CASSANDRA-1280, CASSANDRA-1047)
 * log thread pool stats when GC is excessive (CASSANDRA-1275)
 * remove gossip message size limit (CASSANDRA-1138)
 * parallelize local and remote reads during multiget, and respect snitch 
   when determining whether to do local read for CL.ONE (CASSANDRA-1317)
 * fix read repair to use requested consistency level on digest mismatch,
   rather than assuming QUORUM (CASSANDRA-1316)
 * process digest mismatch re-reads in parallel (CASSANDRA-1323)
 * switch hints CF comparator to BytesType (CASSANDRA-1274)


0.6.3
 * retry to make streaming connections up to 8 times. (CASSANDRA-1019)
 * reject describe_ring() calls on invalid keyspaces (CASSANDRA-1111)
 * fix cache size calculation for size of 100% (CASSANDRA-1129)
 * fix cache capacity only being recalculated once (CASSANDRA-1129)
 * remove hourly scan of all hints on the off chance that the gossiper
   missed a status change; instead, expose deliverHintsToEndpoint to JMX
   so it can be done manually, if necessary (CASSANDRA-1141)
 * don't reject reads at CL.ALL (CASSANDRA-1152)
 * reject deletions to supercolumns in CFs containing only standard
   columns (CASSANDRA-1139)
 * avoid preserving login information after client disconnects
   (CASSANDRA-1057)
 * prefer sun jdk to openjdk in debian init script (CASSANDRA-1174)
 * detect partioner config changes between restarts and fail fast 
   (CASSANDRA-1146)
 * use generation time to resolve node token reassignment disagreements
   (CASSANDRA-1118)
 * restructure the startup ordering of Gossiper and MessageService to avoid
   timing anomalies (CASSANDRA-1160)
 * detect incomplete commit log hearders (CASSANDRA-1119)
 * force anti-entropy service to stream files on the stream stage to avoid
   sending streams out of order (CASSANDRA-1169)
 * remove inactive stream managers after AES streams files (CASSANDRA-1169)
 * allow removing entire row through batch_mutate Deletion (CASSANDRA-1027)
 * add JMX metrics for row-level bloom filter false positives (CASSANDRA-1212)
 * added a redhat init script to contrib (CASSANDRA-1201)
 * use midpoint when bootstrapping a new machine into range with not
   much data yet instead of random token (CASSANDRA-1112)
 * kill server on OOM in executor stage as well as Thrift (CASSANDRA-1226)
 * remove opportunistic repairs, when two machines with overlapping replica
   responsibilities happen to finish major compactions of the same CF near
   the same time.  repairs are now fully manual (CASSANDRA-1190)
 * add ability to lower compaction priority (default is no change from 0.6.2)
   (CASSANDRA-1181)


0.6.2
 * fix contrib/word_count build. (CASSANDRA-992)
 * split CommitLogExecutorService into BatchCommitLogExecutorService and 
   PeriodicCommitLogExecutorService (CASSANDRA-1014)
 * add latency histograms to CFSMBean (CASSANDRA-1024)
 * make resolving timestamp ties deterministic by using value bytes
   as a tiebreaker (CASSANDRA-1039)
 * Add option to turn off Hinted Handoff (CASSANDRA-894)
 * fix windows startup (CASSANDRA-948)
 * make concurrent_reads, concurrent_writes configurable at runtime via JMX
   (CASSANDRA-1060)
 * disable GCInspector on non-Sun JVMs (CASSANDRA-1061)
 * fix tombstone handling in sstable rows with no other data (CASSANDRA-1063)
 * fix size of row in spanned index entries (CASSANDRA-1056)
 * install json2sstable, sstable2json, and sstablekeys to Debian package
 * StreamingService.StreamDestinations wouldn't empty itself after streaming
   finished (CASSANDRA-1076)
 * added Collections.shuffle(splits) before returning the splits in 
   ColumnFamilyInputFormat (CASSANDRA-1096)
 * do not recalculate cache capacity post-compaction if it's been manually 
   modified (CASSANDRA-1079)
 * better defaults for flush sorter + writer executor queue sizes
   (CASSANDRA-1100)
 * windows scripts for SSTableImport/Export (CASSANDRA-1051)
 * windows script for nodetool (CASSANDRA-1113)
 * expose PhiConvictThreshold (CASSANDRA-1053)
 * make repair of RF==1 a no-op (CASSANDRA-1090)
 * improve default JVM GC options (CASSANDRA-1014)
 * fix SlicePredicate serialization inside Hadoop jobs (CASSANDRA-1049)
 * close Thrift sockets in Hadoop ColumnFamilyRecordReader (CASSANDRA-1081)


0.6.1
 * fix NPE in sstable2json when no excluded keys are given (CASSANDRA-934)
 * keep the replica set constant throughout the read repair process
   (CASSANDRA-937)
 * allow querying getAllRanges with empty token list (CASSANDRA-933)
 * fix command line arguments inversion in clustertool (CASSANDRA-942)
 * fix race condition that could trigger a false-positive assertion
   during post-flush discard of old commitlog segments (CASSANDRA-936)
 * fix neighbor calculation for anti-entropy repair (CASSANDRA-924)
 * perform repair even for small entropy differences (CASSANDRA-924)
 * Use hostnames in CFInputFormat to allow Hadoop's naive string-based
   locality comparisons to work (CASSANDRA-955)
 * cache read-only BufferedRandomAccessFile length to avoid
   3 system calls per invocation (CASSANDRA-950)
 * nodes with IPv6 (and no IPv4) addresses could not join cluster
   (CASSANDRA-969)
 * Retrieve the correct number of undeleted columns, if any, from
   a supercolumn in a row that had been deleted previously (CASSANDRA-920)
 * fix index scans that cross the 2GB mmap boundaries for both mmap
   and standard i/o modes (CASSANDRA-866)
 * expose drain via nodetool (CASSANDRA-978)


0.6.0-RC1
 * JMX drain to flush memtables and run through commit log (CASSANDRA-880)
 * Bootstrapping can skip ranges under the right conditions (CASSANDRA-902)
 * fix merging row versions in range_slice for CL > ONE (CASSANDRA-884)
 * default write ConsistencyLeven chaned from ZERO to ONE
 * fix for index entries spanning mmap buffer boundaries (CASSANDRA-857)
 * use lexical comparison if time part of TimeUUIDs are the same 
   (CASSANDRA-907)
 * bound read, mutation, and response stages to fix possible OOM
   during log replay (CASSANDRA-885)
 * Use microseconds-since-epoch (UTC) in cli, instead of milliseconds
 * Treat batch_mutate Deletion with null supercolumn as "apply this predicate 
   to top level supercolumns" (CASSANDRA-834)
 * Streaming destination nodes do not update their JMX status (CASSANDRA-916)
 * Fix internal RPC timeout calculation (CASSANDRA-911)
 * Added Pig loadfunc to contrib/pig (CASSANDRA-910)


0.6.0-beta3
 * fix compaction bucketing bug (CASSANDRA-814)
 * update windows batch file (CASSANDRA-824)
 * deprecate KeysCachedFraction configuration directive in favor
   of KeysCached; move to unified-per-CF key cache (CASSANDRA-801)
 * add invalidateRowCache to ColumnFamilyStoreMBean (CASSANDRA-761)
 * send Handoff hints to natural locations to reduce load on
   remaining nodes in a failure scenario (CASSANDRA-822)
 * Add RowWarningThresholdInMB configuration option to warn before very 
   large rows get big enough to threaten node stability, and -x option to
   be able to remove them with sstable2json if the warning is unheeded
   until it's too late (CASSANDRA-843)
 * Add logging of GC activity (CASSANDRA-813)
 * fix ConcurrentModificationException in commitlog discard (CASSANDRA-853)
 * Fix hardcoded row count in Hadoop RecordReader (CASSANDRA-837)
 * Add a jmx status to the streaming service and change several DEBUG
   messages to INFO (CASSANDRA-845)
 * fix classpath in cassandra-cli.bat for Windows (CASSANDRA-858)
 * allow re-specifying host, port to cassandra-cli if invalid ones
   are first tried (CASSANDRA-867)
 * fix race condition handling rpc timeout in the coordinator
   (CASSANDRA-864)
 * Remove CalloutLocation and StagingFileDirectory from storage-conf files 
   since those settings are no longer used (CASSANDRA-878)
 * Parse a long from RowWarningThresholdInMB instead of an int (CASSANDRA-882)
 * Remove obsolete ControlPort code from DatabaseDescriptor (CASSANDRA-886)
 * move skipBytes side effect out of assert (CASSANDRA-899)
 * add "double getLoad" to StorageServiceMBean (CASSANDRA-898)
 * track row stats per CF at compaction time (CASSANDRA-870)
 * disallow CommitLogDirectory matching a DataFileDirectory (CASSANDRA-888)
 * default key cache size is 200k entries, changed from 10% (CASSANDRA-863)
 * add -Dcassandra-foreground=yes to cassandra.bat
 * exit if cluster name is changed unexpectedly (CASSANDRA-769)


0.6.0-beta1/beta2
 * add batch_mutate thrift command, deprecating batch_insert (CASSANDRA-336)
 * remove get_key_range Thrift API, deprecated in 0.5 (CASSANDRA-710)
 * add optional login() Thrift call for authentication (CASSANDRA-547)
 * support fat clients using gossiper and StorageProxy to perform
   replication in-process [jvm-only] (CASSANDRA-535)
 * support mmapped I/O for reads, on by default on 64bit JVMs 
   (CASSANDRA-408, CASSANDRA-669)
 * improve insert concurrency, particularly during Hinted Handoff
   (CASSANDRA-658)
 * faster network code (CASSANDRA-675)
 * stress.py moved to contrib (CASSANDRA-635)
 * row caching [must be explicitly enabled per-CF in config] (CASSANDRA-678)
 * present a useful measure of compaction progress in JMX (CASSANDRA-599)
 * add bin/sstablekeys (CASSNADRA-679)
 * add ConsistencyLevel.ANY (CASSANDRA-687)
 * make removetoken remove nodes from gossip entirely (CASSANDRA-644)
 * add ability to set cache sizes at runtime (CASSANDRA-708)
 * report latency and cache hit rate statistics with lifetime totals
   instead of average over the last minute (CASSANDRA-702)
 * support get_range_slice for RandomPartitioner (CASSANDRA-745)
 * per-keyspace replication factory and replication strategy (CASSANDRA-620)
 * track latency in microseconds (CASSANDRA-733)
 * add describe_ Thrift methods, deprecating get_string_property and 
   get_string_list_property
 * jmx interface for tracking operation mode and streams in general.
   (CASSANDRA-709)
 * keep memtables in sorted order to improve range query performance
   (CASSANDRA-799)
 * use while loop instead of recursion when trimming sstables compaction list 
   to avoid blowing stack in pathological cases (CASSANDRA-804)
 * basic Hadoop map/reduce support (CASSANDRA-342)


0.5.1
 * ensure all files for an sstable are streamed to the same directory.
   (CASSANDRA-716)
 * more accurate load estimate for bootstrapping (CASSANDRA-762)
 * tolerate dead or unavailable bootstrap target on write (CASSANDRA-731)
 * allow larger numbers of keys (> 140M) in a sstable bloom filter
   (CASSANDRA-790)
 * include jvm argument improvements from CASSANDRA-504 in debian package
 * change streaming chunk size to 32MB to accomodate Windows XP limitations
   (was 64MB) (CASSANDRA-795)
 * fix get_range_slice returning results in the wrong order (CASSANDRA-781)
 

0.5.0 final
 * avoid attempting to delete temporary bootstrap files twice (CASSANDRA-681)
 * fix bogus NaN in nodeprobe cfstats output (CASSANDRA-646)
 * provide a policy for dealing with single thread executors w/ a full queue
   (CASSANDRA-694)
 * optimize inner read in MessagingService, vastly improving multiple-node
   performance (CASSANDRA-675)
 * wait for table flush before streaming data back to a bootstrapping node.
   (CASSANDRA-696)
 * keep track of bootstrapping sources by table so that bootstrapping doesn't 
   give the indication of finishing early (CASSANDRA-673)


0.5.0 RC3
 * commit the correct version of the patch for CASSANDRA-663


0.5.0 RC2 (unreleased)
 * fix bugs in converting get_range_slice results to Thrift 
   (CASSANDRA-647, CASSANDRA-649)
 * expose java.util.concurrent.TimeoutException in StorageProxy methods
   (CASSANDRA-600)
 * TcpConnectionManager was holding on to disconnected connections, 
   giving the false indication they were being used. (CASSANDRA-651)
 * Remove duplicated write. (CASSANDRA-662)
 * Abort bootstrap if IP is already in the token ring (CASSANDRA-663)
 * increase default commitlog sync period, and wait for last sync to 
   finish before submitting another (CASSANDRA-668)


0.5.0 RC1
 * Fix potential NPE in get_range_slice (CASSANDRA-623)
 * add CRC32 to commitlog entries (CASSANDRA-605)
 * fix data streaming on windows (CASSANDRA-630)
 * GC compacted sstables after cleanup and compaction (CASSANDRA-621)
 * Speed up anti-entropy validation (CASSANDRA-629)
 * Fix anti-entropy assertion error (CASSANDRA-639)
 * Fix pending range conflicts when bootstapping or moving
   multiple nodes at once (CASSANDRA-603)
 * Handle obsolete gossip related to node movement in the case where
   one or more nodes is down when the movement occurs (CASSANDRA-572)
 * Include dead nodes in gossip to avoid a variety of problems
   and fix HH to removed nodes (CASSANDRA-634)
 * return an InvalidRequestException for mal-formed SlicePredicates
   (CASSANDRA-643)
 * fix bug determining closest neighbor for use in multiple datacenters
   (CASSANDRA-648)
 * Vast improvements in anticompaction speed (CASSANDRA-607)
 * Speed up log replay and writes by avoiding redundant serializations
   (CASSANDRA-652)


0.5.0 beta 2
 * Bootstrap improvements (several tickets)
 * add nodeprobe repair anti-entropy feature (CASSANDRA-193, CASSANDRA-520)
 * fix possibility of partition when many nodes restart at once
   in clusters with multiple seeds (CASSANDRA-150)
 * fix NPE in get_range_slice when no data is found (CASSANDRA-578)
 * fix potential NPE in hinted handoff (CASSANDRA-585)
 * fix cleanup of local "system" keyspace (CASSANDRA-576)
 * improve computation of cluster load balance (CASSANDRA-554)
 * added super column read/write, column count, and column/row delete to
   cassandra-cli (CASSANDRA-567, CASSANDRA-594)
 * fix returning live subcolumns of deleted supercolumns (CASSANDRA-583)
 * respect JAVA_HOME in bin/ scripts (several tickets)
 * add StorageService.initClient for fat clients on the JVM (CASSANDRA-535)
   (see contrib/client_only for an example of use)
 * make consistency_level functional in get_range_slice (CASSANDRA-568)
 * optimize key deserialization for RandomPartitioner (CASSANDRA-581)
 * avoid GCing tombstones except on major compaction (CASSANDRA-604)
 * increase failure conviction threshold, resulting in less nodes
   incorrectly (and temporarily) marked as down (CASSANDRA-610)
 * respect memtable thresholds during log replay (CASSANDRA-609)
 * support ConsistencyLevel.ALL on read (CASSANDRA-584)
 * add nodeprobe removetoken command (CASSANDRA-564)


0.5.0 beta
 * Allow multiple simultaneous flushes, improving flush throughput 
   on multicore systems (CASSANDRA-401)
 * Split up locks to improve write and read throughput on multicore systems
   (CASSANDRA-444, CASSANDRA-414)
 * More efficient use of memory during compaction (CASSANDRA-436)
 * autobootstrap option: when enabled, all non-seed nodes will attempt
   to bootstrap when started, until bootstrap successfully
   completes. -b option is removed.  (CASSANDRA-438)
 * Unless a token is manually specified in the configuration xml,
   a bootstraping node will use a token that gives it half the
   keys from the most-heavily-loaded node in the cluster,
   instead of generating a random token. 
   (CASSANDRA-385, CASSANDRA-517)
 * Miscellaneous bootstrap fixes (several tickets)
 * Ability to change a node's token even after it has data on it
   (CASSANDRA-541)
 * Ability to decommission a live node from the ring (CASSANDRA-435)
 * Semi-automatic loadbalancing via nodeprobe (CASSANDRA-192)
 * Add ability to set compaction thresholds at runtime via
   JMX / nodeprobe.  (CASSANDRA-465)
 * Add "comment" field to ColumnFamily definition. (CASSANDRA-481)
 * Additional JMX metrics (CASSANDRA-482)
 * JSON based export and import tools (several tickets)
 * Hinted Handoff fixes (several tickets)
 * Add key cache to improve read performance (CASSANDRA-423)
 * Simplified construction of custom ReplicationStrategy classes
   (CASSANDRA-497)
 * Graphical application (Swing) for ring integrity verification and 
   visualization was added to contrib (CASSANDRA-252)
 * Add DCQUORUM, DCQUORUMSYNC consistency levels and corresponding
   ReplicationStrategy / EndpointSnitch classes.  Experimental.
   (CASSANDRA-492)
 * Web client interface added to contrib (CASSANDRA-457)
 * More-efficient flush for Random, CollatedOPP partitioners 
   for normal writes (CASSANDRA-446) and bulk load (CASSANDRA-420)
 * Add MemtableFlushAfterMinutes, a global replacement for the old 
   per-CF FlushPeriodInMinutes setting (CASSANDRA-463)
 * optimizations to slice reading (CASSANDRA-350) and supercolumn
   queries (CASSANDRA-510)
 * force binding to given listenaddress for nodes with multiple
   interfaces (CASSANDRA-546)
 * stress.py benchmarking tool improvements (several tickets)
 * optimized replica placement code (CASSANDRA-525)
 * faster log replay on restart (CASSANDRA-539, CASSANDRA-540)
 * optimized local-node writes (CASSANDRA-558)
 * added get_range_slice, deprecating get_key_range (CASSANDRA-344)
 * expose TimedOutException to thrift (CASSANDRA-563)
 

0.4.2
 * Add validation disallowing null keys (CASSANDRA-486)
 * Fix race conditions in TCPConnectionManager (CASSANDRA-487)
 * Fix using non-utf8-aware comparison as a sanity check.
   (CASSANDRA-493)
 * Improve default garbage collector options (CASSANDRA-504)
 * Add "nodeprobe flush" (CASSANDRA-505)
 * remove NotFoundException from get_slice throws list (CASSANDRA-518)
 * fix get (not get_slice) of entire supercolumn (CASSANDRA-508)
 * fix null token during bootstrap (CASSANDRA-501)


0.4.1
 * Fix FlushPeriod columnfamily configuration regression
   (CASSANDRA-455)
 * Fix long column name support (CASSANDRA-460)
 * Fix for serializing a row that only contains tombstones
   (CASSANDRA-458)
 * Fix for discarding unneeded commitlog segments (CASSANDRA-459)
 * Add SnapshotBeforeCompaction configuration option (CASSANDRA-426)
 * Fix compaction abort under insufficient disk space (CASSANDRA-473)
 * Fix reading subcolumn slice from tombstoned CF (CASSANDRA-484)
 * Fix race condition in RVH causing occasional NPE (CASSANDRA-478)


0.4.0
 * fix get_key_range problems when a node is down (CASSANDRA-440)
   and add UnavailableException to more Thrift methods
 * Add example EndPointSnitch contrib code (several tickets)


0.4.0 RC2
 * fix SSTable generation clash during compaction (CASSANDRA-418)
 * reject method calls with null parameters (CASSANDRA-308)
 * properly order ranges in nodeprobe output (CASSANDRA-421)
 * fix logging of certain errors on executor threads (CASSANDRA-425)


0.4.0 RC1
 * Bootstrap feature is live; use -b on startup (several tickets)
 * Added multiget api (CASSANDRA-70)
 * fix Deadlock with SelectorManager.doProcess and TcpConnection.write
   (CASSANDRA-392)
 * remove key cache b/c of concurrency bugs in third-party
   CLHM library (CASSANDRA-405)
 * update non-major compaction logic to use two threshold values
   (CASSANDRA-407)
 * add periodic / batch commitlog sync modes (several tickets)
 * inline BatchMutation into batch_insert params (CASSANDRA-403)
 * allow setting the logging level at runtime via mbean (CASSANDRA-402)
 * change default comparator to BytesType (CASSANDRA-400)
 * add forwards-compatible ConsistencyLevel parameter to get_key_range
   (CASSANDRA-322)
 * r/m special case of blocking for local destination when writing with 
   ConsistencyLevel.ZERO (CASSANDRA-399)
 * Fixes to make BinaryMemtable [bulk load interface] useful (CASSANDRA-337);
   see contrib/bmt_example for an example of using it.
 * More JMX properties added (several tickets)
 * Thrift changes (several tickets)
    - Merged _super get methods with the normal ones; return values
      are now of ColumnOrSuperColumn.
    - Similarly, merged batch_insert_super into batch_insert.



0.4.0 beta
 * On-disk data format has changed to allow billions of keys/rows per
   node instead of only millions
 * Multi-keyspace support
 * Scan all sstables for all queries to avoid situations where
   different types of operation on the same ColumnFamily could
   disagree on what data was present
 * Snapshot support via JMX
 * Thrift API has changed a _lot_:
    - removed time-sorted CFs; instead, user-defined comparators
      may be defined on the column names, which are now byte arrays.
      Default comparators are provided for UTF8, Bytes, Ascii, Long (i64),
      and UUID types.
    - removed colon-delimited strings in thrift api in favor of explicit
      structs such as ColumnPath, ColumnParent, etc.  Also normalized
      thrift struct and argument naming.
    - Added columnFamily argument to get_key_range.
    - Change signature of get_slice to accept starting and ending
      columns as well as an offset.  (This allows use of indexes.)
      Added "ascending" flag to allow reasonably-efficient reverse
      scans as well.  Removed get_slice_by_range as redundant.
    - get_key_range operates on one CF at a time
    - changed `block` boolean on insert methods to ConsistencyLevel enum,
      with options of NONE, ONE, QUORUM, and ALL.
    - added similar consistency_level parameter to read methods
    - column-name-set slice with no names given now returns zero columns
      instead of all of them.  ("all" can run your server out of memory.
      use a range-based slice with a high max column count instead.)
 * Removed the web interface. Node information can now be obtained by 
   using the newly introduced nodeprobe utility.
 * More JMX stats
 * Remove magic values from internals (e.g. special key to indicate
   when to flush memtables)
 * Rename configuration "table" to "keyspace"
 * Moved to crash-only design; no more shutdown (just kill the process)
 * Lots of bug fixes

Full list of issues resolved in 0.4 is at https://issues.apache.org/jira/secure/IssueNavigator.jspa?reset=true&&pid=12310865&fixfor=12313862&resolution=1&sorter/field=issuekey&sorter/order=DESC


0.3.0 RC3
 * Fix potential deadlock under load in TCPConnection.
   (CASSANDRA-220)


0.3.0 RC2
 * Fix possible data loss when server is stopped after replaying
   log but before new inserts force memtable flush.
   (CASSANDRA-204)
 * Added BUGS file


0.3.0 RC1
 * Range queries on keys, including user-defined key collation
 * Remove support
 * Workarounds for a weird bug in JDK select/register that seems
   particularly common on VM environments. Cassandra should deploy
   fine on EC2 now
 * Much improved infrastructure: the beginnings of a decent test suite
   ("ant test" for unit tests; "nosetests" for system tests), code
   coverage reporting, etc.
 * Expanded node status reporting via JMX
 * Improved error reporting/logging on both server and client
 * Reduced memory footprint in default configuration
 * Combined blocking and non-blocking versions of insert APIs
 * Added FlushPeriodInMinutes configuration parameter to force
   flushing of infrequently-updated ColumnFamilies<|MERGE_RESOLUTION|>--- conflicted
+++ resolved
@@ -1,4 +1,3 @@
-<<<<<<< HEAD
 2.1.1
  * Avoid IOOBE when building SyntaxError message snippet (CASSANDRA-7569)
  * SSTableExport uses correct validator to create string representation of partition
@@ -18,16 +17,11 @@
  * cqlsh fails when version number parts are not int (CASSANDRA-7524)
 
 
-=======
->>>>>>> cd84cc9e
 2.1.0-final
  * cqlsh DESC CLUSTER fails retrieving ring information (CASSANDRA-7687)
  * Fix binding null values inside UDT (CASSANDRA-7685)
  * Fix UDT field selection with empty fields (CASSANDRA-7670)
-<<<<<<< HEAD
-=======
  * Bogus deserialization of static cells from sstable (CASSANDRA-7684)
->>>>>>> cd84cc9e
 Merged from 2.0:
  * Update java driver (for hadoop) (CASSANDRA-7618)
  * Support connecting to ipv6 jmx with nodetool (CASSANDRA-7669)
