--- conflicted
+++ resolved
@@ -1,4 +1,3 @@
-<<<<<<< HEAD
 3.0.3
  * Update CQL documentation (CASSANDRA-10899)
  * Check the column name, not cell name, for dropped columns when reading
@@ -23,11 +22,8 @@
  * (Hadoop) Close Clusters and Sessions in Hadoop Input/Output classes (CASSANDRA-10837)
  * Fix sstableloader not working with upper case keyspace name (CASSANDRA-10806)
 Merged from 2.2:
-=======
 2.2.5
  * Fix potential NPE on ORDER BY queries with IN (CASSANDRA-10955)
- * Avoid over-fetching during the page of range queries (CASSANDRA-8521)
->>>>>>> deafdbe3
  * Start L0 STCS-compactions even if there is a L0 -> L1 compaction
    going (CASSANDRA-10979)
  * Make UUID LSB unique per process (CASSANDRA-7925)
