--- conflicted
+++ resolved
@@ -1,4 +1,3 @@
-<<<<<<< HEAD
 2.0.9
  * Fix native protocol CAS batches (CASSANDRA-7337)
  * Add per-CF range read request latency metrics (CASSANDRA-7338)
@@ -17,10 +16,7 @@
  * Fix infinite loop on exception while streaming (CASSANDRA-7330)
  * Reference sstables before populating key cache (CASSANDRA-7234)
 Merged from 1.2:
-=======
-1.2.17
  * Don't insert tombstones that hide indexed values into 2i (CASSANDRA-7268)
->>>>>>> febf3854
  * Track metrics at a keyspace level (CASSANDRA-6539)
  * Add replace_address_first_boot flag to only replace if not bootstrapped
    (CASSANDRA-7356)
