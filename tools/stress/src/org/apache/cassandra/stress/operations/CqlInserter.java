package org.apache.cassandra.stress.operations;
/*
 *
 * Licensed to the Apache Software Foundation (ASF) under one
 * or more contributor license agreements.  See the NOTICE file
 * distributed with this work for additional information
 * regarding copyright ownership.  The ASF licenses this file
 * to you under the Apache License, Version 2.0 (the
 * "License"); you may not use this file except in compliance
 * with the License.  You may obtain a copy of the License at
 *
 *   http://www.apache.org/licenses/LICENSE-2.0
 *
 * Unless required by applicable law or agreed to in writing,
 * software distributed under the License is distributed on an
 * "AS IS" BASIS, WITHOUT WARRANTIES OR CONDITIONS OF ANY
 * KIND, either express or implied.  See the License for the
 * specific language governing permissions and limitations
 * under the License.
 *
 */


import java.nio.ByteBuffer;
import java.util.ArrayList;
import java.util.List;

import org.apache.cassandra.utils.UUIDGen;

public class CqlInserter extends CqlOperation<Integer>
{

    public CqlInserter(State state, long idx)
    {
        super(state, idx);
        if (state.settings.columns.useTimeUUIDComparator)
            throw new IllegalStateException("Cannot use TimeUUID Comparator with CQL");
    }

    @Override
    protected String buildQuery()
    {
<<<<<<< HEAD
        StringBuilder query = new StringBuilder("UPDATE ").append(wrapInQuotes(state.settings.schema.columnFamily));
=======
        StringBuilder query = new StringBuilder("UPDATE ").append(wrapInQuotesIfRequired(state.type.table));

        if (state.isCql2())
            query.append(" USING CONSISTENCY ").append(state.settings.command.consistencyLevel);
>>>>>>> 4c22b165

        query.append(" SET ");

        for (int i = 0 ; i < state.settings.columns.maxColumnsPerKey; i++)
        {
            if (i > 0)
                query.append(',');

            if (state.settings.columns.useTimeUUIDComparator)
            {
                if (state.isCql3())
                    throw new UnsupportedOperationException("Cannot use UUIDs in column names with CQL3");

                query.append(wrapInQuotes(UUIDGen.getTimeUUID().toString()))
                        .append(" = ?");
            }
            else
            {
                query.append(wrapInQuotes("C" + i)).append(" = ?");
            }
        }

        query.append(" WHERE KEY=?");
        return query.toString();
    }

    @Override
    protected List<Object> getQueryParameters(byte[] key)
    {
        final ArrayList<Object> queryParams = new ArrayList<>();
        final List<ByteBuffer> values = generateColumnValues(ByteBuffer.wrap(key));
        queryParams.addAll(values);
        queryParams.add(ByteBuffer.wrap(key));
        return queryParams;
    }

    @Override
    protected CqlRunOp<Integer> buildRunOp(ClientWrapper client, String query, Object queryId, List<Object> params, String keyid, ByteBuffer key)
    {
        return new CqlRunOpAlwaysSucceed(client, query, queryId, params, keyid, key, 1);
    }
}<|MERGE_RESOLUTION|>--- conflicted
+++ resolved
@@ -40,14 +40,7 @@
     @Override
     protected String buildQuery()
     {
-<<<<<<< HEAD
-        StringBuilder query = new StringBuilder("UPDATE ").append(wrapInQuotes(state.settings.schema.columnFamily));
-=======
-        StringBuilder query = new StringBuilder("UPDATE ").append(wrapInQuotesIfRequired(state.type.table));
-
-        if (state.isCql2())
-            query.append(" USING CONSISTENCY ").append(state.settings.command.consistencyLevel);
->>>>>>> 4c22b165
+        StringBuilder query = new StringBuilder("UPDATE ").append(wrapInQuotes(state.type.table));
 
         query.append(" SET ");
 
