<<<<<<< HEAD
--- config-2_1.yml	2022-11-05 18:28:58.000000000 -0400
+++ config-2_1.yml.HIGHRES	2022-11-05 18:47:13.000000000 -0400
=======
--- config-2_1.yml	2023-02-07 19:05:10.000000000 -0500
+++ config-2_1.yml.HIGHRES	2023-02-07 19:25:03.000000000 -0500
>>>>>>> 476d31bc
@@ -40,8 +40,8 @@
     CASSANDRA_SKIP_SYNC: true
     DTEST_REPO: https://github.com/apache/cassandra-dtest.git
     DTEST_BRANCH: trunk
-    CCM_MAX_HEAP_SIZE: 1024M
-    CCM_HEAP_NEWSIZE: 256M
+    CCM_MAX_HEAP_SIZE: 2048M
+    CCM_HEAP_NEWSIZE: 512M
 
     # Whether the repeated test iterations should stop on the first failure by default.
     REPEATED_TESTS_STOP_ON_FAILURE: false
<<<<<<< HEAD
@@ -125,46 +125,50 @@
=======
@@ -127,14 +127,14 @@
>>>>>>> 476d31bc
 j8_par_executor: &j8_par_executor
   executor:
     name: java8-executor
-    #exec_resource_class: xlarge
-  parallelism: 4
+    exec_resource_class: xlarge
+  parallelism: 100
 
 j8_small_par_executor: &j8_small_par_executor
   executor:
     name: java8-executor
-    #exec_resource_class: xlarge
-  parallelism: 1
+    exec_resource_class: xlarge
+  parallelism: 2
 
 j8_small_executor: &j8_small_executor
   executor:
@@ -145,34 +145,38 @@
 j8_medium_par_executor: &j8_medium_par_executor
   executor:
     name: java8-executor
-    #exec_resource_class: xlarge
-  parallelism: 1
+    exec_resource_class: xlarge
+  parallelism: 2
 
 j8_seq_executor: &j8_seq_executor
   executor:
     name: java8-executor
-    #exec_resource_class: xlarge
+    exec_resource_class: xlarge
   parallelism: 1 # sequential, single container tests: no parallelism benefits
 
 j8_repeated_utest_executor: &j8_repeated_utest_executor
   executor:
     name: java8-executor
-  parallelism: 4
+    exec_resource_class: xlarge
+  parallelism: 100
 
 j8_repeated_dtest_executor: &j8_repeated_dtest_executor
   executor:
     name: java8-executor
-  parallelism: 4
+    exec_resource_class: xlarge
+  parallelism: 100
 
 j8_repeated_upgrade_dtest_executor: &j8_repeated_upgrade_dtest_executor
   executor:
     name: java8-executor
-  parallelism: 4
+    exec_resource_class: xlarge
+  parallelism: 100
 
 j8_repeated_jvm_upgrade_dtest_executor: &j8_repeated_jvm_upgrade_dtest_executor
   executor:
     name: java8-executor
-  parallelism: 4
+    exec_resource_class: xlarge
+  parallelism: 100
 
 separate_jobs: &separate_jobs
   jobs:
@@ -579,7 +583,7 @@
           pytest_extra_args: '--skip-resource-intensive-tests'
 
   j8_dtests_large_vnode:
-    <<: *j8_par_executor
+    <<: *j8_seq_executor
     steps:
       - attach_workspace:
           at: /home/cassandra
@@ -593,7 +597,7 @@
           pytest_extra_args: '--use-vnodes --num-tokens=32 --only-resource-intensive-tests --force-resource-intensive-tests'
 
   j8_dtests_large:
-    <<: *j8_par_executor
+    <<: *j8_seq_executor
     steps:
       - attach_workspace:
           at: /home/cassandra
@@ -1187,7 +1191,7 @@
             # Put manually specified tests and automatically detected tests together, removing duplicates
             tests=$(echo <<parameters.tests>> | sed -e "s/<nil>//" | sed -e "s/ //" | tr "," "\n" | tr " " "\n" | sort -n | uniq -u)
             echo "Tests to be repeated: ${tests}"
-            
+
             # Prepare the testtag for the target, used by the test macro in build.xml to group the output files
             target=<<parameters.target>>
             testtag=""<|MERGE_RESOLUTION|>--- conflicted
+++ resolved
@@ -1,10 +1,5 @@
-<<<<<<< HEAD
---- config-2_1.yml	2022-11-05 18:28:58.000000000 -0400
-+++ config-2_1.yml.HIGHRES	2022-11-05 18:47:13.000000000 -0400
-=======
---- config-2_1.yml	2023-02-07 19:05:10.000000000 -0500
-+++ config-2_1.yml.HIGHRES	2023-02-07 19:25:03.000000000 -0500
->>>>>>> 476d31bc
+--- config-2_1.yml	2023-02-07 20:47:06.000000000 -0500
++++ config-2_1.yml.HIGHRES	2023-02-07 20:49:38.000000000 -0500
 @@ -40,8 +40,8 @@
      CASSANDRA_SKIP_SYNC: true
      DTEST_REPO: https://github.com/apache/cassandra-dtest.git
@@ -16,11 +11,7 @@
  
      # Whether the repeated test iterations should stop on the first failure by default.
      REPEATED_TESTS_STOP_ON_FAILURE: false
-<<<<<<< HEAD
-@@ -125,46 +125,50 @@
-=======
-@@ -127,14 +127,14 @@
->>>>>>> 476d31bc
+@@ -134,14 +134,14 @@
  j8_par_executor: &j8_par_executor
    executor:
      name: java8-executor
@@ -39,7 +30,7 @@
  
  j8_small_executor: &j8_small_executor
    executor:
-@@ -145,34 +145,38 @@
+@@ -152,34 +152,38 @@
  j8_medium_par_executor: &j8_medium_par_executor
    executor:
      name: java8-executor
@@ -85,7 +76,7 @@
  
  separate_jobs: &separate_jobs
    jobs:
-@@ -579,7 +583,7 @@
+@@ -675,7 +679,7 @@
            pytest_extra_args: '--skip-resource-intensive-tests'
  
    j8_dtests_large_vnode:
@@ -94,7 +85,7 @@
      steps:
        - attach_workspace:
            at: /home/cassandra
-@@ -593,7 +597,7 @@
+@@ -689,7 +693,7 @@
            pytest_extra_args: '--use-vnodes --num-tokens=32 --only-resource-intensive-tests --force-resource-intensive-tests'
  
    j8_dtests_large:
@@ -102,13 +93,4 @@
 +    <<: *j8_seq_executor
      steps:
        - attach_workspace:
-           at: /home/cassandra
-@@ -1187,7 +1191,7 @@
-             # Put manually specified tests and automatically detected tests together, removing duplicates
-             tests=$(echo <<parameters.tests>> | sed -e "s/<nil>//" | sed -e "s/ //" | tr "," "\n" | tr " " "\n" | sort -n | uniq -u)
-             echo "Tests to be repeated: ${tests}"
--            
-+
-             # Prepare the testtag for the target, used by the test macro in build.xml to group the output files
-             target=<<parameters.target>>
-             testtag=""+           at: /home/cassandra